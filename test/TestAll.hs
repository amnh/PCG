module Main
  ( main
  , testSuite
  ) where

import           Test.Tasty
import qualified TestSuite.ExecutableTests as Executable (testSuite)
<<<<<<< HEAD
import           Test.Tasty.Ingredients.Rerun (rerunningTests)
=======
import qualified TestSuite.LibraryTests    as Library (testSuite)
>>>>>>> 5ae1a427

main :: IO ()
main =
  defaultMainWithIngredients
  [ rerunningTests defaultIngredients ]
  testSuite


testSuite :: TestTree
testSuite = testGroup "Unit Test Suite" [ Library.testSuite, Executable.testSuite ]<|MERGE_RESOLUTION|>--- conflicted
+++ resolved
@@ -4,12 +4,10 @@
   ) where
 
 import           Test.Tasty
-import qualified TestSuite.ExecutableTests as Executable (testSuite)
-<<<<<<< HEAD
 import           Test.Tasty.Ingredients.Rerun (rerunningTests)
-=======
-import qualified TestSuite.LibraryTests    as Library (testSuite)
->>>>>>> 5ae1a427
+import qualified TestSuite.ExecutableTests    as Executable (testSuite)
+import qualified TestSuite.LibraryTests       as Library (testSuite)
+
 
 main :: IO ()
 main =
