--- conflicted
+++ resolved
@@ -6,10 +6,7 @@
 import qualified Bio.Character.Encodable.Dynamic.Test                        as DynamicChar
 import qualified Bio.Character.Encodable.Static.Test                         as StaticChar
 import qualified Data.Alphabet.Test                                          as Alphabet
-<<<<<<< HEAD
-=======
 import qualified Data.TCM.Test                                               as TCM
->>>>>>> 8c806a59
 import qualified Control.Evaluation.Test                                     as Evaluation
 import           Test.Tasty
 
@@ -22,8 +19,4 @@
     , DynamicChar.testSuite
     , StaticChar.testSuite
     , Pairwise.testSuite
-<<<<<<< HEAD
-    , Alphabet.testSuite
-=======
->>>>>>> 8c806a59
     ]