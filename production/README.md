--- conflicted
+++ resolved
@@ -2,15 +2,6 @@
 
 [![BSD3 license](https://img.shields.io/badge/license-BSD3-blue.svg)](https://github.com/amnh/PCG/blob/master/LICENSE)
 
-<<<<<<< HEAD
- * `app`   is where binaries are build from.
- * `bin`   is where binaries are placed.
- * `doc`   is where Haddock & PDF documentation are placed.
- * `ffi`   is where the supporting C & C++ code and FFI bindings are.
- * `lib`   is where the main code base is defined.
- * `test`  is where the test suites and test data is stored.
- * `utils` is where the diagnostic and testing binaries are built from. 
-=======
  * `app`   binaries are defined here
  * `bin`   binaries are placed here
  * `doc`   Haddock & PDF documentation
@@ -18,5 +9,4 @@
  * `lib`   sub-libraries
  * `src`   main code base
  * `test`  test suites and test data
- * `utils` diagnostic and testing binaries 
->>>>>>> 15279599
+ * `utils` diagnostic and testing binaries 