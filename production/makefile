#Flags for GHC
linking       = --make
warnings      = -w -W -Wall -Werror
sanity        = -fwarn-duplicate-exports -fwarn-incomplete-patterns -fwarn-missing-signatures -fwarn-overlapping-patterns -fwarn-tabs -fwarn-unused-binds -fwarn-unused-imports -fwarn-unused-matches -fwarn-unused-do-bind
stacktracing  = -prof -auto-all -caf-all

#Flags for `stack`
haddoc        = --haddock --haddock-deps
profiling     = --executable-profiling --library-profiling


# Target aliases for easy CLI use
################################################################################


# Default build target
all: standard-build

# Rebuilds with profiling
prof: stack-build-profiling

# Builds fast as possible
quick: stack-build-quick

# Rebuilds as fast as possible
rebuild: quick

# Clean then rebuild
rebuild-full: clean rebuild


# Target Definitions
################################################################################


# Builds with useful features for a standard user of the package
standard-build: install-stack stack-setup ffi-code-cleaning
	stack install --test $(haddoc)

# Builds with all useful options for package power users
full-build: install-stack clean stack-setup stack-build-prof

# Upgrade stack if installed or install stack if not installed
install-stack:
	stack upgrade || (cabal update && cabal install stack)

stack-setup: phylocomgraph.cabal stack.yaml
	stack setup

<<<<<<< HEAD
rebuild: phylocomgraph.cabal stack.yaml
	stack build --executable-profiling --library-profiling --ghc-options="-fprof-auto -rtsopts" --haddock --test 
=======
# Builds with no extra generated features and no optimizations
stack-build-quick: ffi-code-cleaning phylocomgraph.cabal stack.yaml
	stack build --fast
>>>>>>> bdbe013b

# Builds with profiling enabled
stack-build-prof: ffi-code-cleaning phylocomgraph.cabal stack.yaml
	stack build --test $(haddoc) $(profiling)

# Cleans up artefact files after a build
clean: phylocomgraph.cabal stack.yaml
	stack clean
	mv .stack-work ../
	find . -type f -name '*.o'  -delete
	find . -type f -name '*.hi' -delete
	find . -type f -name '*.*~' -delete
	find . -type f -name '#*.*' -delete
	mv ../.stack-work .

# Calls other make files to pre-process FFI files
ffi-code-cleaning: ffi/Analysis/Parsimony/Binary/SequentialAlign/makefile
	$(MAKE) -C ffi/Analysis/Parsimony/Binary/SequentialAlign

# Legacy cabal build option
cabal-build: phylocomgraph.cabal
	cabal install --dependencies-only && cabal configure --enable-tests --enable-profiling && cabal build && cabal haddock --executables --html --hyperlink-source && cabal test
<|MERGE_RESOLUTION|>--- conflicted
+++ resolved
@@ -47,14 +47,9 @@
 stack-setup: phylocomgraph.cabal stack.yaml
 	stack setup
 
-<<<<<<< HEAD
-rebuild: phylocomgraph.cabal stack.yaml
-	stack build --executable-profiling --library-profiling --ghc-options="-fprof-auto -rtsopts" --haddock --test 
-=======
 # Builds with no extra generated features and no optimizations
 stack-build-quick: ffi-code-cleaning phylocomgraph.cabal stack.yaml
 	stack build --fast
->>>>>>> bdbe013b
 
 # Builds with profiling enabled
 stack-build-prof: ffi-code-cleaning phylocomgraph.cabal stack.yaml
