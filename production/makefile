--- conflicted
+++ resolved
@@ -65,11 +65,7 @@
 # Copies documentation director to local scope
 copy-docs:
 	rm -rf docs
-<<<<<<< HEAD
-	rm -r  docs.html
-=======
 	rm -f  docs.html
->>>>>>> 0213f72a
 	cp -r .stack-work/dist/x86_64-linux/Cabal-1.24.0.0/doc/html/phylocomgraph docs
 	ln -s docs/index.html docs.html
 
