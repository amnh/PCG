--- conflicted
+++ resolved
@@ -21,12 +21,8 @@
   - lib/pcg-file-parsers
   - lib/pcg-language
   - lib/pcg-utility
-<<<<<<< HEAD
-  - location:  https://github.com/recursion-ninja/graphviz/archive/d2c1283.zip
-=======
 # We use this upstream commit until it is uploaded to hackage and stackage respectively.
   - location:  https://github.com/ivan-m/graphviz/archive/a099a07.zip
->>>>>>> c1c12734
     extra-dep: true
 
 resolver: nightly-2017-07-31
