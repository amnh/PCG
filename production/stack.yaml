--- conflicted
+++ resolved
@@ -17,13 +17,12 @@
 
 local-bin-path: bin
 
-<<<<<<< HEAD
 packages:
  - '.'
  - location:  https://github.com/haskell/deepseq/archive/0b22c98.zip
    extra-dep: true
 
-resolver: lts-8.13
+resolver: lts-8.14
 
 setup-info:
   ghc:
@@ -41,7 +40,4 @@
       8.2.0.20170507:
         url: https://downloads.haskell.org/~ghc/8.2.1-rc2/ghc-8.2.0.20170507-x86_64-unknown-mingw32.tar.xz
         content-length: 177295548
-        sha1: 87646ca3a89278775ceb7be429faafac3cf738d8
-=======
-resolver: lts-8.14
->>>>>>> fcf7cff8
+        sha1: 87646ca3a89278775ceb7be429faafac3cf738d8