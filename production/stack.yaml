--- conflicted
+++ resolved
@@ -1,14 +1,19 @@
 allow-newer: true
+
 
 compiler: ghc-8.2.1
 
+
 compiler-check: match-exact
+
 
 flags: {}
 
+
 extra-deps:
-<<<<<<< HEAD
 - containers-0.5.8.1
+- megaparsec-6.0.0
+- parser-combinators-0.1
 - pretty-tree-0.1.0.0
 - quickcheck-properties-0.1
 
@@ -34,7 +39,6 @@
 - kan-extensions-5.0.2
 - keys-3.11
 - matrix-0.3.5.0
-- megaparsec-5.3.1
 - mono-traversable-1.0.2
 - mtl-2.2.1
 - parallel-3.2.1.1
@@ -86,6 +90,10 @@
 - vector-algorithms-0.7.0.1
 
 - ansi-wl-pprint-0.6.7.3
+- blaze-html-0.9.0.1
+- blaze-builder-0.4.0.2
+- blaze-markup-0.8.0.0
+- case-insensitive-1.2.0.10
 - data-default-class-0.1.2.0
 - logict-0.6.0.2
 - mwc-random-0.13.6.0
@@ -93,62 +101,66 @@
 - regex-base-0.93.2
 - math-functions-0.2.1.0
 - vector-th-unbox-0.2.1.6
-
-=======
-  - containers-0.5.8.1
-  - megaparsec-6.0.0
-  - parser-combinators-0.1
-  - pretty-tree-0.1.0.0
-  - quickcheck-properties-0.1
->>>>>>> 18811eb9
+- xml-1.3.14
 
 ghc-options:
   "*": -j
 
+
 local-bin-path: bin
 
+
 packages:
-<<<<<<< HEAD
- - '.'
- - location:  https://github.com/haskell/deepseq/archive/0b22c98.zip
-   extra-dep: true
- - location:  https://github.com/haskell/deepseq/archive/0b22c98.zip
-   extra-dep: true
- - location:  https://github.com/ekmett/distributive/archive/3f29260.zip
-   extra-dep: true
- - location:  https://github.com/ekmett/lens/archive/7031e00.zip
-   extra-dep: true
- - location:  https://github.com/ekmett/semigroupoids/archive/c3297f9.zip
-   extra-dep: true
+
+  - '.'
+  
+  - lib/pcg-language
+
+  - location: https://github.com/mrkkrp/megaparsec/archive/ed9a823.zip
+    extra-dep: true
+
+  - location: https://github.com/mrkkrp/parser-combinators/archive/master.zip
+    extra-dep: true
+
+  - location:  https://github.com/haskell/deepseq/archive/0b22c98.zip
+    extra-dep: true
+
+  - location:  https://github.com/haskell/deepseq/archive/0b22c98.zip
+    extra-dep: true
+
+  - location:  https://github.com/ekmett/distributive/archive/3f29260.zip
+    extra-dep: true
+
+  - location:  https://github.com/ekmett/lens/archive/7031e00.zip
+    extra-dep: true
+
+  - location:  https://github.com/ekmett/semigroupoids/archive/c3297f9.zip
+    extra-dep: true
+
 
 resolver: ghc-8.2.1
 
+
 setup-info:
+
   ghc:
+
     windows64:
       8.2.1:
         url: https://downloads.haskell.org/~ghc/8.2.1/ghc-8.2.1-x86_64-unknown-mingw32.tar.xz
         sha1: bdede26c1a2cfcf4ebb08329853d285e32213b3d
         content-length: 175053796
+
     linux64:
       8.2.1:
         url: https://downloads.haskell.org/~ghc/8.2.1/ghc-8.2.1-x86_64-deb8-linux.tar.xz
         sha1: 3e52527de6f1cad6d7f1c392ddde8148116d4e36
         content-length: 126809836
+
     macosx:
       8.2.1:
         url: https://downloads.haskell.org/~ghc/8.2.1/ghc-8.2.1-x86_64-apple-darwin.tar.xz
         sha1: 101405b4fef87a44adf34e48bb63a1a4e945c5c9
         content-length: 114088292
 
-
-=======
-  - '.'
-  - lib/pcg-language
-  - location: https://github.com/mrkkrp/megaparsec/archive/ed9a823.zip
-    extra-dep: true
-  - location: https://github.com/mrkkrp/parser-combinators/archive/master.zip
-    extra-dep: true
     
-resolver: lts-8.20
->>>>>>> 18811eb9
