-----------------------------------------------------------------------------
-- |
-- Module      :  Analysis.ImpliedAlignment.Test
-- Copyright   :  (c) 2015-2015 Ward Wheeler
-- License     :  BSD-style
--
-- Maintainer  :  wheeler@amnh.org
-- Stability   :  provisional
-- Portability :  portable
--
-- Unit tests for implied alignment
-----------------------------------------------------------------------------

{-# LANGUAGE FlexibleInstances, TypeSynonymInstances #-}

module Analysis.ImpliedAlignment.Test where

import           Analysis.Parsimony.Binary.Optimization
import           Analysis.General.NeedlemanWunsch
import           Analysis.ImpliedAlignment.Standard
import           Bio.Character.Dynamic.Coded
import           Bio.Character.Parsed
import           Bio.Metadata
import           Bio.PhyloGraph

import           Data.Alphabet
import           Data.BitVector (BitVector, setBit, bitVec)
import           Data.Foldable
import qualified Data.IntMap    as IM
import           Data.IntSet     (IntSet)
import           Data.List
import           Data.MonoTraversable
import qualified Data.Set as S
import qualified Data.Vector    as V
import qualified Test.Custom.Types as T
import           Test.Tasty
import           Test.Tasty.HUnit
import           Test.Tasty.QuickCheck
import           Test.QuickCheck.Arbitrary.Instances
import Debug.Trace

testSuite :: TestTree
testSuite = testGroup "Implied Alignment"
          [ numerate
          , fullIA
          ]

fullIA :: TestTree
<<<<<<< HEAD
fullIA = testGroup "Full alignment properties" [lenHolds, twoRuns, checkDOResult1, checkIAResult1]
=======
fullIA = testGroup "Full alignment properties" [checkDOResult1, {-checkIAResult1,-} lenHolds, twoRuns]
>>>>>>> b2e1f0dd
    where
        lenHolds = testProperty "The sequences on a tree are longer or the same at end" checkLen

        bioAlph        = constructAlphabet . V.fromList . fmap pure $ "ACGT-"
        encodeThem     = V.fromList . map (encodeDynamic bioAlph)
        rootTest       = T.TestNode 0 True False [] [1,2] mempty mempty mempty mempty mempty mempty mempty 0 0
        leftTest       = rootTest {T.code = 1, T.isRoot = False, T.isLeaf = True, T.parents = [0], T.children = [], T.encoded = encodeThem $ pure $ V.fromList [["A"], ["T"], ["T"]]}
        rightTest      = leftTest {T.code = 2, T.encoded = encodeThem $ pure $ V.fromList [["A"], ["G"]]}
        cherry1        = V.fromList $ [rootTest, leftTest, rightTest]
        doMeta         = CharMeta DirectOptimization bioAlph "" False False 1 mempty (emptyChar, emptyChar) 0 (GeneralCost 1 1)
        doResult1      = allOptimization 1 (pure doMeta) cherry1
        expectedSeq    = encodeThem $ pure $ V.fromList [["A"], ["T", "G"], ["T", "-"]]
        newRoot        = rootTest {T.preliminary = expectedSeq, T.aligned = expectedSeq, T.localCost = 2, T.totalCost = 2}
        expectedDO     = V.fromList $ [newRoot, leftTest, rightTest]
        checkDOResult1 = testCase "On a simple cherry, DO behaves as expected" (expectedDO @=? doResult1)
        iaResult1      = impliedAlign expectedDO (pure doMeta)
        expectedIA1    = IM.fromList [(1, encodeThem $ pure $ V.fromList [["A"], ["T"], ["T"]]), (2, encodeThem $ pure $ V.fromList [["A"], ["-"], ["G"]])]
        checkIAResult1 = testCase "On the same cherry, IA gives the expected result" (expectedIA1 @=? iaResult1)

checkLen :: StandardSolution -> Bool
checkLen inSolution = checkLS
            where 
                alignments   = iaSolution $ solutionOptimization 1 inSolution
                checkLS      = and $ zipWith checkLF (forests inSolution) alignments
                  where
                    checkLF f fa = and $ zipWith checkLD f fa
                      where
                        checkLD d a  = and $ zipWith checkL (V.toList $ nodes d) (IM.toList a)
                          where
                            checkL n (_, s) = and $ V.zipWith (\c1 c2 -> numChars c1 <= numChars c2) (getFinalGapped n) s

twoRuns = testProperty "After two runs of IA, assignments are static" twoIA
            where
                twoIA :: StandardSolution -> Bool
                twoIA (Solution _ meta forests) = foldr (\f acc -> foldr checkStatic acc f) True forests
                    where
                        counts = (V.replicate (length meta) 0)
                        runTwice t = (firstRun, secondRun)
                          where
                            firstRun  = run $ allOptimization 1 meta t
                            secondRun = run firstRun
                            run :: DAG -> DAG
                            run t = snd $ numeratePreorder t (getRoot t) meta counts
--                        twoRun t = (\x -> trace "Here 2" x) $ snd $ numeratePreorder (oneRun t) (getRoot $ oneRun t) meta counts 
                        checkStatic t acc = acc && f == s
                          where
                           (f,s) = runTwice t


numerate :: TestTree
numerate = testGroup "Numeration properties" [idHolds, lengthHolds, counterIncrease, monotonic]
    where
        idHolds = testProperty "When a sequence is numerated with itself, get indices and the same counter" checkID
        checkID :: DynamicChar -> Bool
        checkID inChar = onull inChar || (traces == defaultH && counter <= numChars inChar)
            where
                defaultH = V.fromList [0..numChars inChar - 1] 
                (traces, counter, _) =  numerateOne inChar inChar defaultH 0

        -- TODO: Talk to Eric about numChars ()
        lengthHolds = testProperty "Numerate returns a sequence of the correct length" checkLen
        checkLen :: (GoodParsedChar, GoodParsedChar) -> Int -> Bool
        checkLen inParse count = V.length traces >= maxLen
            where 
                (seq1, seq2) = encodeArbSameLen inParse
                defaultH     = V.fromList [0..numChars seq1 - 1]
                (traces, counter, _) = numerateOne seq1 seq2 defaultH count
                maxLen       = maximum [numChars seq1, numChars seq2]

        counterIncrease = testProperty "After numerate runs, counter is same or larger" checkCounter
        checkCounter :: (GoodParsedChar, GoodParsedChar) -> Int -> Bool
        checkCounter inParse count = counter >= count
            where 
                (seq1, seq2) = encodeArbSameLen inParse
                defaultH     = V.fromList [0..numChars seq1 - 1]
                (traces, counter, _) = numerateOne seq1 seq2 defaultH count

        monotonic = testProperty "Numerate produces a monotonically increasing homology" checkIncrease
        checkIncrease :: (GoodParsedChar, GoodParsedChar) -> Int -> Bool
        checkIncrease inParse count = increases $ toList traces
            where 
                (seq1, seq2) = encodeArbSameLen inParse
                defaultH     = V.fromList [0..numChars seq1 - 1]
                (traces, counter, _) = numerateOne seq1 seq2 defaultH count
                increases :: Ord a => [a] -> Bool
                increases []       = True
                increases [x]      = True
                increases (x:y:xs) = x <= y && increases (y:xs)
{-
-- | Wrapper function to start and then terminate an IA numeration
partNumerate :: DAG -> Node -> Vector m -> Counts -> Node -> (Counts, t)
partNumerate inTree curNode inMeta curCounts stopNode
    | (code curNode) == (code stopNode) = (curCounts, inTree)
    | otherwise = partNumerate -}

-- | Useful function to convert encoding information to two encoded seqs
encodeArbSameLen :: (GoodParsedChar, GoodParsedChar) -> (DynamicChar, DynamicChar)
encodeArbSameLen (parse1, parse2) = (encodeDynamic alph (V.take minLen p1), encodeDynamic alph (V.take minLen p2))
    where
        (p1,p2) = (getGoodness parse1, getGoodness parse2)
        minLen  = minimum [length p1, length p2]
        oneAlph = foldMap S.fromList
        alph    = constructAlphabet $ (oneAlph p1) `S.union` (oneAlph p2)

-- | Newtyping ensures that the sequence and ambiguity groups are both non empty.
newtype GoodParsedChar
      = GoodParsedChar
      { getGoodness :: ParsedChar
      } deriving (Eq,Show)

instance Arbitrary GoodParsedChar where
  arbitrary = do
    symbols  <- getNonEmpty <$> arbitrary :: Gen [String]
    let ambiguityGroupGenerator = sublistOf symbols `suchThat` (not . null)
    someAmbiguityGroups <- V.fromList <$> listOf1 ambiguityGroupGenerator
    pure $ GoodParsedChar someAmbiguityGroups
<|MERGE_RESOLUTION|>--- conflicted
+++ resolved
@@ -46,11 +46,7 @@
           ]
 
 fullIA :: TestTree
-<<<<<<< HEAD
 fullIA = testGroup "Full alignment properties" [lenHolds, twoRuns, checkDOResult1, checkIAResult1]
-=======
-fullIA = testGroup "Full alignment properties" [checkDOResult1, {-checkIAResult1,-} lenHolds, twoRuns]
->>>>>>> b2e1f0dd
     where
         lenHolds = testProperty "The sequences on a tree are longer or the same at end" checkLen
 
