-----------------------------------------------------------------------------
-- |
-- Module      :  Analysis.ImpliedAlignment.Standard
-- Copyright   :  (c) 2015-2015 Ward Wheeler
-- License     :  BSD-style
--
-- Maintainer  :  wheeler@amnh.org
-- Stability   :  provisional
-- Portability :  portable
--
-- Standard algorithm for implied alignment
-----------------------------------------------------------------------------

{-# LANGUAGE TypeFamilies #-}

-- TODO: Make an AppliedAlignment.hs file for exposure of appropriate functions

module Analysis.ImpliedAlignment.Standard where

import           Analysis.General.NeedlemanWunsch hiding (SeqConstraint)
import           Analysis.ImpliedAlignment.Internal
import           Bio.Metadata
import           Bio.PhyloGraph.Forest
import           Bio.PhyloGraph.Network
import           Bio.PhyloGraph.Node
import           Bio.PhyloGraph.Solution
import           Bio.PhyloGraph.Tree 
import           Bio.Character.Dynamic.Coded
import           Data.Foldable
import           Data.IntMap                (IntMap, insert)
import qualified Data.IntMap as IM
import           Data.IntSet                (IntSet)
import qualified Data.IntSet as IS
import           Data.Maybe
import           Data.MonoTraversable
import           Data.Vector                (Vector, imap)
import qualified Data.Vector as V
import           Prelude             hiding (lookup)

newtype MutationAccumulator = Accum (IntMap Int, Int, Int, Int, Int, IntSet)

-- | Top level wrapper to do an IA over an entire solution
-- takes a solution
-- returns an AlignmentSolution
iaSolution :: SolutionConstraint r m f t n e s => r -> AlignmentSolution s
--iaSolution inSolution | trace ("iaSolution " ++ show inSolution) False = undefined
iaSolution inSolution = fmap (`iaForest` getMetadata inSolution) (getForests inSolution)

-- | Simple wrapper to do an IA over a forest
-- takes in a forest and some metadata
-- returns an alignment forest
iaForest :: (ForestConstraint f t n e s, Metadata m s) => f -> Vector m -> AlignmentForest s
--iaForest inForest inMeta | trace ("iaForest ")  False = undefined
iaForest inForest inMeta = fmap (`impliedAlign` inMeta) (trees inForest)

-- TODO: used concrete BitVector type instead of something more appropriate, like EncodableDynamicCharacter. 
-- This also means that there are a bunch of places below that could be using EDC class methods that are no longer.
-- The same will be true in DO.
-- | Function to perform an implied alignment on all the leaves of a tree
-- takes a tree and some metadata
-- returns an alignment object (an intmap from the leaf indices to the aligned sequences)
-- TODO: Consider building the alignment at each step of a postorder rather than grabbing wholesale
impliedAlign :: (TreeConstraint t n e s, Metadata m s) => t -> Vector m -> Alignment s
--impliedAlign inTree inMeta | trace ("impliedAlign with tree " ++ show inTree) False = undefined
impliedAlign inTree inMeta = extractAlign numerated inMeta
    where
        numerated = numeratePreorder inTree (root inTree) inMeta (V.replicate (length inMeta) (0, 0))

extractAlign :: (TreeConstraint t n e s, Metadata m s) => (Counts, t) -> Vector m -> Alignment s
--extractAlign (lens, numeratedTree) inMeta | trace ("extract alignments " ++ show numeratedTree) False = undefined
extractAlign (lens, numeratedTree) _inMeta = foldr (\n acc -> insert (fromJust $ getNodeIdx n numeratedTree) (makeAlignment n lens) acc) mempty allLeaves
    where
      allLeaves = filter (`nodeIsLeaf` numeratedTree) allNodes
      allNodes  = getNthNode numeratedTree <$> [0..numNodes numeratedTree -1]

-- | Simple function to generate an alignment from a numerated node
-- Takes in a Node
-- returns a vector of characters
makeAlignment :: (NodeConstraint n s) => n -> Counts -> Vector s
--makeAlignment n seqLens | trace ("make alignment on n " ++ show n ++ " with lens " ++ show seqLens) False = undefined
makeAlignment n seqLens = makeAlign (getFinalGapped n) (getHomologies n)
    where
        --makeAlign :: Vector s -> HomologyTrace -> Vector s
        makeAlign dynChar homologies = V.zipWith3 makeOne' dynChar homologies seqLens
        -- | /O((n+m)*log(n)), could be linear, but at least it terminates!
        makeOne' char homolog len = fromChars . toList $ result
          where
            result = V.generate (fst len + snd len) f
              where
                f i = case i `IM.lookup` mapping of
                        Nothing -> gapChar char
                        Just j  -> char `grabSubChar` j
                mapping = V.ifoldl' (\im k v -> IM.insert v k im) mempty homolog

-- | Main recursive function that assigns homology traces to every node
-- takes in a tree, a current node, a vector of metadata, and a vector of counters
-- outputs a resulting vector of counters and a tree with the assignments
-- TODO: something seems off about doing the DO twice here
numeratePreorder :: (TreeConstraint t n e s, Metadata m s) => t -> n -> Vector m -> Counts -> (Counts, t)
--numeratePreorder initTree curNode _ _ | trace ("numeratePreorder at " ++ show initTree) False = undefined
numeratePreorder initTree initNode inMeta curCounts
    | isLeafNode =  (curCounts, inTree)
    | leftOnly = 
        let
            (leftChildHomolog, counterLeft, insertionEvents) = alignAndNumerate curNode (fromJust $ leftChild curNode inTree) curCounts
            editedTreeLeft                                   = propagateIt inTree leftChildHomolog insertionEvents
            (leftRecurseCount, leftRecurseTree)              = numeratePreorder editedTreeLeft leftChildHomolog inMeta counterLeft
        in (leftRecurseCount, leftRecurseTree)
    | rightOnly = 
        let
            (rightChildHomolog, counterRight, insertionEvents) = alignAndNumerate curNode (fromJust $ rightChild curNode inTree) curCounts
            editedTreeRight                                    = propagateIt inTree rightChildHomolog insertionEvents
            (rightRecurseCount, rightRecurseTree)              = numeratePreorder editedTreeRight rightChildHomolog inMeta counterRight
        in (rightRecurseCount, rightRecurseTree)
    | otherwise = 
        let
            ( leftChildHomolog, counterLeft , insertionEventsLeft)  = alignAndNumerate curNode (fromJust $ leftChild curNode inTree) curCounts
            backPropagatedTree                                      = backPropagation inTree leftChildHomolog insertionEventsLeft
            (_, leftRecurseTree)                                    = numeratePreorder backPropagatedTree leftChildHomolog inMeta counterLeft
            leftRectifiedTree                                       = leftRecurseTree `update` [leftChildHomolog] -- TODO: Check this order
            
            curNode'                                                = leftRectifiedTree `getNthNode` fromJust (getNodeIdx curNode leftRectifiedTree)
            {-(alignedRCur, alignedRight)                             = alignAndAssign curNode' (fromJust $ rightChild curNode' leftRectifiedTree)
            (rightChildHomolog, counterRight, insertionEventsRight) = numerateNode alignedRCur alignedRight leftRecurseCount inMeta-}
            (rightChildHomolog, counterRight, insertionEventsRight) = alignAndNumerate curNode' (fromJust $ rightChild curNode' leftRectifiedTree) counterLeft
            backPropagatedTree'                                     = backPropagation leftRectifiedTree rightChildHomolog insertionEventsRight
            rightRectifiedTree                                      = backPropagatedTree' `update` [rightChildHomolog]
            -- TODO: need another align and assign between the left and right as a last step?
            output                                                  = numeratePreorder rightRectifiedTree rightChildHomolog inMeta counterRight
        in output

        where
            -- Deal with the root case by making sure it gets default homologies
<<<<<<< HEAD
            inTree                        = if nodeIsRoot initNode initTree
                                                then initTree `update` [setHomologies initNode defaultHomologs]
                                                else initTree
            curNode                       = getNthNode inTree . fromJust $ getNodeIdx initNode inTree
            curSeqs                       = getForAlign curNode
            isLeafNode                    = leftOnly && rightOnly
            leftOnly                      = isNothing $ rightChild curNode inTree
            rightOnly                     = isNothing $ leftChild curNode inTree
            defaultHomologs               = if V.length curSeqs == 0 
                                                then V.replicate (V.length inMeta) mempty 
                                                else imap (\i _ -> V.enumFromN 0 (numChars (curSeqs V.! i))) inMeta
=======
            inTree = if   nodeIsRoot initNode initTree
                     then initTree `update` [setHomologies initNode defaultHomologs]
                     else initTree
            curNode = getNthNode inTree {- . fromJust -} $ getCode initNode --inTree
            curSeqs = getForAlign curNode
            isLeafNode = leftOnly && rightOnly
            leftOnly   = isNothing $ rightChild curNode inTree
            rightOnly  = isNothing $ leftChild curNode inTree
            defaultHomologs = if V.length curSeqs == 0 then V.replicate (V.length inMeta) mempty --trace ("defaultHomologs " ++ show (V.length inMeta) ++ show (V.length curSeqs))
                                else imap (\i _ -> V.enumFromN 0 (numChars (curSeqs V.! i))) inMeta
>>>>>>> 93c12441
            propagateIt tree child events = tree' `update` [child]
                                                where tree' = backPropagation tree child events
            alignAndNumerate n1 n2        = numerateNode n1Align n2Align
                                                where (n1Align, n2Align) = alignAndAssign n1 n2

            -- Simple wrapper to align and assign using DO
            --alignAndAssign :: NodeConstraint n s => n -> n -> (n, n)
            alignAndAssign node1 node2 = (setFinalGapped (fst allUnzip) node1, setFinalGapped (snd allUnzip) node2)
                where
                    final1 = getForAlign node1
                    final2 = getForAlign node2
                    allUnzip = V.unzip allDO
                    allDO = V.zipWith3 checkThenAlign final1 final2 inMeta
                    checkThenAlign s1 s2 m = if numChars s1 == numChars s2 then (s1, s2) else needlemanWunsch s1 s2 m

-- | Back propagation to be performed after insertion events occur in a numeration
-- goes back up and to the left, then downward
-- takes in a tree, a current node, and a vector of insertion event sets
-- return a tree with the insertion events incorporated
backPropagation :: TreeConstraint t n e s  => t -> n -> Vector IntSet -> t
--backPropagation tree node insertionEvents | trace ("backPropagation at node " ++ show (getCode node)) False = undefined
backPropagation tree node insertionEvents
  | all onull insertionEvents = tree
  | otherwise =
    case parent node tree of
      Nothing       -> tree -- If at the root, do nothing
      Just myParent -> let nodeIsLeftChild = ((\n -> fromJust $ getNodeIdx n tree) <$> leftChild myParent tree) == getNodeIdx node tree
                           (tree', _)      = accountForInsertionEventsForNode tree myParent insertionEvents
                           tree''          = if   nodeIsLeftChild -- if we are the left child, then we only have to update the current node
                                              then tree'
                                              else
                                                case leftChild myParent tree of -- otherwise we need to propagate down but not at the current node
                                                  Nothing   -> tree'
                                                  Just left -> backPropagationDownward tree' left insertionEvents
                        in backPropagation tree'' myParent insertionEvents
  where
    backPropagationDownward treeContext subTreeRoot insertionEvents' = treeContext'''
      where
        (treeContext'  , subTreeRoot'  ) = accountForInsertionEventsForNode treeContext subTreeRoot insertionEvents' -- do the current node
        treeContext'' = case  leftChild subTreeRoot' treeContext' of -- first go down and to the left
                          Nothing -> treeContext'
                          Just x  -> backPropagationDownward treeContext'  x insertionEvents'
        treeContext'''= case rightChild subTreeRoot' treeContext'' of -- then go down and to the right
                          Nothing -> treeContext''
                          Just x  -> backPropagationDownward treeContext'' x insertionEvents'
        
-- | Account for any insertion events at the current node by updating homologies
-- depends on accountForInsertionEvents to do work
-- takes in a tree, current node, and a vector of insertion event sets
-- returns an updated tree and an updated node for convenience
accountForInsertionEventsForNode :: TreeConstraint t n e s  => t -> n -> Vector IntSet -> (t, n)
accountForInsertionEventsForNode tree node insertionEvents = (tree', node')
  where
    originalHomologies = getHomologies node
    mutatedHomologies  = V.zipWith accountForInsertionEvents originalHomologies insertionEvents
    node'              = setHomologies node mutatedHomologies
    tree'              = tree `update` [node']

-- | Accounts for insertion events by mutating homology trace
-- essentially increases each homology position by the number of insertions before it
-- takes in a homologies trace and a set of insertions
-- returns a mutated homologies trace
accountForInsertionEvents :: Homologies -> IntSet -> Homologies
accountForInsertionEvents homologies insertionEvents = V.generate (length homologies) f
  where
    f i = newIndexReference
      where
        newIndexReference          = oldIndexReference + insertionEventsBeforeIndex 
        oldIndexReference          = homologies V.! i
        insertionEventsBeforeIndex = olength $ IS.filter (<= oldIndexReference) insertionEvents

-- | Function to do a numeration on an entire node
-- given the ancestor node, ancestor node, current counter vector, and vector of metadata
-- returns a tuple with the node with homologies incorporated, and a returned vector of counters
<<<<<<< HEAD
numerateNode :: (NodeConstraint n s) => n -> n -> Counts -> (n, Counts, Vector IntSet) 
numerateNode ancestorNode childNode initCounters = (setHomologies childNode homologs, counts, insertionEvents)
    where
        numeration = V.zipWith3 numerateOne (getForAlign ancestorNode) (getForAlign childNode) initCounters 
        (homologs, counts, insertionEvents) = V.unzip3 numeration
=======
numerateNode :: (NodeConstraint n s, Metadata m s) => n -> n -> Counts -> Vector m -> (n, Counts, Vector IntSet) 
--numerateNode ancestorNode childNode initCounters _ | trace ("numerateNode on " ++ show (getCode ancestorNode) ++" and " ++ show (getCode childNode) ++ ", " ++ show initCounters) False = undefined
numerateNode ancestorNode childNode initCounters _inMeta = {-trace ("numeration result " ++ show homologs) $-} (setHomologies childNode homologs, counts, insertionEvents)
        where
            numeration = --trace ("numeration zip on " ++ show (ancestorNode) ++" and " ++ show (childNode)) 
                          V.zipWith3 numerateOne (getForAlign ancestorNode) (getForAlign childNode) initCounters 
            (homologs, counts, insertionEvents) = {-trace ("numerate results " ++ show numeration) $-} V.unzip3 numeration
>>>>>>> 93c12441


numerateOne :: SeqConstraint s => s -> s -> Counter -> (Homologies, Counter, IntSet)
--numerateOne ancestorSeq descendantSeq ancestorHomologies initialCounter | trace ("numerateOne on " ++ show ancestorSeq ++" and " ++ show descendantSeq) False = undefined
numerateOne ancestorSeq descendantSeq (maxLen, initialCounter) = (descendantHomologies, (newLen, counter'), insertionEvents)
  where
    gapCharacter = gapChar descendantSeq
    newLen = max (numChars descendantSeq) maxLen

    descendantHomologies = V.generate (olength descendantSeq) g
     where
       g :: Int -> Int
       g i = fromMaybe (error "The apparently not impossible happened!") $ i `IM.lookup` mapping

    (Accum (mapping, counter', _, _, _, insertionEvents)) = ofoldl' f (Accum (mempty, initialCounter, 0, 0, 0, mempty)) descendantSeq
      where
        f (Accum (indexMapping, counter, i, ancestorOffset, childOffset, insertionEventIndicies)) _ -- Ignore the element parameter because the compiler can't make the logical type deduction :(
          -- Biological "Nothing" case
          | ancestorCharacter == gapCharacter && descendantCharacter == gapCharacter = Accum (insert i (i + childOffset    ) indexMapping, counter    , i + 1, ancestorOffset    , childOffset    , insertionEventIndicies)
          -- Biological deletion event case
          | ancestorCharacter /= gapCharacter && descendantCharacter == gapCharacter = Accum (insert i (i + childOffset + 1) indexMapping, counter + 1, i + 1, ancestorOffset    , childOffset + 1, insertionEventIndicies)
          -- Biological insertion event case
          | ancestorCharacter == gapCharacter && descendantCharacter /= gapCharacter = Accum (insert i (i + childOffset    ) indexMapping, counter + 1, i + 1, ancestorOffset + 1, childOffset + 1, (i + childOffset + 1) `IS.insert` insertionEventIndicies)
          -- Biological substitution or non-substitution case
          | otherwise {- Both not gap -}                                             = Accum (insert i (i + childOffset)     indexMapping, counter    , i + 1, ancestorOffset    , childOffset    , insertionEventIndicies)
          where
--          j = i + childOffset
            descendantCharacter    = fromJust $ safeGrab descendantSeq i
            ancestorCharacter = fromJust $ safeGrab ancestorSeq   i 

-- TODO: make sure a sequence always ends up in FinalGapped to avoid this decision tree
-- | Simple function to get a sequence for alignment purposes
getForAlign :: NodeConstraint n s => n -> Vector s
getForAlign n 
    | not . null $ getFinalGapped n = getFinalGapped n
    | not . null $ getPreliminary n = getPreliminary n 
    | not . null $ getEncoded     n = getEncoded n 
    | otherwise = mempty {-error "No sequence at node for IA to numerate"-}<|MERGE_RESOLUTION|>--- conflicted
+++ resolved
@@ -131,30 +131,18 @@
 
         where
             -- Deal with the root case by making sure it gets default homologies
-<<<<<<< HEAD
             inTree                        = if nodeIsRoot initNode initTree
-                                                then initTree `update` [setHomologies initNode defaultHomologs]
-                                                else initTree
+                                            then initTree `update` [setHomologies initNode defaultHomologs]
+                                            else initTree
             curNode                       = getNthNode inTree . fromJust $ getNodeIdx initNode inTree
             curSeqs                       = getForAlign curNode
             isLeafNode                    = leftOnly && rightOnly
             leftOnly                      = isNothing $ rightChild curNode inTree
             rightOnly                     = isNothing $ leftChild curNode inTree
             defaultHomologs               = if V.length curSeqs == 0 
-                                                then V.replicate (V.length inMeta) mempty 
-                                                else imap (\i _ -> V.enumFromN 0 (numChars (curSeqs V.! i))) inMeta
-=======
-            inTree = if   nodeIsRoot initNode initTree
-                     then initTree `update` [setHomologies initNode defaultHomologs]
-                     else initTree
-            curNode = getNthNode inTree {- . fromJust -} $ getCode initNode --inTree
-            curSeqs = getForAlign curNode
-            isLeafNode = leftOnly && rightOnly
-            leftOnly   = isNothing $ rightChild curNode inTree
-            rightOnly  = isNothing $ leftChild curNode inTree
-            defaultHomologs = if V.length curSeqs == 0 then V.replicate (V.length inMeta) mempty --trace ("defaultHomologs " ++ show (V.length inMeta) ++ show (V.length curSeqs))
-                                else imap (\i _ -> V.enumFromN 0 (numChars (curSeqs V.! i))) inMeta
->>>>>>> 93c12441
+                                            then V.replicate (V.length inMeta) mempty 
+                                            else imap (\i _ -> V.enumFromN 0 (numChars (curSeqs V.! i))) inMeta
+            --curNode = getNthNode inTree {- . fromJust -} $ getCode initNode --inTree
             propagateIt tree child events = tree' `update` [child]
                                                 where tree' = backPropagation tree child events
             alignAndNumerate n1 n2        = numerateNode n1Align n2Align
@@ -229,25 +217,14 @@
 -- | Function to do a numeration on an entire node
 -- given the ancestor node, ancestor node, current counter vector, and vector of metadata
 -- returns a tuple with the node with homologies incorporated, and a returned vector of counters
-<<<<<<< HEAD
 numerateNode :: (NodeConstraint n s) => n -> n -> Counts -> (n, Counts, Vector IntSet) 
 numerateNode ancestorNode childNode initCounters = (setHomologies childNode homologs, counts, insertionEvents)
     where
         numeration = V.zipWith3 numerateOne (getForAlign ancestorNode) (getForAlign childNode) initCounters 
         (homologs, counts, insertionEvents) = V.unzip3 numeration
-=======
-numerateNode :: (NodeConstraint n s, Metadata m s) => n -> n -> Counts -> Vector m -> (n, Counts, Vector IntSet) 
---numerateNode ancestorNode childNode initCounters _ | trace ("numerateNode on " ++ show (getCode ancestorNode) ++" and " ++ show (getCode childNode) ++ ", " ++ show initCounters) False = undefined
-numerateNode ancestorNode childNode initCounters _inMeta = {-trace ("numeration result " ++ show homologs) $-} (setHomologies childNode homologs, counts, insertionEvents)
-        where
-            numeration = --trace ("numeration zip on " ++ show (ancestorNode) ++" and " ++ show (childNode)) 
-                          V.zipWith3 numerateOne (getForAlign ancestorNode) (getForAlign childNode) initCounters 
-            (homologs, counts, insertionEvents) = {-trace ("numerate results " ++ show numeration) $-} V.unzip3 numeration
->>>>>>> 93c12441
 
 
 numerateOne :: SeqConstraint s => s -> s -> Counter -> (Homologies, Counter, IntSet)
---numerateOne ancestorSeq descendantSeq ancestorHomologies initialCounter | trace ("numerateOne on " ++ show ancestorSeq ++" and " ++ show descendantSeq) False = undefined
 numerateOne ancestorSeq descendantSeq (maxLen, initialCounter) = (descendantHomologies, (newLen, counter'), insertionEvents)
   where
     gapCharacter = gapChar descendantSeq
