--- conflicted
+++ resolved
@@ -177,14 +177,9 @@
                 | (fromJust cChar) /= gapCharacter = determineHomology (homologSoFar V.++ pure (aHomologies V.! hPos), pCount, cPos + 1, hPos + 1)
                 | otherwise                        = determineHomology (homologSoFar, pCount, cPos, hPos + 1) 
                     where
-<<<<<<< HEAD
-                        aChar = safeGrab aSeq cPos
-                        cChar = safeGrab cSeq cPos
-=======
                         aChar = safeGrab aSeq i
                         cChar = safeGrab cSeq i-}
             
->>>>>>> 9b1cb927
 
 type Counter = Int
 newtype MutationAccumulator = Accum (IntMap Int, Counter, Int, Int, Int)
