-----------------------------------------------------------------------------
-- |
-- Module      :  Analysis.ImpliedAlignment.Standard
-- Copyright   :  (c) 2015-2015 Ward Wheeler
-- License     :  BSD-style
--
-- Maintainer  :  wheeler@amnh.org
-- Stability   :  provisional
-- Portability :  portable
--
-- Standard algorithm for implied alignment
-----------------------------------------------------------------------------

-- TODO: Make an AppliedAlignment.hs file for exposure of appropriate functions

module Analysis.ImpliedAlignment.Standard where

import Analysis.General.NeedlemanWunsch hiding (SeqConstraint)
import Analysis.ImpliedAlignment.Internal
import Bio.Metadata
import Bio.PhyloGraph.DAG
import Bio.PhyloGraph.Forest
import Bio.PhyloGraph.Network
import Bio.PhyloGraph.Node
import Bio.PhyloGraph.Solution
import Bio.PhyloGraph.Tree hiding (code)
import Bio.Character.Dynamic.Coded

import Data.BitVector      hiding (foldr, replicate, foldl, not)
import Data.IntMap                (IntMap, assocs, insert)
import qualified Data.IntMap as IM
import Data.IntSet (IntSet)
import qualified Data.IntSet as IS
import Data.Maybe
import Data.Monoid
import Data.MonoTraversable
import Data.Vector                (Vector, (!), filter, foldr, generate, imap, replicate, unzip3, zipWith, zipWith3, zipWith4, unzip)
import qualified Data.Vector as V
import Prelude             hiding (filter, foldr, lookup, replicate, unzip3, zip3, zipWith, zipWith3, foldl, unzip)

import Debug.Trace

type Counter = Int
newtype MutationAccumulator = Accum (IntMap Int, Counter, Int, Int, Int, IntSet)

-- | Top level wrapper to do an IA over an entire solution
-- takes a solution
-- returns an AlignmentSolution
iaSolution :: SolutionConstraint r m f t n e s => r -> AlignmentSolution s
--iaSolution inSolution | trace ("iaSolution " ++ show inSolution) False = undefined
iaSolution inSolution = fmap (flip iaForest (getMetadata inSolution)) (getForests inSolution)

-- | Simple wrapper to do an IA over a forest
-- takes in a forest and some metadata
-- returns an alignment forest
iaForest :: (ForestConstraint f t n e s, Metadata m s) => f -> Vector m -> AlignmentForest s
--iaForest inForest inMeta | trace ("iaForest " ++ show inForest) False = undefined
iaForest inForest inMeta = fmap (flip impliedAlign inMeta) (trees inForest)

-- TODO: used concrete BitVector type instead of something more appropriate, like EncodableDynamicCharacter. 
-- This also means that there are a bunch of places below that could be using EDC class methods that are no longer.
-- The same will be true in DO.
-- | Function to perform an implied alignment on all the leaves of a tree
-- takes a tree and some metadata
-- returns an alignment object (an intmap from the leaf codes to the aligned sequence)
-- TODO: Consider building the alignment at each step of a postorder rather than grabbing wholesale
impliedAlign :: (TreeConstraint t n e s, Metadata m s) => t -> Vector m -> Alignment s
--impliedAlign inTree inMeta | trace ("impliedAlign with tree " ++ show inTree) False = undefined
impliedAlign inTree inMeta = foldr (\n acc -> insert (getCode n) (makeAlignment n lens) acc) mempty allLeaves
    where
        (lens, curTree) = numeratePreorder inTree (getRoot inTree) inMeta (replicate (length inMeta) 0)
        allLeaves = filter (flip nodeIsLeaf curTree) (getNodes curTree)

-- | Simple function to generate an alignment from a numerated node
-- Takes in a Node
-- returns a vector of characters
makeAlignment :: (NodeConstraint n s) => n -> Counts -> Vector s
makeAlignment n seqLens | trace ("make alignment on n " ++ show n) False = undefined
makeAlignment n seqLens = makeAlign (getFinalGapped n) (getHomologies n)
    where
        -- onePos :: s -> Homologies -> Int -> Int -> Int -> s
        onePos c h l sPos hPos 
            | sPos > l - 1 || hPos > (V.length h - 1) = emptyLike c
            | h ! hPos == sPos = unsafeCons (grabSubChar c (h ! hPos)) (onePos c h l (sPos + 1) (hPos + 1))
            | otherwise = unsafeCons (gapChar c) (onePos c h l (sPos + 1) hPos)
        -- makeOne :: s -> Homologies -> Int -> s
        makeOne char homolog len = onePos char homolog len 0 0
        --makeAlign :: Vector s -> HomologyTrace -> Vector s
        makeAlign dynChar homologies = zipWith3 makeOne dynChar homologies seqLens

-- | Main recursive function that assigns homology traces to every node
-- takes in a tree, a current node, a vector of metadata, and a vector of counters
-- outputs a resulting vector of counters and a tree with the assignments
-- TODO: something seems off about doing the DO twice here
numeratePreorder :: (TreeConstraint t n e s, Metadata m s) => t -> n -> Vector m -> Counts -> (Counts, t)
numeratePreorder initTree curNode _ _ | trace ("numeratePreorder at " ++ show initTree) False = undefined
numeratePreorder initTree Node inMeta curCounts
    | isLeafNode =  trace "leaf case" $ (curCounts, inTree)
    | leftOnly = trace "left only case" $
        let
            {-(alignedCur, alignedLeft)                        = alignAndAssign curNode (fromJust $ leftChild curNode inTree)
            (leftChildHomolog, counterLeft, insertionEvents) = numerateNode alignedCur alignedLeft curCounts inMeta-}
            (leftChildHomolog, counterLeft, insertionEvents) = alignAndNumerate curNode (fromJust $ leftChild curNode inTree) curCounts inMeta
            {-backPropagatedTree                               = backPropagation inTree leftChildHomolog insertionEvents
            editedTreeLeft                                   = backPropagatedTree `update` [leftChildHomolog]-}
            editedTreeLeft                                   = propagateIt inTree leftChildHomolog insertionEvents
            (leftRecurseCount, leftRecurseTree)              = numeratePreorder editedTreeLeft leftChildHomolog inMeta counterLeft
        in (leftRecurseCount, leftRecurseTree)
    | rightOnly = trace "right only case" $
        let
            {-(alignedCur, alignedRight)                         = alignAndAssign curNode (fromJust $ rightChild curNode inTree)
            (rightChildHomolog, counterRight, insertionEvents) = numerateNode alignedCur alignedRight curCounts inMeta-}
            (rightChildHomolog, counterRight, insertionEvents) = alignAndNumerate curNode (fromJust $ rightChild curNode inTree) curCounts inMeta
            {-backPropagatedTree                                 = backPropagation inTree rightChildHomolog insertionEvents
            editedTreeRight                                    = backPropagatedTree `update` [rightChildHomolog]-}
            editedTreeRight                                    = propagateIt inTree rightChildHomolog insertionEvents
            (rightRecurseCount, rightRecurseTree)              = numeratePreorder editedTreeRight rightChildHomolog inMeta counterRight
        in (rightRecurseCount, rightRecurseTree)
    | otherwise = trace "two children case" $
        let
            {-(alignedLCur, alignedLeft)                              = alignAndAssign curNode (fromJust $ leftChild curNode inTree)
            ( leftChildHomolog, counterLeft , insertionEventsLeft)  = numerateNode alignedLCur alignedLeft curCounts inMeta-}
            ( leftChildHomolog, counterLeft , insertionEventsLeft)  = alignAndNumerate curNode (fromJust $ rightChild curNode inTree) curCounts inMeta
            backPropagatedTree                                      = backPropagation inTree leftChildHomolog insertionEventsLeft
            (leftRecurseCount, leftRecurseTree)                     = numeratePreorder backPropagatedTree leftChildHomolog inMeta counterLeft
            leftRectifiedTree                                       = leftRecurseTree `update` [leftChildHomolog] -- TODO: Check this order
            
            curNode'                                                = leftRectifiedTree `getNthNode` (getCode curNode)
            (alignedRCur, alignedRight)                             = alignAndAssign curNode' (fromJust $ rightChild curNode' leftRectifiedTree)
            (rightChildHomolog, counterRight, insertionEventsRight) = numerateNode alignedRCur alignedRight leftRecurseCount inMeta
            backPropagatedTree'                                     = backPropagation leftRectifiedTree rightChildHomolog insertionEventsRight
            rightRectifiedTree                                      = backPropagatedTree' `update` [rightChildHomolog]
            -- TODO: need another align and assign between the left and right as a last step?
            output                                                  = numeratePreorder rightRectifiedTree rightChildHomolog inMeta counterRight
        in output

        where
            -- Deal with the root case by making sure it gets default homologies
<<<<<<< HEAD
            inTree = trace ("at root " ++ show (nodeIsRoot curNode initTree)) $ if nodeIsRoot curNode initTree then initTree `update` [setHomologies initNode defaultHomologs]
                        else initTree
=======
            inTree = if   nodeIsRoot initNode initTree
                     then initTree `update` [setHomologies initNode defaultHomologs]
                     else initTree
>>>>>>> b2e1f0dd
            curNode = getNthNode inTree (getCode initNode)
            curSeqs = getFinalGapped curNode
            isLeafNode = leftOnly && rightOnly
            leftOnly   = isNothing $ rightChild curNode inTree
            rightOnly  = isNothing $ leftChild curNode inTree
            defaultHomologs = if V.length curSeqs == 0 then V.replicate (V.length inMeta) mempty --trace ("defaultHomologs " ++ show (V.length inMeta) ++ show (V.length curSeqs))
                                else imap (\i _ -> generate (numChars (curSeqs ! i)) (+ 1)) inMeta
            propagateIt tree child events = tree' `update` [child]
                                            where tree' = backPropagation tree child events
            alignAndNumerate n1 n2 counts m = trace ("alignment result " ++ show n1Align) $ numerateNode n1Align n2Align counts m
                                                where (n1Align, n2Align) = alignAndAssign n1 n2

            -- Simple wrapper to align and assign using DO
            --alignAndAssign :: NodeConstraint n s => n -> n -> (n, n)
            -- TODO: Don't use the gapped here

            alignAndAssign node1 node2 = (setFinalGapped (fst allUnzip) node1, setFinalGapped (snd allUnzip) node2)
                where
                    final1 = getFinalGapped node1
                    final2 = getFinalGapped node2
                    allUnzip = unzip allDO
                    allDO = zipWith3 checkThenAlign final1 final2 inMeta
                    checkThenAlign s1 s2 m = if numChars s1 == numChars s2 then needlemanWunsch s1 s2 m else (s1, s2)

-- | Back propagation to be performed after insertion events occur in a numeration
-- goes back up and to the left, then downward
-- takes in a tree, a current node, and a vector of insertion event sets
-- return a tree with the insertion events incorporated
backPropagation :: TreeConstraint t n e s  => t -> n -> Vector IntSet -> t
--backPropagation tree node insertionEvents | trace ("backPropagation at node " ++ show (getCode node)) False = undefined
backPropagation tree node insertionEvents
  | all onull insertionEvents = tree
  | otherwise =
    case parent node tree of
      Nothing       -> tree -- If at the root, do nothing
      Just myParent -> let nodeIsLeftChild = (getCode <$> leftChild myParent tree) == Just (getCode node)
                           (tree', _)      = accountForInsertionEventsForNode tree myParent insertionEvents
                           tree''          = if   nodeIsLeftChild -- if we are the left child, then we only have to update the current node
                                              then tree'
                                              else
                                                case leftChild myParent tree of -- otherwise we need to propagate down but not at the current node
                                                  Nothing        -> tree'
                                                  Just leftChild -> backPropagationDownward tree' leftChild insertionEvents
                        in backPropagation tree'' myParent insertionEvents
  where
    backPropagationDownward treeContext subTreeRoot insertionEvents = treeContext'''
      where
        (treeContext'  , subTreeRoot'  ) = accountForInsertionEventsForNode treeContext subTreeRoot insertionEvents -- do the current node
        treeContext'' = case  leftChild subTreeRoot' treeContext' of -- first go down and to the left
                          Nothing -> treeContext'
                          Just x  -> backPropagationDownward treeContext'  x insertionEvents
        treeContext'''= case rightChild subTreeRoot' treeContext'' of -- then go down and to the right
                          Nothing -> treeContext''
                          Just x  -> backPropagationDownward treeContext'' x insertionEvents
        
-- | Account for any insertion events at the current node by updating homologies
-- depends on accountForInsertionEvents to do work
-- takes in a tree, current node, and a vector of insertion event sets
-- returns an updated tree and an updated node for convenience
accountForInsertionEventsForNode :: TreeConstraint t n e s  => t -> n -> Vector IntSet -> (t, n)
accountForInsertionEventsForNode tree node insertionEvents = (tree', node')
  where
    originalHomologies = getHomologies node
    mutatedHomologies  = zipWith accountForInsertionEvents originalHomologies insertionEvents
    node'              = setHomologies node mutatedHomologies
    tree'              = tree `update` [node']

-- | Accounts for insertion events by mutating homology trace
-- essentially increases each homology position by the number of insertions before it
-- takes in a homologies trace and a set of insertions
-- returns a mutated homologies trace
accountForInsertionEvents :: Homologies -> IntSet -> Homologies
accountForInsertionEvents homologies insertionEvents = V.generate (length homologies) f
  where
    f i = newIndexReference
      where
        newIndexReference          = oldIndexReference + insertionEventsBeforeIndex 
        oldIndexReference          = homologies ! i
        insertionEventsBeforeIndex = olength $ IS.filter (<= oldIndexReference) insertionEvents

-- | Function to do a numeration on an entire node
-- given the ancestor node, ancestor node, current counter vector, and vector of metadata
-- returns a tuple with the node with homologies incorporated, and a returned vector of counters
numerateNode :: (NodeConstraint n s, Metadata m s) => n -> n -> Counts -> Vector m -> (n, Counts, Vector IntSet) 
--numerateNode ancestorNode childNode _ _ | trace ("numerateNode on " ++ show ancestorNode ++" and " ++ show childNode) False = undefined
numerateNode ancestorNode childNode initCounters inMeta = (setHomologies childNode homologs, counts, insertionEvents)
        where
            numeration = --trace ("numeration zip on " ++ show (getForAlign ancestorNode) ++" and " ++ show (getForAlign childNode)) 
                            zipWith4 numerateOne (getForAlign ancestorNode) (getForAlign childNode) (getHomologies ancestorNode) initCounters 
            (homologs, counts, insertionEvents) = {-trace ("numerate results " ++ show numeration) $-} unzip3 numeration
            generateGapChar m = setBit (bitVec 0 (0 :: Integer)) (length (getAlphabet m) - 1)   

            -- TODO: make sure a sequence always ends up in FinalGapped to avoid this decision tree
            getForAlign n 
                | not . null $ getFinalGapped n = getFinalGapped n
                | not . null $ getPreliminary n = getPreliminary n 
                | not . null $ getEncoded     n = getEncoded n 
                | otherwise = error "No sequence at node for IA to numerate"


numerateOne :: SeqConstraint s => s -> s -> Homologies -> Counter -> (Homologies, Counter, IntSet)
--numerateOne ancestorSeq descendantSeq ancestorHomologies initialCounter | trace ("numerateOne on " ++ show ancestorSeq ++" and " ++ show descendantSeq) False = undefined
numerateOne ancestorSeq descendantSeq ancestorHomologies initialCounter = (descendantHomologies, counter', insertionEvents)
  where
    gapCharacter = gapChar descendantSeq

    descendantHomologies = V.generate (olength descendantSeq) g
     where
       g :: Int -> Int
       g i =
         case i `IM.lookup` mapping of
           Nothing -> error "The apparently not impossible happened!"
           Just v  -> v

    (Accum (mapping, counter', _, _, _, insertionEvents)) = ofoldl' f (Accum (mempty, initialCounter, 0, 0, 0, mempty)) descendantSeq
      where
        f (Accum (indexMapping, counter, i, ancestorOffset, childOffset, insertionEventIndicies)) _ -- Ignore the element parameter because the compiler can't make the logical type deduction :(
          -- Biological "Nothing" case
          | ancestorCharacter == gapCharacter && descendantCharacter == gapCharacter = Accum (insert i (i + childOffset    ) indexMapping, counter    , i + 1, ancestorOffset    , childOffset    , insertionEventIndicies)
          -- Biological deletion event case
          | ancestorCharacter /= gapCharacter && descendantCharacter == gapCharacter = Accum (insert i (i + childOffset    ) indexMapping, counter + 1, i + 1, ancestorOffset    , childOffset + 1, insertionEventIndicies)
          -- Biological insertion event case
          | ancestorCharacter == gapCharacter && descendantCharacter /= gapCharacter = Accum (insert i (i + childOffset + 1) indexMapping, counter + 1, i + 1, ancestorOffset + 1, childOffset    , (i + childOffset) `IS.insert` insertionEventIndicies)
          -- Biological substitution or non-substitution case
          | otherwise {- Both not gap -}                                             = Accum (insert i (i + childOffset)     indexMapping, counter    , i + 1, ancestorOffset    , childOffset    , insertionEventIndicies)
          where
--          j = i + childOffset
            descendantCharacter    = fromJust $ safeGrab descendantSeq i
            ancestorCharacter = fromJust $ safeGrab ancestorSeq   i 
<|MERGE_RESOLUTION|>--- conflicted
+++ resolved
@@ -81,7 +81,7 @@
         -- onePos :: s -> Homologies -> Int -> Int -> Int -> s
         onePos c h l sPos hPos 
             | sPos > l - 1 || hPos > (V.length h - 1) = emptyLike c
-            | h ! hPos == sPos = unsafeCons (grabSubChar c (h ! hPos)) (onePos c h l (sPos + 1) (hPos + 1))
+            | h ! hPos == sPos = unsafeCons (grabSubChar c sPos) (onePos c h l (sPos + 1) (hPos + 1))
             | otherwise = unsafeCons (gapChar c) (onePos c h l (sPos + 1) hPos)
         -- makeOne :: s -> Homologies -> Int -> s
         makeOne char homolog len = onePos char homolog len 0 0
@@ -93,10 +93,10 @@
 -- outputs a resulting vector of counters and a tree with the assignments
 -- TODO: something seems off about doing the DO twice here
 numeratePreorder :: (TreeConstraint t n e s, Metadata m s) => t -> n -> Vector m -> Counts -> (Counts, t)
-numeratePreorder initTree curNode _ _ | trace ("numeratePreorder at " ++ show initTree) False = undefined
-numeratePreorder initTree Node inMeta curCounts
-    | isLeafNode =  trace "leaf case" $ (curCounts, inTree)
-    | leftOnly = trace "left only case" $
+--numeratePreorder initTree curNode _ _ | trace ("numeratePreorder at " ++ show initTree) False = undefined
+numeratePreorder initTree initNode inMeta curCounts
+    | isLeafNode =  (curCounts, inTree)
+    | leftOnly = --trace "left only case" $
         let
             {-(alignedCur, alignedLeft)                        = alignAndAssign curNode (fromJust $ leftChild curNode inTree)
             (leftChildHomolog, counterLeft, insertionEvents) = numerateNode alignedCur alignedLeft curCounts inMeta-}
@@ -106,7 +106,7 @@
             editedTreeLeft                                   = propagateIt inTree leftChildHomolog insertionEvents
             (leftRecurseCount, leftRecurseTree)              = numeratePreorder editedTreeLeft leftChildHomolog inMeta counterLeft
         in (leftRecurseCount, leftRecurseTree)
-    | rightOnly = trace "right only case" $
+    | rightOnly = --trace "right only case" $
         let
             {-(alignedCur, alignedRight)                         = alignAndAssign curNode (fromJust $ rightChild curNode inTree)
             (rightChildHomolog, counterRight, insertionEvents) = numerateNode alignedCur alignedRight curCounts inMeta-}
@@ -116,11 +116,11 @@
             editedTreeRight                                    = propagateIt inTree rightChildHomolog insertionEvents
             (rightRecurseCount, rightRecurseTree)              = numeratePreorder editedTreeRight rightChildHomolog inMeta counterRight
         in (rightRecurseCount, rightRecurseTree)
-    | otherwise = trace "two children case" $
+    | otherwise = --trace "two children case" $
         let
             {-(alignedLCur, alignedLeft)                              = alignAndAssign curNode (fromJust $ leftChild curNode inTree)
             ( leftChildHomolog, counterLeft , insertionEventsLeft)  = numerateNode alignedLCur alignedLeft curCounts inMeta-}
-            ( leftChildHomolog, counterLeft , insertionEventsLeft)  = alignAndNumerate curNode (fromJust $ rightChild curNode inTree) curCounts inMeta
+            ( leftChildHomolog, counterLeft , insertionEventsLeft)  = alignAndNumerate curNode (fromJust $ leftChild curNode inTree) curCounts inMeta
             backPropagatedTree                                      = backPropagation inTree leftChildHomolog insertionEventsLeft
             (leftRecurseCount, leftRecurseTree)                     = numeratePreorder backPropagatedTree leftChildHomolog inMeta counterLeft
             leftRectifiedTree                                       = leftRecurseTree `update` [leftChildHomolog] -- TODO: Check this order
@@ -136,16 +136,11 @@
 
         where
             -- Deal with the root case by making sure it gets default homologies
-<<<<<<< HEAD
-            inTree = trace ("at root " ++ show (nodeIsRoot curNode initTree)) $ if nodeIsRoot curNode initTree then initTree `update` [setHomologies initNode defaultHomologs]
-                        else initTree
-=======
             inTree = if   nodeIsRoot initNode initTree
                      then initTree `update` [setHomologies initNode defaultHomologs]
                      else initTree
->>>>>>> b2e1f0dd
             curNode = getNthNode inTree (getCode initNode)
-            curSeqs = getFinalGapped curNode
+            curSeqs = getForAlign curNode
             isLeafNode = leftOnly && rightOnly
             leftOnly   = isNothing $ rightChild curNode inTree
             rightOnly  = isNothing $ leftChild curNode inTree
@@ -153,20 +148,19 @@
                                 else imap (\i _ -> generate (numChars (curSeqs ! i)) (+ 1)) inMeta
             propagateIt tree child events = tree' `update` [child]
                                             where tree' = backPropagation tree child events
-            alignAndNumerate n1 n2 counts m = trace ("alignment result " ++ show n1Align) $ numerateNode n1Align n2Align counts m
+            alignAndNumerate n1 n2 counts m = {-trace ("alignment result " ++ show n1Align) $-} numerateNode n1Align n2Align counts m
                                                 where (n1Align, n2Align) = alignAndAssign n1 n2
 
             -- Simple wrapper to align and assign using DO
             --alignAndAssign :: NodeConstraint n s => n -> n -> (n, n)
-            -- TODO: Don't use the gapped here
 
             alignAndAssign node1 node2 = (setFinalGapped (fst allUnzip) node1, setFinalGapped (snd allUnzip) node2)
                 where
-                    final1 = getFinalGapped node1
-                    final2 = getFinalGapped node2
+                    final1 = getForAlign node1
+                    final2 = getForAlign node2
                     allUnzip = unzip allDO
                     allDO = zipWith3 checkThenAlign final1 final2 inMeta
-                    checkThenAlign s1 s2 m = if numChars s1 == numChars s2 then needlemanWunsch s1 s2 m else (s1, s2)
+                    checkThenAlign s1 s2 m = if numChars s1 == numChars s2 then (s1, s2) else needlemanWunsch s1 s2 m
 
 -- | Back propagation to be performed after insertion events occur in a numeration
 -- goes back up and to the left, then downward
@@ -228,20 +222,13 @@
 -- given the ancestor node, ancestor node, current counter vector, and vector of metadata
 -- returns a tuple with the node with homologies incorporated, and a returned vector of counters
 numerateNode :: (NodeConstraint n s, Metadata m s) => n -> n -> Counts -> Vector m -> (n, Counts, Vector IntSet) 
---numerateNode ancestorNode childNode _ _ | trace ("numerateNode on " ++ show ancestorNode ++" and " ++ show childNode) False = undefined
-numerateNode ancestorNode childNode initCounters inMeta = (setHomologies childNode homologs, counts, insertionEvents)
+numerateNode ancestorNode childNode initCounters _ | trace ("numerateNode on " ++ show (getCode ancestorNode) ++" and " ++ show (getCode childNode) ++ ", " ++ show initCounters) False = undefined
+numerateNode ancestorNode childNode initCounters inMeta = {-trace ("numeration result " ++ show homologs) $-} (setHomologies childNode homologs, counts, insertionEvents)
         where
             numeration = --trace ("numeration zip on " ++ show (getForAlign ancestorNode) ++" and " ++ show (getForAlign childNode)) 
                             zipWith4 numerateOne (getForAlign ancestorNode) (getForAlign childNode) (getHomologies ancestorNode) initCounters 
             (homologs, counts, insertionEvents) = {-trace ("numerate results " ++ show numeration) $-} unzip3 numeration
             generateGapChar m = setBit (bitVec 0 (0 :: Integer)) (length (getAlphabet m) - 1)   
-
-            -- TODO: make sure a sequence always ends up in FinalGapped to avoid this decision tree
-            getForAlign n 
-                | not . null $ getFinalGapped n = getFinalGapped n
-                | not . null $ getPreliminary n = getPreliminary n 
-                | not . null $ getEncoded     n = getEncoded n 
-                | otherwise = error "No sequence at node for IA to numerate"
 
 
 numerateOne :: SeqConstraint s => s -> s -> Homologies -> Counter -> (Homologies, Counter, IntSet)
@@ -273,3 +260,12 @@
 --          j = i + childOffset
             descendantCharacter    = fromJust $ safeGrab descendantSeq i
             ancestorCharacter = fromJust $ safeGrab ancestorSeq   i 
+
+-- TODO: make sure a sequence always ends up in FinalGapped to avoid this decision tree
+-- | Simple function to get a sequence for alignment purposes
+getForAlign :: NodeConstraint n s => n -> Vector s
+getForAlign n 
+    | not . null $ getFinalGapped n = getFinalGapped n
+    | not . null $ getPreliminary n = getPreliminary n 
+    | not . null $ getEncoded     n = getEncoded n 
+    | otherwise = error "No sequence at node for IA to numerate"