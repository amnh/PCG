-----------------------------------------------------------------------------
-- |
-- Module      :  Analysis.ImpliedAlignment.Standard
-- Copyright   :  (c) 2015-2015 Ward Wheeler
-- License     :  BSD-style
--
-- Maintainer  :  wheeler@amnh.org
-- Stability   :  provisional
-- Portability :  portable
--
-- Standard algorithm for implied alignment
-----------------------------------------------------------------------------

-- TODO: Make an AppliedAlignment.hs file for exposure of appropriate functions

module Analysis.ImpliedAlignment.Standard where

import Analysis.ImpliedAlignment.Internal
import Analysis.Parsimony.Binary.DirectOptimization
import Bio.Metadata
import Bio.PhyloGraph.DAG
import Bio.PhyloGraph.Forest
import Bio.PhyloGraph.Network
import Bio.PhyloGraph.Node
import Bio.PhyloGraph.Solution
import Bio.PhyloGraph.Tree hiding (code)
import Bio.Character.Dynamic.Coded

import Data.BitVector      hiding (foldr, replicate, foldl)
import Data.IntMap                (IntMap, assocs, insert)
import qualified Data.IntMap as IM
import Data.IntSet (IntSet)
import qualified Data.IntSet as IS
import Data.Maybe
import Data.Monoid
import Data.MonoTraversable
import Data.Vector                (Vector, (!), (//), filter, foldr, generate, imap, replicate, unzip3, zipWith, zipWith3, zipWith4)
import qualified Data.Vector as V
import Prelude             hiding (filter, foldr, lookup, replicate, unzip3, zip3, zipWith, zipWith3, foldl)

import Debug.Trace

-- | Top level wrapper to do an IA over an entire solution
-- takes a solution
-- returns an AlignmentSolution
iaSolution :: SolutionConstraint r m f t n e s => r -> AlignmentSolution s
iaSolution inSolution | trace ("iaSolution " ++ show inSolution) False = undefined
iaSolution inSolution = fmap (flip iaForest (getMetadata inSolution)) (getForests inSolution)

-- | Simple wrapper to do an IA over a forest
-- takes in a forest and some metadata
-- returns an alignment forest
iaForest :: (ForestConstraint f t n e s, Metadata m s) => f -> Vector m -> AlignmentForest s
iaForest inForest inMeta = fmap (flip impliedAlign inMeta) (trees inForest)

-- TODO: used concrete BitVector type instead of something more appropriate, like EncodableDynamicCharacter. 
-- This also means that there are a bunch of places below that could be using EDC class methods that are no longer.
-- The same will be true in DO.
-- | Function to perform an implied alignment on all the leaves of a tree
-- takes a tree and some metadata
-- returns an alignment object (an intmap from the leaf codes to the aligned sequence)
-- TODO: Consider building the alignment at each step of a postorder rather than grabbing wholesale
impliedAlign :: (TreeConstraint t n e s, Metadata m s) => t -> Vector m -> Alignment s
--impliedAlign inTree inMeta | trace ("impliedAlign with tree " ++ show inTree) False = undefined
impliedAlign inTree inMeta = foldr (\n acc -> insert (getCode n) (makeAlignment n lens) acc) mempty allLeaves
    where
        (lens, curTree) = numeratePreorder inTree (getRoot inTree) inMeta (replicate (length inMeta) 0)
        allLeaves = filter (flip nodeIsLeaf curTree) (getNodes curTree)

-- | Simple function to generate an alignment from a numerated node
-- Takes in a Node
-- returns a vector of characters
makeAlignment :: (NodeConstraint n s) => n -> Counts -> Vector s
makeAlignment n seqLens = makeAlign (getFinalGapped n) (getHomologies n)
    where
        -- onePos :: s -> Homologies -> Int -> Int -> Int -> s
        onePos c h l sPos hPos 
            | sPos > l - 1 = emptyLike c
            | h ! hPos == sPos = unsafeCons (grabSubChar c (h ! hPos)) (onePos c h l (sPos + 1) (hPos + 1))
            | otherwise = unsafeCons (gapChar c) (onePos c h l (sPos + 1) hPos)
        -- makeOne :: s -> Homologies -> Int -> s
        makeOne char homolog len = onePos char homolog len 0 0
        --makeAlign :: Vector s -> HomologyTrace -> Vector s
        makeAlign dynChar homologies = zipWith3 makeOne dynChar homologies seqLens

-- | Main recursive function that assigns homology traces to every node
-- takes in a tree, a current node, a vector of metadata, and a vector of counters
-- outputs a resulting vector of counters and a tree with the assignments
-- TODO: something seems off about doing the DO twice here
numeratePreorder :: (TreeConstraint t n e s, Metadata m s) => t -> n -> Vector m -> Counts -> (Counts, t)
--numeratePreorder _ curNode _ _ | trace ("numeratePreorder at " ++ show curNode) False = undefined
numeratePreorder inTree curNode inMeta curCounts
    | nodeIsRoot curNode inTree = (curCounts, inTree `update` [setHomologies curNode defaultHomologs])
    | isLeafNode = (curCounts, inTree)
    | leftOnly =
        let
            (leftChildHomolog, counterLeft, insertionEvents) = numerateNode curNode (fromJust $ leftChild curNode inTree) curCounts inMeta
            backPropagatedTree                               = backPropagation inTree leftChildHomolog insertionEvents
            editedTreeLeft                                   = backPropagatedTree `update` [leftChildHomolog]
            (leftRecurseCount, leftRecurseTree)              = numeratePreorder editedTreeLeft leftChildHomolog inMeta counterLeft
        in (leftRecurseCount, leftRecurseTree)
    | rightOnly =
        let
            (rightChildHomolog, counterRight, insertionEvents) = numerateNode curNode (fromJust $ rightChild curNode inTree) curCounts inMeta
            backPropagatedTree                                 = backPropagation inTree rightChildHomolog insertionEvents
            editedTreeRight                                    = backPropagatedTree `update` [rightChildHomolog]
            (rightRecurseCount, rightRecurseTree)              = numeratePreorder editedTreeRight rightChildHomolog inMeta counterRight
        in (rightRecurseCount, rightRecurseTree)
    | otherwise =
        let
            -- TODO: should I switch the order of align and numerate? probs
            ( leftChildHomolog, counterLeft , insertionEventsLeft)  = numerateNode curNode (fromJust $ leftChild curNode inTree) curCounts inMeta
            backPropagatedTree                                      = backPropagation inTree leftChildHomolog insertionEventsLeft
            (leftRecurseCount, leftRecurseTree)                     = numeratePreorder backPropagatedTree leftChildHomolog inMeta counterLeft
            leftRectifiedTree                                       = leftRecurseTree `update` [leftChildHomolog]
            
            curNode'                                                = leftRectifiedTree `getNthNode` (getCode curNode)
            (rightChildHomolog, counterRight, insertionEventsRight) = numerateNode curNode' (fromJust $ rightChild curNode' leftRectifiedTree) leftRecurseCount inMeta
            backPropagatedTree'                                     = backPropagation leftRectifiedTree rightChildHomolog insertionEventsRight
            rightRectifiedTree                                      = backPropagatedTree' `update` [rightChildHomolog]
            -- TODO: need another align and assign between the left and right as a last step?
            output                                                  = numeratePreorder rightRectifiedTree rightChildHomolog inMeta counterRight
        in output

        where
            curSeqs = getFinalGapped curNode
            isLeafNode = leftOnly && rightOnly
            leftOnly   = isNothing $ rightChild curNode inTree
            rightOnly  = isNothing $ leftChild curNode inTree
            -- TODO: check if this is really the default
            defaultHomologs = imap (\i _ -> generate (numChars (curSeqs ! i)) (+ 1)) inMeta

            -- Simple wrapper to align and assign using DO
            --alignAndAssign :: NodeConstraint n s => n -> n -> (n, n)
            -- TODO: Don't use the gapped here
{-
            alignAndAssign node1 node2 = (setFinalGapped (fst allUnzip) node1, setFinalGapped (snd allUnzip) node2)
                where
                    allUnzip = unzip allDO
                    allDO = zipWith3 doOne (getFinalGapped node1) (getFinalGapped node2) inMeta
                    doOne s1 s2 m = (gapped1, gapped2)
                        where (_, _, _, gapped1, gapped2) = naiveDO s1 s2 m
-}

<<<<<<< HEAD
backPropagation :: TreeConstraint t n e s  => t -> n -> Vector IntSet -> t
backPropagation tree node insertionEvents
  | all onull insertionEvents = tree
  | nodeIsLeftChild           = tree'
=======

backPropagation :: TreeConstraint t n e s  => t -> n -> Vector IntSet -> t
backPropagation tree node insertionEvents = undefined {-
  | all onull insertionEvents = tree -- nothing to do thank god!
>>>>>>> 7b633733
  | otherwise =
    case leftChild myParent tree of
      Nothing        -> tree'
      Just leftChild -> backPropagationDownward tree' leftChild insertionEvents
  where
    myParent           = getParent node tree
    nodeIsLeftChild    = getCode <$> rightChild myParent tree == Just (getCode node)
    tree'              = accountForInsertionEventsForNode tree myParent insertionEvents
    backPropagationDownward treeContext subTreeRoot insertionEvents = treeContext'''
      where
        (treeContext'  , subTreeRoot'  ) = accountForInsertionEventsForNode treeContext subTreeRoot insertionEvents
        treeContext'' = case  leftChild subTreeRoot' treeContext' of
                          Nothing -> treeContext'
                          Just x  -> backPropagationDownward treeContext'  x insertionEvents
        treeContext'''= case rightChild subTreeRoot' treeContext'' of
                          Nothing -> (treeContext'', subTreeRoot'')
                          Just x  -> backPropagationDownward treeContext'' x insertionEvents
        

accountForInsertionEventsForNode :: TreeConstraint t n e s  => t -> n -> Vector IntSet -> (t, n)
accountForInsertionEventsForNode tree node insertionEvents = (tree', node')
  where
    originalHomologies = getHomologies myParent
    mutatedHomologies  = zipWith accountForInsertionEvents originalHomologies insertionEvents
    node'              = setHomologies myParent mutatedHomologies
    tree'              = tree `update` [node']

accountForInsertionEvents :: Homologies -> IntSet -> Homologies
accountForInsertionEvents :: homologies insertionEvents = V.generate (length homologies) f
  where
    f i = newIndexReference
      where
        newIndexReference          = oldIndexReference + insertionEventsBeforeIndex
        oldIndexReference          = homologies ! i
        insertionEventsBeforeIndex = olength $ filter (<= oldIndexReference) insertionEvents

-- | Function to do a numeration on an entire node
-- given the ancestor node, ancestor node, current counter vector, and vector of metadata
-- returns a tuple with the node with homologies incorporated, and a returned vector of counters
numerateNode :: (NodeConstraint n s, Metadata m s) => n -> n -> Counts -> Vector m -> (n, Counts, Vector IntSet) 
numerateNode ancestorNode childNode initCounters inMeta = (setHomologies childNode homologs, counts, insertionEvents)
        where
            numeration = zipWith4 numerateForReals (getFinalGapped ancestorNode) (getFinalGapped childNode) (getHomologies ancestorNode) initCounters 
            (homologs, counts, insertionEvents) = unzip3 numeration
            generateGapChar m = setBit (bitVec 0 (0 :: Integer)) (length (getAlphabet m) - 1)

{-
-- | Function to do a numeration on one character at a node
-- given the ancestor sequence, ancestor homologies, child sequence, and current counter for position matching
-- returns a tuple of the Homologies vector and an integer count
numerateOne :: (SeqConstraint s) => BitVector -> s -> Homologies -> s -> Int -> (Homologies, Int)
--numerateOne _ a h c _ | trace ("numerateOne with ancestor " ++ show a ++ " and child " ++ show c ++ " and homologies " ++ show h) False = undefined
numerateOne gapCharacter ancestorSeq ancestorHomologies childSeq initCounter = foldl (determineHomology gapCharacter) (mempty, initCounter) foldIn
    where
        getAllSubs s = foldr (\p acc -> grabSubChar s p `cons` acc) mempty (fromList [0..(numChars s) - 1])
        -- TODO: verify that ancestorHomologies has the correct length as the allSubs
        foldIn = --trace ("calls to homology " ++ show (getAllSubs childSeq) ++ show (getAllSubs ancestorSeq)) $
                    zip3 (getAllSubs childSeq) (getAllSubs ancestorSeq) ancestorHomologies

-- Finds the homology position between any two characters
determineHomology :: BitVector -> (Homologies, Int) -> (BitVector, BitVector, Int) -> (Homologies, Int)
--determineHomology _ i (c, a, h) | trace ("one homology " ++ show i ++ " on " ++ show (c, a, h)) False = undefined
determineHomology gapCharacter (homologSoFar, counterSoFar) (childChar, ancestorChar, ancestorHomolog)
    | ancestorChar == gapCharacter = (homologSoFar V.++ pure counterSoFar, counterSoFar    )
    | childChar    /= gapCharacter = (homologSoFar V.++ pure ancestorHomolog, counterSoFar + 1)
    | otherwise                    = (homologSoFar V.++ pure counterSoFar, counterSoFar + 1) --TODO: check this case
-}

-- | Function to do a numeration on one character at a node
-- given the ancestor sequence, ancestor homologies, child sequence, and current counter for position matching
-- returns a tuple of the Homologies vector and an integer count
{-
numerateOne :: (SeqConstraint s) => BitVector -> s -> Homologies -> s -> Int -> (Homologies, Int)
numerateOne = numerateOne' {-(h, c)
        where 
            (h, c, _, _) = determineHomology (mempty, initCounter, 0, 0, 0)

            -- | Find the homology at two positions
            determineHomology :: (Homologies, Int, Int, Int, Int) -> (Homologies, Int, Int, Int, Int)
            determineHomology cur@(homologSoFar, counter, i, j, k) 
                | isNothing aChar || isNothing cChar = cur
                | (fromJust aChar) == gapCharacter = determineHomology (homologSoFar V.++ pure counter, counter + 1, i + 1, j + 1, k)
                | (fromJust cChar) /= gapCharacter = determineHomology (homologSoFar V.++ pure (aHomologies V.! hPos), pCount, cPos + 1, hPos + 1)
                | otherwise                        = determineHomology (homologSoFar, pCount, cPos, hPos + 1) 
                    where
                        aChar = safeGrab aSeq i
                        cChar = safeGrab cSeq i-}
-}          

type Counter = Int
newtype MutationAccumulator = Accum (IntMap Int, Counter, Int, Int, Int, IntSet)

{-
-- Do as Ward says (in his paper) not as he does (in POY psuedocode)..?
-- TODO: _REALLY_ make sure that this is correct!
numerateOne' :: (SeqConstraint s) => BitVector -> s -> Homologies -> s -> Counter -> (Homologies, Int)
numerateOne' _gap aSeq aHomologies cSeq initialCounter = (aHomologies // assocs mutations, counter')
  where
    (Accum (mutations, counter', _, _, _)) = ofoldl' f (Accum (mempty, initialCounter, 0, 0, 0)) cSeq
    gapCharacter = gapChar cSeq
    f (Accum (changeSet, counter, i, j, k)) _ -- Ignore the element parameter because the compiler can't make the logical type deduction :(
      | ancestorCharacter == gapCharacter = Accum (insert i counter           changeSet, counter + 1, i + 1, j + 1, k    )
      | childCharacter    /= gapCharacter = Accum (insert j ancestorReference changeSet, counter    , i + 1, j + 1, k + 1)
      | otherwise                         = Accum (                           changeSet, counter    , i + 1, j    , k + 1)
      where
        childCharacter    = fromJust $ safeGrab cSeq i
        ancestorCharacter = fromJust $ safeGrab aSeq i 
        ancestorReference = aHomologies ! k 


-- Trying to do as Andres does not as he says

data Align = Insertion | Deletion | Missing

numerateOne'' :: (SeqConstraint s) => BitVector -> s -> s -> Int -> Vector (Int, BitVector, Int, Align, Int) -> Vector (Int, BitVector, Int, Align, Int)
numerateOne'' ourGap seq1 seq2 i 
    | isNothing aChar || isNothing bChar = undefined
        where
            aChar = safeGrab seq1 i 
            bChar = safeGrab seq2 i
-}

numerateForReals :: SeqConstraint s => s -> s -> Homologies -> Counter -> (Homologies, Counter, IntSet)
numerateForReals ancestorSeq descendantSeq ancestorHomologies initialCounter = (descendantHomologies, counter', insertionEvents)
  where
    gapCharacter = gapChar descendantSeq

    descendantHomologies = V.generate (olength descendantSeq) g
     where
       g :: Int -> Int
       g i =
         case i `IM.lookup` mapping of
           Nothing -> error "The aparently not impossible happened!"
           Just v  -> v

    (Accum (mapping, counter', _, _, _, insertionEvents)) = ofoldl' f (Accum (mempty, initialCounter, 0, 0, 0, mempty)) descendantSeq
      where
        f (Accum (indexMapping, counter, i, ancestorOffset, childOffset, insertionEventIndicies)) _ -- Ignore the element parameter because the compiler can't make the logical type deduction :(
          -- Biological "Nothing" case
          | ancestorCharacter == gapCharacter && descendantCharacter == gapCharacter = Accum (insert i (i + childOffset    ) indexMapping, counter    , i + 1, ancestorOffset    , childOffset    , insertionEventIndicies)
          -- Biological deletion event case
          | ancestorCharacter /= gapCharacter && descendantCharacter == gapCharacter = Accum (insert i (i + childOffset + 1) indexMapping, counter + 1, i + 1, ancestorOffset    , childOffset + 1, insertionEventIndicies)
          -- Biological insertion event case
          | ancestorCharacter == gapCharacter && descendantCharacter /= gapCharacter = Accum (insert i (i + childOffset    ) indexMapping, counter + 1, i + 1, ancestorOffset + 1, childOffset    , (i + childOffset) `IS.insert` insertionEventIndicies)
          -- Biological substitution or non-substitution case
          | otherwise {- Both not gap -}                                             = Accum (insert i (i + childOffset)     indexMapping, counter    , i + 1, ancestorOffset    , childOffset    , insertionEventIndicies)
          where
--          j = i + childOffset
            descendantCharacter    = fromJust $ safeGrab descendantSeq i
            ancestorCharacter = fromJust $ safeGrab ancestorSeq   i 
--          ancestorReference = ancestorHomologies ! (i + ancestorOffset)
<|MERGE_RESOLUTION|>--- conflicted
+++ resolved
@@ -142,25 +142,21 @@
                         where (_, _, _, gapped1, gapped2) = naiveDO s1 s2 m
 -}
 
-<<<<<<< HEAD
 backPropagation :: TreeConstraint t n e s  => t -> n -> Vector IntSet -> t
 backPropagation tree node insertionEvents
   | all onull insertionEvents = tree
-  | nodeIsLeftChild           = tree'
-=======
-
-backPropagation :: TreeConstraint t n e s  => t -> n -> Vector IntSet -> t
-backPropagation tree node insertionEvents = undefined {-
-  | all onull insertionEvents = tree -- nothing to do thank god!
->>>>>>> 7b633733
   | otherwise =
-    case leftChild myParent tree of
-      Nothing        -> tree'
-      Just leftChild -> backPropagationDownward tree' leftChild insertionEvents
-  where
-    myParent           = getParent node tree
-    nodeIsLeftChild    = getCode <$> rightChild myParent tree == Just (getCode node)
-    tree'              = accountForInsertionEventsForNode tree myParent insertionEvents
+    case parent node tree of
+      Nothing       -> tree -- I am ~groot~ root
+      Just myParent -> let nodeIsLeftChild    = (getCode <$> rightChild myParent tree) == Just (getCode node)
+                           (tree', _)         = accountForInsertionEventsForNode tree myParent insertionEvents
+                       in if   nodeIsLeftChild
+                          then tree'
+                          else
+                            case leftChild myParent tree of
+                              Nothing        -> tree'
+                              Just leftChild -> backPropagationDownward tree' leftChild insertionEvents
+  where
     backPropagationDownward treeContext subTreeRoot insertionEvents = treeContext'''
       where
         (treeContext'  , subTreeRoot'  ) = accountForInsertionEventsForNode treeContext subTreeRoot insertionEvents
@@ -168,26 +164,26 @@
                           Nothing -> treeContext'
                           Just x  -> backPropagationDownward treeContext'  x insertionEvents
         treeContext'''= case rightChild subTreeRoot' treeContext'' of
-                          Nothing -> (treeContext'', subTreeRoot'')
+                          Nothing -> treeContext''
                           Just x  -> backPropagationDownward treeContext'' x insertionEvents
         
 
 accountForInsertionEventsForNode :: TreeConstraint t n e s  => t -> n -> Vector IntSet -> (t, n)
 accountForInsertionEventsForNode tree node insertionEvents = (tree', node')
   where
-    originalHomologies = getHomologies myParent
+    originalHomologies = getHomologies node
     mutatedHomologies  = zipWith accountForInsertionEvents originalHomologies insertionEvents
-    node'              = setHomologies myParent mutatedHomologies
+    node'              = setHomologies node mutatedHomologies
     tree'              = tree `update` [node']
 
 accountForInsertionEvents :: Homologies -> IntSet -> Homologies
-accountForInsertionEvents :: homologies insertionEvents = V.generate (length homologies) f
+accountForInsertionEvents homologies insertionEvents = V.generate (length homologies) f
   where
     f i = newIndexReference
       where
         newIndexReference          = oldIndexReference + insertionEventsBeforeIndex
         oldIndexReference          = homologies ! i
-        insertionEventsBeforeIndex = olength $ filter (<= oldIndexReference) insertionEvents
+        insertionEventsBeforeIndex = olength $ IS.filter (<= oldIndexReference) insertionEvents
 
 -- | Function to do a numeration on an entire node
 -- given the ancestor node, ancestor node, current counter vector, and vector of metadata
@@ -195,7 +191,7 @@
 numerateNode :: (NodeConstraint n s, Metadata m s) => n -> n -> Counts -> Vector m -> (n, Counts, Vector IntSet) 
 numerateNode ancestorNode childNode initCounters inMeta = (setHomologies childNode homologs, counts, insertionEvents)
         where
-            numeration = zipWith4 numerateForReals (getFinalGapped ancestorNode) (getFinalGapped childNode) (getHomologies ancestorNode) initCounters 
+            numeration = zipWith4 numerateOne (getFinalGapped ancestorNode) (getFinalGapped childNode) (getHomologies ancestorNode) initCounters 
             (homologs, counts, insertionEvents) = unzip3 numeration
             generateGapChar m = setBit (bitVec 0 (0 :: Integer)) (length (getAlphabet m) - 1)
 
@@ -275,8 +271,8 @@
             bChar = safeGrab seq2 i
 -}
 
-numerateForReals :: SeqConstraint s => s -> s -> Homologies -> Counter -> (Homologies, Counter, IntSet)
-numerateForReals ancestorSeq descendantSeq ancestorHomologies initialCounter = (descendantHomologies, counter', insertionEvents)
+numerateOne :: SeqConstraint s => s -> s -> Homologies -> Counter -> (Homologies, Counter, IntSet)
+numerateOne ancestorSeq descendantSeq ancestorHomologies initialCounter = (descendantHomologies, counter', insertionEvents)
   where
     gapCharacter = gapChar descendantSeq
 
