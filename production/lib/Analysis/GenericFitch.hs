--- conflicted
+++ resolved
@@ -179,56 +179,27 @@
         chars = V.filter aligned (characters lNode)
         rBit = grabAligned rNode
         myBit = grabAligned myNode
-<<<<<<< HEAD
         fBit = V.ifilter (\i b -> aligned $ (characters myNode) V.! i) (temporary myNode)
         pBit = fmap grabAligned pNode 
-        setX = (complement myBit) .&. pBit
-=======
-        fBit | V.length (characters myNode) /= (V.length . fromJust . temporary) myNode = Nothing
-             | otherwise = Just $ V.ifilter (\i b -> aligned $ characters myNode V.! i) (fromJust $ temporary myNode)
-        pBit = join $ fmap grabAligned pNode 
         setX = complement myBit .&. pBit
->>>>>>> b4b434e3
         notX = complement setX
         setG = notX .&. (V.map (snd . masks) chars)
         rightG = blockShiftAndFold "R" "&" chars notX setG
         finalG = blockShiftAndFold "L" "|" chars rightG rightG
-<<<<<<< HEAD
         fstMask = V.map (fst . masks) chars
-        maskedNotG = (complement finalG) .&. fstMask
-        maskedNotF = (complement fBit) .&. fstMask
-=======
-        fstMask = Just $ V.map (fst . masks) chars
         maskedNotG = complement finalG .&. fstMask
         maskedNotF = complement fBit   .&. fstMask
->>>>>>> b4b434e3
         setS = myBit .&. (pBit .|. maskedNotG)
         sndS = setS .|. (pBit .&. fBit)
         thdS = sndS .|. (maskedNotG .&. (maskedNotF .&. (pBit .&. (lBit .|. rBit))))
     in setFinal thdS myNode
 
 -- | Grabs the aligned portions of a node's encoded sequence
-<<<<<<< HEAD
 grabAligned :: NodeConstraint n s b => n -> V.Vector s
 grabAligned node = V.ifilter (\i b -> aligned $ (characters node) V.! i) (preliminaryAlign node)
 
 -- | Convenience function for bit ops
-blockShiftAndFold :: SeqConstraint s b => String -> String -> V.Vector (PhyloCharacter b) -> V.Vector s -> V.Vector s -> V.Vector s
-blockShiftAndFold sideMode foldMode chars inbits initVal -- = undefined
-     | sideMode == "L" && foldMode == "&" = V.zipWith3 (\b c iVal -> foldr (\s acc -> (.&.) acc (shiftL b s)) iVal [1..(V.length $ alphabet c)-1]) inbits chars initVal
-     | sideMode == "R" && foldMode == "&" = V.zipWith3 (\b c iVal -> foldr (\s acc -> (.&.) acc (shiftR b s)) iVal [1..(V.length $ alphabet c)-1]) inbits chars initVal
-     | sideMode == "L" && foldMode == "|" = V.zipWith3 (\b c iVal -> foldr (\s acc -> (.|.) acc (shiftL b s)) iVal [1..(V.length $ alphabet c)-1]) inbits chars initVal
-     | sideMode == "R" && foldMode == "|" = V.zipWith3 (\b c iVal -> foldr (\s acc -> (.|.) acc (shiftR b s)) iVal [1..(V.length $ alphabet c)-1]) inbits chars initVal
-     | otherwise = error "incorrect input for block shift and fold"
-=======
-grabAligned :: NodeConstraint n b => n -> EncodedSeq b
-grabAligned node 
-    | isNothing (preliminaryAlign node) = Nothing
-    | V.length (characters node) /= (V.length . fromJust . preliminaryAlign) node = Nothing
-    | otherwise = Just $ V.ifilter (\i b -> aligned $ characters node V.! i) (fromJust $ preliminaryAlign node)
-
--- | Convenience function for bit ops
-blockShiftAndFold :: (Bits b) => String -> String -> V.Vector (PhyloCharacter b) -> EncodedSeq b -> EncodedSeq b -> EncodedSeq b
+blockShiftAndFold :: (SeqConstraint s b => String -> String -> V.Vector (PhyloCharacter b) -> V.Vector s -> V.Vector s -> V.Vector s
 blockShiftAndFold sideMode foldMode chars inbits initVal 
     | isNothing inbits || isNothing initVal = Nothing
     | sideMode == "L" && foldMode == "&" = f (.&.)
@@ -237,5 +208,4 @@
     | sideMode == "R" && foldMode == "|" = f (.|.)
     | otherwise = error "incorrect input for block shift and fold"
     where
-      f g = Just $ V.zipWith3 (\b c iVal -> foldr (\s acc -> g acc (shiftL b s)) iVal [1 .. V.length (alphabet c) - 1]) (fromJust inbits) chars (fromJust initVal)
->>>>>>> b4b434e3
+      f g = Just $ V.zipWith3 (\b c iVal -> foldr (\s acc -> g acc (shiftL b s)) iVal [1 .. V.length (alphabet c) - 1]) (fromJust inbits) chars (fromJust initVal)