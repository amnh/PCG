--- conflicted
+++ resolved
@@ -56,13 +56,8 @@
         firstRow = testProperty "First row of alignment matrix has expected directions" checkRow
             where
                 checkRow :: DynamicChar -> Bool
-<<<<<<< HEAD
-                checkRow inSeq = --trace ("checkRow " ++ show result ++ show rowLen) $ 
-                                    (snd $ V.head result) == DiagDir && allLeft (V.tail result) && V.length result == (rowLen + 1)
-=======
                 checkRow inSeq = --trace ("checkRow " ++ show result ++ show rowLen) $
                                     (snd $ V.head result) == DiagDir && allLeft (V.tail result) && V.length result == rowLen
->>>>>>> c6bc94ae
                     where
                         rowLen = numChars inSeq
                         (result, seqs) = firstAlignRow inSeq rowLen 0 0 doMeta
