--- conflicted
+++ resolved
@@ -17,18 +17,15 @@
 import Analysis.Parsimony.Binary.DirectOptimization
 import Analysis.Parsimony.Binary.Internal
 
-import Bio.Metadata
-import Bio.Sequence.Coded
-<<<<<<< HEAD
-=======
-import Bio.Sequence.Random
-import Bio.PhyloGraph.Solution
->>>>>>> bb6caff7
-import Data.BitVector
+import           Bio.Metadata
+import           Bio.Sequence.Coded
+import           Bio.Sequence.Random
+import           Bio.PhyloGraph.Solution
+import           Data.BitVector
 import qualified Data.Vector as V
-import Test.Tasty
-import Test.Tasty.HUnit
-import Test.Tasty.QuickCheck
+import           Test.Tasty
+import           Test.Tasty.HUnit
+import           Test.Tasty.QuickCheck
 
 doMeta, fitchMeta :: CharacterMetadata EncodedSeq
 doMeta = CharMeta DirectOptimization ["A", "C", "G", "T", "-"] "" False False 1 mempty mempty mempty 0
