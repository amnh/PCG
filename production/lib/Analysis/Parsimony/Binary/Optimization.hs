-----------------------------------------------------------------------------
-- |
-- Module      :  Analysis.Parsimony.Binary.Optimization
-- Copyright   :  (c) 2015-2015 Ward Wheeler
-- License     :  BSD-style
--
-- Maintainer  :  wheeler@amnh.org
-- Stability   :  provisional
-- Portability :  portable
--
-- General wrapper for all forms of optimization on binary trees
--
-----------------------------------------------------------------------------

{-# LANGUAGE AllowAmbiguousTypes, ConstraintKinds, FlexibleContexts #-}

module Analysis.Parsimony.Binary.Optimization where

import Analysis.Parsimony.Binary.Internal
import Analysis.Parsimony.Binary.Fitch
import Analysis.Parsimony.Binary.DirectOptimization
--import Analysis.Parsimony.Binary.SequentialAlign

import Data.Maybe
import Data.Vector (Vector, ifoldr, (!))
import Data.Monoid


import Bio.Phylogeny.Forest
import Bio.Phylogeny.Network
import Bio.Phylogeny.Solution.Class
import Bio.Phylogeny.Solution.Metadata
import Bio.Phylogeny.Tree.Binary
<<<<<<< HEAD
--import Bio.Phylogeny.Tree.Node (Node)
import Bio.Phylogeny.Tree.Node.Final
import Bio.Phylogeny.Tree.Node.Preliminary
--import Bio.Phylogeny.Tree.Node.Encoded
--import Bio.Phylogeny.Tree.CharacterAware
import Bio.Metadata.Class (InternalMetadata(..))
=======
import Bio.Phylogeny.Node (Node)
import Bio.Phylogeny.Node.Final
import Bio.Phylogeny.Node.Preliminary
import Bio.Phylogeny.Node.Encoded
import Bio.Metadata
>>>>>>> 62441ce1

--import Debug.Trace

-- | Additional wrapper to optimize over a solution
solutionOptimization :: SolutionConstraint' r f t n s m => Double -> r -> r
solutionOptimization weighting inSolution = setForests inSolution $ fmap (graphOptimization weighting meta) (forests inSolution)
    where
        meta = metadata inSolution

-- | Mapping function to optimize over a forest
graphOptimization :: (ForestConstraint' f t n s, Metadata m s) => Double -> Vector m -> f -> f
graphOptimization weighting meta inGraph = setTrees inGraph $ fmap (allOptimization weighting meta) (trees inGraph)

-- | Unified function to perform both the first and second passes
allOptimization :: (TreeConstraint' t n s, Metadata m s) => Double -> Vector m -> t -> t
--allOptimization _ inTree | trace ("allOptimization " ++ show (names inTree IM.! 63)) False = undefined
allOptimization weighting meta inTree =
    let
        downPass = optimizationPreorder weighting inTree meta
        upPass = optimizationPostorder downPass meta
    in upPass

-- | Optimization down pass warpper for recursion from root
-- TODO: add a warning here if an internal node has no children (for all traversals)
optimizationPreorder :: (TreeConstraint' t n s, Metadata m s) => Double -> t -> Vector m -> t
optimizationPreorder weighting tree meta
    | isLeaf (root tree) tree = -- if the root is a terminal, give the whole tree a cost of zero, do not reassign nodes
        let
            newNode = setLocalCost 0.0 $ setTotalCost 0.0 (root tree)
            newTree = tree `update` [newNode]
        in newTree
    | leftOnly && rightOnly = tree --error "Problem with binary tree structure: non-terminal has no children"
    | rightOnly = -- if there is only one child, continue recursion down and resolve
        let
            nodes1 = internalPreorder weighting (fromJust $ rightChild (root tree) tree) tree meta -- with only one child, assignment and cost is simply carried up
            carryNode = head nodes1
            newNodes = (setTemporary (getTemporary carryNode) $ setAlign (getPreliminaryAlign carryNode)
                        $ setPreliminary (getPreliminary carryNode) $ setTotalCost (getTotalCost carryNode) $ setLocalCost (getLocalCost carryNode) (root tree)) : nodes1
        in tree `update` newNodes
    | leftOnly =
        let
            nodes1 = internalPreorder weighting (fromJust $ leftChild (root tree) tree) tree meta -- with only one child, assignment and cost is simply carried up
            carryNode = head nodes1
            myNode = setTemporary (getTemporary carryNode) $ setAlign (getPreliminaryAlign carryNode)
                        $ setPreliminary (getPreliminary carryNode) $ setTotalCost (getTotalCost carryNode) $ setLocalCost (getLocalCost carryNode) (root tree)
            newNodes = myNode : nodes1
        in tree `update` newNodes
    | otherwise =
        let
            nodes1 = internalPreorder weighting (fromJust $ rightChild (root tree) tree) tree meta
            nodes2 = internalPreorder weighting (fromJust $ leftChild (root tree) tree) tree meta
            myNode = preorderNodeOptimize weighting (root tree) (head nodes1) (head nodes2) meta
            newNodes = myNode : (nodes1 ++ nodes2)
        in tree `update` newNodes

        where
            leftOnly  = isNothing $ rightChild (root tree) tree
            rightOnly = isNothing $ leftChild  (root tree) tree

-- | Internal down pass that creates new rows without combining, making the algorithm faster
internalPreorder :: (TreeConstraint' t n s, Metadata m s) => Double -> n -> t -> Vector m -> [n]
internalPreorder weighting node tree meta
    | isLeaf node tree = -- if the root is a terminal, give the whole tree a cost of zero, do not reassign nodes
        let newNode = setTotalCost 0.0 $ setLocalCost 0.0 node
        in [newNode]
    | rightOnly && leftOnly = [] --error "Problem with binary tree structure: non-terminal has no children"
    | rightOnly = -- if there is only one child, continue recursion down and resolve
        let
            nodes1 = internalPreorder weighting (fromJust $ rightChild node tree) tree meta -- with only one child, assignment and cost is simply carried up
            carryNode = head nodes1
            myNode = setTemporary (getTemporary carryNode) $ setAlign (getPreliminaryAlign carryNode)
                        $ setPreliminary (getPreliminary carryNode) $ setTotalCost (getTotalCost carryNode) $ setLocalCost (getLocalCost carryNode) node
        in myNode : nodes1
    | leftOnly =
        let
            nodes1 = internalPreorder weighting (fromJust $ leftChild node tree) tree meta -- with only one child, assignment and cost is simply carried up
            carryNode = head nodes1
            myNode = setTemporary (getTemporary carryNode) $ setAlign (getPreliminaryAlign carryNode)
                        $ setPreliminary (getPreliminary carryNode) $ setTotalCost (getTotalCost carryNode) $ setLocalCost (getLocalCost carryNode) node
        in myNode : nodes1
    | otherwise =
        let

            nodes1 = internalPreorder weighting (fromJust $ rightChild node tree) tree meta
            nodes2 = internalPreorder weighting (fromJust $ leftChild node tree) tree meta
            myNode = preorderNodeOptimize weighting node (head nodes1) (head nodes2) meta
        in myNode : (nodes1 ++ nodes2)

        where
            leftOnly  = isNothing $ rightChild node tree
            rightOnly = isNothing $ leftChild node tree

-- | Wrapper for up pass recursion to deal with root
optimizationPostorder :: (TreeConstraint' t n s, Metadata m s) => t -> Vector m -> t
optimizationPostorder tree meta
    | isLeaf (root tree) tree = tree
    | rightOnly && leftOnly = tree --error "Problem with binary tree structure: non-terminal has no children"
    | rightOnly =
        let nodes1 = internalPostorder (fromJust $ rightChild (root tree) tree) tree meta
        in tree `update` nodes1
    | leftOnly =
        let nodes1 = internalPostorder (fromJust $ leftChild (root tree) tree) tree meta
        in tree `update` nodes1
    | otherwise =
        let
            nodes1 = internalPostorder (fromJust $ rightChild (root tree) tree) tree meta
            nodes2 = internalPostorder (fromJust $ leftChild (root tree) tree) tree meta
        in tree `update` (nodes1 ++ nodes2)

        where
            leftOnly  = isNothing $ rightChild (root tree) tree
            rightOnly = isNothing $ leftChild (root tree) tree

-- | Internal up pass that performs most of the recursion
internalPostorder :: (TreeConstraint' t n s, Metadata m s) => n -> t -> Vector m -> [n]
internalPostorder node tree meta
    | isLeaf node tree = []
    | rightOnly && leftOnly = [] --error "Problem with binary tree structure: non-terminal has no children"
    | rightOnly = internalPostorder (fromJust $ rightChild node tree) tree meta
    | leftOnly  = internalPostorder (fromJust $ leftChild node tree) tree meta
    | otherwise =
        let newNode = postorderNodeOptimize node (fromJust $ leftChild node tree) (fromJust $ rightChild node tree) (parent node tree) meta
            nodes1  = internalPostorder (fromJust $ rightChild node tree) tree meta
            nodes2  = internalPostorder (fromJust $ leftChild node tree) tree meta
        in newNode : (nodes1 ++ nodes2)

        where
            leftOnly  = isNothing $ rightChild node tree
            rightOnly = isNothing $ leftChild node tree


-- | Wrapper function to preform optimization on a node (preorder)
preorderNodeOptimize :: (NodeConstraint' n s, Metadata m s) => Double -> n -> n -> n -> Vector m -> n
preorderNodeOptimize weighting curNode lNode rNode meta = setTotalCost summedTotalCost res
    where
        summedTotalCost = sum $ getTotalCost <$> [res,lNode,rNode] --getTotalCost res + getTotalCost lNode + getTotalCost rNode
        res             = ifoldr chooseOptimization curNode meta
        --chooseOptimization :: (NodeConstraint' n s, Metadata m s) => Int -> m -> n -> n
        chooseOptimization curPos curCharacter setNode
            -- TODO: Compiler error maybe below with comment structuers and 'lets'
<<<<<<< HEAD
            | aligned curCharacter =
                let (assign, _temp, local) = preorderFitchBit weighting (getForAlign lNode ! curPos) (getForAlign rNode ! curPos) curCharacter
                in addLocalCost local . addTotalCost local . addAlign assign $ addPreliminary assign setNode
=======
            | getAligned curCharacter =
                let (assign, temp, local) = preorderFitchBit weight (getForAlign lNode ! curPos) (getForAlign rNode ! curPos) curCharacter
                in addLocalCost local $ addTotalCost local $ addAlign assign $ addPreliminary assign setNode
>>>>>>> 62441ce1
            | otherwise =
                let (ungapped, cost, gapped, _leftGapped, _rightGapped) = naiveDO (getForAlign lNode ! curPos) (getForAlign rNode ! curPos) curCharacter
                in addLocalCost cost . addTotalCost cost . addAlign gapped $ addPreliminary ungapped setNode

                -- getForAlign returns a node, either encoded, getPreliminary or getPreliminary align. It's in Analysis.Parsimony.Binary.Internal
                -- the return type is a vector of encoded sequences,
                -- where an EncodedSeq (encoded sequence) is a maybe vector of some type from Bio/Sequence/Coded.hs
                --let (ungapped, cost, gapped, leftGapped, rightGapped) = sequentialAlign (getForAlign lNode ! curPos) (getForAlign rNode ! curPos)
                --in  addLocalCost cost $ addTotalCost cost $ addAlign gapped $ addPreliminary ungapped setNode

<<<<<<< HEAD
        addPreliminary = addToField setPreliminary preliminary
        addAlign       = addToField setAlign       preliminaryAlign
        addTotalCost   addVal node   = setTotalCost (addVal + totalCost node) node
        addLocalCost   addVal node   = setLocalCost (addVal + localCost node) node
=======
        addPreliminary addVal inNode = addToField setPreliminary getPreliminary      addVal inNode
        addAlign       addVal inNode = addToField setAlign       getPreliminaryAlign addVal inNode
        addTotalCost   addVal node   = setTotalCost (addVal + getTotalCost node) node
        addLocalCost   addVal node   = setLocalCost (addVal + getLocalCost node) node
>>>>>>> 62441ce1

-- | addToField takes in a setter fn, a getter fn, a value and a node.
-- It then gets the related value from the node, adds to it the passed value,
-- and sets that value on the node. It returns a new node with the newly computed value set.
addToField :: NodeConstraint' n s => (Vector s -> n -> n) -> (n -> Vector s) -> s -> n -> n
addToField setter getter val node = setter (pure val <> getter node) node

-- | Wrapper function to preform optimization on a node (postorder)
postorderNodeOptimize :: (NodeConstraint' n s, Metadata m s) => n -> n -> n -> Maybe n -> Vector m -> n
postorderNodeOptimize curNode lNode rNode pNode meta
    | isNothing pNode = error "No parent node on postorder traversal"
    | otherwise       = ifoldr chooseOptimization curNode meta
    where
        --chooseOptimization :: (NodeConstraint' n s, Metadata m s) => Int -> m -> n -> n
        chooseOptimization i curCharacter setNode
            | getAligned curCharacter =
                let finalAssign = postorderFitchBit (getForAlign curNode ! i) (getForAlign lNode ! i) (getForAlign rNode ! i) (getForAlign (fromJust pNode) ! i) (getTemporary curNode ! i) curCharacter
                in addToField setFinal getFinal finalAssign setNode
            | otherwise = setNode<|MERGE_RESOLUTION|>--- conflicted
+++ resolved
@@ -31,20 +31,9 @@
 import Bio.Phylogeny.Solution.Class
 import Bio.Phylogeny.Solution.Metadata
 import Bio.Phylogeny.Tree.Binary
-<<<<<<< HEAD
---import Bio.Phylogeny.Tree.Node (Node)
-import Bio.Phylogeny.Tree.Node.Final
-import Bio.Phylogeny.Tree.Node.Preliminary
---import Bio.Phylogeny.Tree.Node.Encoded
---import Bio.Phylogeny.Tree.CharacterAware
-import Bio.Metadata.Class (InternalMetadata(..))
-=======
-import Bio.Phylogeny.Node (Node)
 import Bio.Phylogeny.Node.Final
 import Bio.Phylogeny.Node.Preliminary
-import Bio.Phylogeny.Node.Encoded
 import Bio.Metadata
->>>>>>> 62441ce1
 
 --import Debug.Trace
 
@@ -185,15 +174,9 @@
         --chooseOptimization :: (NodeConstraint' n s, Metadata m s) => Int -> m -> n -> n
         chooseOptimization curPos curCharacter setNode
             -- TODO: Compiler error maybe below with comment structuers and 'lets'
-<<<<<<< HEAD
-            | aligned curCharacter =
-                let (assign, _temp, local) = preorderFitchBit weighting (getForAlign lNode ! curPos) (getForAlign rNode ! curPos) curCharacter
-                in addLocalCost local . addTotalCost local . addAlign assign $ addPreliminary assign setNode
-=======
             | getAligned curCharacter =
-                let (assign, temp, local) = preorderFitchBit weight (getForAlign lNode ! curPos) (getForAlign rNode ! curPos) curCharacter
-                in addLocalCost local $ addTotalCost local $ addAlign assign $ addPreliminary assign setNode
->>>>>>> 62441ce1
+                let (assign, temp, local) = preorderFitchBit weighting (getForAlign lNode ! curPos) (getForAlign rNode ! curPos) curCharacter
+                in addTemporary temp $ addLocalCost local $ addTotalCost local $ addAlign assign $ addPreliminary assign setNode
             | otherwise =
                 let (ungapped, cost, gapped, _leftGapped, _rightGapped) = naiveDO (getForAlign lNode ! curPos) (getForAlign rNode ! curPos) curCharacter
                 in addLocalCost cost . addTotalCost cost . addAlign gapped $ addPreliminary ungapped setNode
@@ -204,17 +187,11 @@
                 --let (ungapped, cost, gapped, leftGapped, rightGapped) = sequentialAlign (getForAlign lNode ! curPos) (getForAlign rNode ! curPos)
                 --in  addLocalCost cost $ addTotalCost cost $ addAlign gapped $ addPreliminary ungapped setNode
 
-<<<<<<< HEAD
-        addPreliminary = addToField setPreliminary preliminary
-        addAlign       = addToField setAlign       preliminaryAlign
-        addTotalCost   addVal node   = setTotalCost (addVal + totalCost node) node
-        addLocalCost   addVal node   = setLocalCost (addVal + localCost node) node
-=======
         addPreliminary addVal inNode = addToField setPreliminary getPreliminary      addVal inNode
         addAlign       addVal inNode = addToField setAlign       getPreliminaryAlign addVal inNode
+        addTemporary   addVal inNode = addToField setTemporary   getTemporary        addVal inNode
         addTotalCost   addVal node   = setTotalCost (addVal + getTotalCost node) node
         addLocalCost   addVal node   = setLocalCost (addVal + getLocalCost node) node
->>>>>>> 62441ce1
 
 -- | addToField takes in a setter fn, a getter fn, a value and a node.
 -- It then gets the related value from the node, adds to it the passed value,
