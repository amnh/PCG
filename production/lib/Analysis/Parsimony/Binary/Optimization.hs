--- conflicted
+++ resolved
@@ -40,29 +40,17 @@
 import Debug.Trace
 
 -- | Additional wrapper to optimize over a solution
-<<<<<<< HEAD
-solutionOptimization :: SolutionConstraint' r f t n s m v => Double -> r -> r
-=======
-solutionOptimization :: SolutionConstraint r f t n s b m => Double -> r -> r
->>>>>>> f558bc3e
+solutionOptimization :: SolutionConstraint' r f t n s m => Double -> r -> r
 solutionOptimization weight inSolution = setForests inSolution (map (graphOptimization weight meta) (forests inSolution))
     where
         meta = metadata inSolution
 
 -- | Mapping function to optimize over a forest
-<<<<<<< HEAD
-graphOptimization :: (ForestConstraint' f t n s, Metadata v m s) => Double -> v -> f -> f
+graphOptimization :: (ForestConstraint' f t n s, Metadata m s) => Double -> Vector m -> f -> f
 graphOptimization weight meta inGraph = setTrees inGraph (map (allOptimization weight meta) (trees inGraph))
 
 -- | Unified function to perform both the first and second passes
-allOptimization :: (TreeConstraint' t n s, Metadata v m s) => Double -> v -> t -> t
-=======
-graphOptimization :: (ForestConstraint f t n s b, Metadata m s) => Double -> Vector m -> f -> f
-graphOptimization weight meta inGraph = setTrees inGraph (map (allOptimization weight meta) (trees inGraph))
-
--- | Unified function to perform both the first and second passes
-allOptimization :: (TreeConstraint t n s b, Metadata m s) => Double -> Vector m -> t -> t
->>>>>>> f558bc3e
+allOptimization :: (TreeConstraint' t n s, Metadata m s) => Double -> Vector m -> t -> t
 --allOptimization _ inTree | trace ("allOptimization " ++ show (names inTree IM.! 63)) False = undefined
 allOptimization weight meta inTree = 
     let 
@@ -72,11 +60,7 @@
 
 -- | Optimization down pass warpper for recursion from root
 -- TODO: add a warning here if an internal node has no children (for all traversals)
-<<<<<<< HEAD
-optimizationPreorder :: (TreeConstraint' t n s, Metadata v m s) => Double -> t -> v -> t
-=======
-optimizationPreorder :: (TreeConstraint t n s b, Metadata m s) => Double -> t -> Vector m -> t
->>>>>>> f558bc3e
+optimizationPreorder :: (TreeConstraint' t n s, Metadata m s) => Double -> t -> Vector m -> t
 optimizationPreorder weight tree meta
     | isLeaf (root tree) tree = -- if the root is a terminal, give the whole tree a cost of zero, do not reassign nodes
         let 
@@ -112,11 +96,7 @@
             rightOnly = isNothing $ leftChild (root tree) tree
 
 -- | Internal down pass that creates new rows without combining, making the algorithm faster
-<<<<<<< HEAD
-internalPreorder :: (TreeConstraint' t n s, Metadata v m s) => Double -> n -> t -> v -> [n]
-=======
-internalPreorder :: (TreeConstraint t n s b, Metadata m s) => Double -> n -> t -> Vector m -> [n]
->>>>>>> f558bc3e
+internalPreorder :: (TreeConstraint' t n s, Metadata m s) => Double -> n -> t -> Vector m -> [n]
 internalPreorder weight node tree meta
     | isLeaf node tree = -- if the root is a terminal, give the whole tree a cost of zero, do not reassign nodes
         let newNode = setTotalCost 0.0 $ setLocalCost 0.0 node
@@ -149,11 +129,7 @@
             rightOnly = isNothing $ leftChild node tree
 
 -- | Wrapper for up pass recursion to deal with root
-<<<<<<< HEAD
-optimizationPostorder :: (TreeConstraint' t n s, Metadata v m s) => t -> v -> t
-=======
-optimizationPostorder :: (TreeConstraint t n s b, Metadata m s) => t -> Vector m -> t
->>>>>>> f558bc3e
+optimizationPostorder :: (TreeConstraint' t n s, Metadata m s) => t -> Vector m -> t
 optimizationPostorder tree meta
     | isLeaf (root tree) tree = tree
     | rightOnly && leftOnly = tree --error "Problem with binary tree structure: non-terminal has no children"
@@ -174,11 +150,7 @@
             rightOnly = isNothing $ leftChild (root tree) tree
 
 -- | Internal up pass that performs most of the recursion
-<<<<<<< HEAD
-internalPostorder :: (TreeConstraint' t n s, Metadata v m s) => n -> t -> v -> [n]
-=======
-internalPostorder :: (TreeConstraint t n s b, Metadata m s) => n -> t -> Vector m -> [n]
->>>>>>> f558bc3e
+internalPostorder :: (TreeConstraint' t n s, Metadata m s) => n -> t -> Vector m -> [n]
 internalPostorder node tree meta
     | isLeaf node tree = []
     | rightOnly && leftOnly = [] --error "Problem with binary tree structure: non-terminal has no children"
@@ -196,24 +168,13 @@
 
 
 -- | Wrapper function to preform optimization on a node (preorder)
-<<<<<<< HEAD
-preorderNodeOptimize :: (NodeConstraint' n s, Metadata v m s) => Double -> n -> n -> n -> v -> n
+preorderNodeOptimize :: (NodeConstraint' n s, Metadata m s) => Double -> n -> n -> n -> Vector m -> n
 preorderNodeOptimize weight curNode lNode rNode meta = setTotalCost summedTotalCost res 
     where
         summedTotalCost = sum $ totalCost <$> [res,lNode,rNode] --totalCost res + totalCost lNode + totalCost rNode
         res             = ifoldr chooseOptimization curNode (allMetadata meta)
-        chooseOptimization :: (FinalNode n s, NodeConstraint' n s, Metadata v m s) => Int -> n -> m -> n
+        chooseOptimization :: (FinalNode n s, NodeConstraint' n s, Metadata m s) => Int -> n -> m -> n
         chooseOptimization curPos setNode curCharacter
-=======
-preorderNodeOptimize :: (NodeConstraint n s b, Metadata m s) => Double -> n -> n -> n -> Vector m -> n
-preorderNodeOptimize !weight !curNode !lNode !rNode meta = setTotalCost summedTotalCost res 
-    where
-        summedTotalCost = sum $ totalCost <$> [res,lNode,rNode] --totalCost res + totalCost lNode + totalCost rNode
-        !res             = ifoldr chooseOptimization curNode meta
---        chooseOptimization :: NodeConstraint n s b => Int -> n -> n -> n 
-
-        chooseOptimization curPos curCharacter setNode
->>>>>>> f558bc3e
             -- TODO: Compiler error maybe below with comment structuers and 'lets'
             | aligned curCharacter =     
                 let (assign, temp, local) = {- trace (show curCharacter) $ -} preorderFitchBit weight (getForAlign lNode ! curPos) (getForAlign rNode ! curPos) curCharacter
@@ -240,17 +201,10 @@
 addToField setter getter val node = setter (pure val <> getter node) node
 
 -- | Wrapper function to preform optimization on a node (postorder)
-<<<<<<< HEAD
-postorderNodeOptimize :: (NodeConstraint' n s, Metadata v m s) => n -> n -> n -> Maybe n -> v -> n
+postorderNodeOptimize :: (NodeConstraint' n s, Metadata m s) => n -> n -> n -> Maybe n -> Vector m -> n
 postorderNodeOptimize curNode lNode rNode pNode meta
     | isNothing pNode = error "No parent node on postorder traversal"
-    | otherwise       = ifoldr chooseOptimization curNode (allMetadata meta)
-=======
-postorderNodeOptimize :: (NodeConstraint n s b, Metadata m s) => n -> n -> n -> Maybe n -> Vector m -> n
-postorderNodeOptimize curNode lNode rNode pNode meta
-    | isNothing pNode = error "No parent node on postorder traversal"
-    | otherwise = ifoldr chooseOptimization curNode meta
->>>>>>> f558bc3e
+    | otherwise       = ifoldr chooseOptimization curNode meta
     where
         chooseOptimization :: (FinalNode n s, NodeConstraint' n s, Metadata v m s) => Int -> n -> m -> n 
         chooseOptimization i setNode curCharacter
