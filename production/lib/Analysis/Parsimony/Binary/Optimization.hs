--- conflicted
+++ resolved
@@ -25,16 +25,6 @@
 import Data.Vector (Vector, ifoldr, (!))
 import Data.Monoid
 
-
-<<<<<<< HEAD
-import Bio.Phylogeny.Forest
-import Bio.Phylogeny.Network
-import Bio.Phylogeny.Solution.Class
-import Bio.Phylogeny.Solution.Metadata
-import Bio.Phylogeny.Tree.Binary
-import Bio.Phylogeny.Node.Final
-import Bio.Phylogeny.Node.Preliminary
-=======
 import Bio.PhyloGraph.Forest
 import Bio.PhyloGraph.Network
 import Bio.PhyloGraph.Solution.Class
@@ -45,7 +35,6 @@
 import Bio.PhyloGraph.Node.Final
 import Bio.PhyloGraph.Node.Preliminary
 import Bio.PhyloGraph.Node.Encoded
->>>>>>> 3f1958da
 import Bio.Metadata
 
 --import Debug.Trace
@@ -188,23 +177,14 @@
         chooseOptimization curPos curCharacter setNode
             -- TODO: Compiler error maybe below with comment structuers and 'lets'
             | getIgnored curCharacter = setNode
-<<<<<<< HEAD
-            | getAligned curCharacter && not (getAdditive curCharacter) =
-                let (assign, _temp, local) = preorderFitchBit weighting (getForAlign lNode ! curPos) (getForAlign rNode ! curPos) curCharacter
-                in addLocalCost (local * curWeight) $ addTotalCost (local * curWeight) $ addAlign assign $ addPreliminary assign setNode
-            | otherwise =
-                let (ungapped, cost, gapped, _leftGapped, _rightGapped) = naiveDO (getForAlign lNode ! curPos) (getForAlign rNode ! curPos) curCharacter
-                in addLocalCost (cost * curWeight) . addTotalCost (cost * curWeight) . addAlign gapped $ addPreliminary ungapped setNode
-
-=======
             | getType curCharacter == Fitch =
-                let (assign, temp, local) = preorderFitchBit weight (getForAlign lNode ! curPos) (getForAlign rNode ! curPos) curCharacter
+                let (assign, temp, local) = preorderFitchBit curWeight (getForAlign lNode ! curPos) (getForAlign rNode ! curPos) curCharacter
                 in addLocalCost (local * curWeight) $ addTotalCost (local * curWeight) $ addAlign assign $ addPreliminary assign setNode
             | getType curCharacter == DirectOptimization =
                 let (ungapped, cost, gapped, leftGapped, rightGapped) = naiveDO (getForAlign lNode ! curPos) (getForAlign rNode ! curPos) curCharacter
                 in addLocalCost (cost * curWeight) $ addTotalCost (cost * curWeight) $ addAlign gapped $ addPreliminary ungapped setNode
             | otherwise = error "Unrecognized optimization type"
->>>>>>> 3f1958da
+
                 where curWeight = getWeight curCharacter
 
                 -- getForAlign returns a node, either encoded, getPreliminary or getPreliminary align. It's in Analysis.Parsimony.Binary.Internal
