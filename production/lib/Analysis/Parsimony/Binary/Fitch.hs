--- conflicted
+++ resolved
@@ -27,16 +27,6 @@
 preorderFitchBit :: (SeqConstraint' s, Metadata m s) => Double -> s -> s -> m -> (s, s, Double)
 preorderFitchBit weightValue lbit rbit inChar =
     let
-<<<<<<< HEAD
-        alphLen = length $ alphabet inChar
-        notOr   = complement $ lbit .&. rbit
-        union   = lbit .|. rbit
-        fbit    = notOr .&. snd (fitchMasks inChar)
-        rightF  = blockShiftAndFold "R" "&" alphLen notOr fbit
-        finalF  = blockShiftAndFold "L" "|" alphLen rightF rightF
-        maskF   = fst (fitchMasks inChar) .&. finalF
-        myCost  = fromIntegral $ div (popCount maskF) alphLen
-=======
         alphLen = length $ getAlphabet inChar
         notOr = complement $ lbit .&. rbit
         union = lbit .|. rbit
@@ -45,7 +35,6 @@
         finalF = blockShiftAndFold "L" "|" alphLen rightF rightF
         maskF = (fst $ getFitchMasks inChar) .&. finalF
         myCost = fromIntegral $ div (popCount maskF) alphLen
->>>>>>> 62441ce1
         weightCost = --trace ("Cost of bit ops " ++ show myCost) 
                         weightValue * myCost
         outbit = (maskF .&. union) .|. (lbit .&. rbit)
@@ -71,11 +60,7 @@
         alphLen = length $ getAlphabet inChar
         setX = complement myBit .&. pBit
         notX = complement setX
-<<<<<<< HEAD
-        setG = notX .&. snd (fitchMasks inChar)
-=======
         setG = notX .&. (snd $ getFitchMasks inChar)
->>>>>>> 62441ce1
         rightG = blockShiftAndFold "R" "&" alphLen notX setG
         finalG = blockShiftAndFold "L" "|" alphLen rightG rightG
         fstMask = fst $ getFitchMasks inChar
