--- conflicted
+++ resolved
@@ -55,22 +55,14 @@
             cost = getMatrixCost traversalMat
             (gapped, left, right) = --trace ("get seqs " ++ show traversalMat)
                                     traceback traversalMat shorter longer alphLen
-<<<<<<< HEAD
-            ungapped = filterGaps gapped (gapChar . length $ alphabet meta) (alphabet meta)
-=======
             ungapped = filterGaps gapped (gapChar alphLen) (getAlphabet meta)
->>>>>>> 62441ce1
             (out1, out2) = if seq1Len > seq2Len
                                 then (right, left)
                                 else (left, right)
         in (ungapped, cost, gapped, out1, out2)
 
         where
-<<<<<<< HEAD
-            alphLen = length $ alphabet meta
-=======
-            alphLen = (length $ getAlphabet meta)
->>>>>>> 62441ce1
+            alphLen = length $ getAlphabet meta
             getMatrixCost :: (SeqConstraint' s) => AlignMatrix s -> Double
             --getMatrixCost inAlign | trace ("Get cost " ++ show (nrows $ costs inAlign) ++ " " ++ show (ncols $ costs inAlign)) False = undefined
             getMatrixCost inAlign = 
