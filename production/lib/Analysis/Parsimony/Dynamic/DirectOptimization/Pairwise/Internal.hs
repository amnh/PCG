--- conflicted
+++ resolved
@@ -406,15 +406,12 @@
     intersect = lhs .&. rhs
 
 
-<<<<<<< HEAD
-naiveDOInternal :: DOCharConstraint s
-=======
-naiveDOInternal :: (DOCharConstraint s {- , Show (Element s) -} )
->>>>>>> becd209f
-        => s
-        -> s
-        -> OverlapFunction (Element s)
-        -> (Word, s, s, s, s)
+naiveDOInternal
+  :: DOCharConstraint s
+  => s
+  -> s
+  -> OverlapFunction (Element s)
+  -> (Word, s, s, s, s)
 naiveDOInternal char1 char2 overlapFunction = (alignmentCost, ungapped, gapped', alignedChar1, alignedChar2)
     where
       char1Len = olength char1
