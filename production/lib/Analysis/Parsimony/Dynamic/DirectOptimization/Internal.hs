--- conflicted
+++ resolved
@@ -112,11 +112,7 @@
 -- Parameterized over a 'PairwiseAlignment' function to allow for different
 -- atomic alignments depending on the character's metadata.
 directOptimizationPreOrder
-<<<<<<< HEAD
-  :: (DirectOptimizationPostOrderDecoration d c {- , Show c, Show (Element c)-})
-=======
   :: (DirectOptimizationPostOrderDecoration d c {-, Show c , Show (Element c)-})
->>>>>>> 5bccf570
   => PairwiseAlignment c
   -> d
   -> [(Word, DynamicDecorationDirectOptimization c)]
@@ -146,11 +142,7 @@
 -- Use the decoration(s) of the ancestoral nodes to calculate the currect node
 -- decoration. The recursive logic of the pre-order traversal.
 updateFromParent
-<<<<<<< HEAD
-  :: (EncodableDynamicCharacter c, DirectOptimizationPostOrderDecoration d c {- , Show c, Show (Element c)-})
-=======
   :: (EncodableDynamicCharacter c, DirectOptimizationPostOrderDecoration d c {- , ToXML d, Show c, Show (Element c)-})
->>>>>>> 5bccf570
   => PairwiseAlignment c
   -> d
   -> DynamicDecorationDirectOptimization c
@@ -179,11 +171,7 @@
 -- |
 -- A three way comparison of characters used in the DO preorder traversal.
 tripleComparison
-<<<<<<< HEAD
-  :: ( {- EncodableDynamicCharacter c, -} DirectOptimizationPostOrderDecoration d c {- , Show c, Show (Element c) -})
-=======
   :: ( {- EncodableDynamicCharacter c, -} DirectOptimizationPostOrderDecoration d c {-, Show c, Show (Element c) -})
->>>>>>> 5bccf570
   => PairwiseAlignment c
   -> d
   -> c
