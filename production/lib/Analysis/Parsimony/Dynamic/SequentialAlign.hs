-----------------------------------------------------------------------------
-- |
-- Module      :  Analysis.Parsimony.Binary.SequentialAlign
-- Copyright   :  (c) 2015-2015 Ward Wheeler
-- License     :  BSD-style
--
-- Maintainer  :  wheeler@amnh.org
-- Stability   :  provisional
-- Portability :  portable
--
-- Module exposing a sequential alignment optimization.
-----------------------------------------------------------------------------
{-# LANGUAGE ConstraintKinds #-}
{-# LANGUAGE AllowAmbiguousTypes #-}
{-# LANGUAGE FlexibleContexts #-}

module Analysis.Parsimony.Dynamic.SequentialAlign
  ( sequentialAlign
  ) where

import qualified Analysis.Parsimony.Dynamic.SequentialAlign.FFI as FFI
import           Analysis.Parsimony.Dynamic.DirectOptimization.Pairwise.Internal (handleMissingCharacter)
import           Bio.Character.Encodable
import           Bio.Character.Exportable.Class
import           Data.TCM.Memoized


-- |
-- sequentialAlign is similar to DO, but uses Yu's and Vahid's information theoretical sequential alignment algorithm to produce the alignment
<<<<<<< HEAD
sequentialAlign :: (EncodableDynamicCharacter s, Exportable s) => MemoizedCostMatrix -> s -> s -> (s, Double, s, s, s)
=======
sequentialAlign :: (EncodableDynamicCharacter s, Exportable s, Show s) => MemoizedCostMatrix -> s -> s -> (Word, s, s, s, s)
>>>>>>> becd209f
sequentialAlign matrix lhs rhs = handleMissingCharacter lhs rhs $ FFI.pairwiseSequentialAlignment matrix lhs rhs<|MERGE_RESOLUTION|>--- conflicted
+++ resolved
@@ -27,9 +27,5 @@
 
 -- |
 -- sequentialAlign is similar to DO, but uses Yu's and Vahid's information theoretical sequential alignment algorithm to produce the alignment
-<<<<<<< HEAD
-sequentialAlign :: (EncodableDynamicCharacter s, Exportable s) => MemoizedCostMatrix -> s -> s -> (s, Double, s, s, s)
-=======
 sequentialAlign :: (EncodableDynamicCharacter s, Exportable s, Show s) => MemoizedCostMatrix -> s -> s -> (Word, s, s, s, s)
->>>>>>> becd209f
 sequentialAlign matrix lhs rhs = handleMissingCharacter lhs rhs $ FFI.pairwiseSequentialAlignment matrix lhs rhs