--- conflicted
+++ resolved
@@ -75,13 +75,8 @@
         initializedAcc       = (emptyChar, 1) -- Cost is set to 1 so that branches in guards below work correctly.
         isSet decoration key = (decoration ^. preliminaryMedian) `testBit` key
         indel l r k          = isSet l k `xor` isSet r k
-<<<<<<< HEAD
-        noSub l r k          = isSet l k  &&   isSet r k       -- Bit is on in both characters.
-        totalCost            = parentCost + (leftChildDec ^. minCost) + (rightChildDec ^. minCost)
-=======
         noSub l r k          = isSet l k  &&   isSet r k    -- Same bit is on in both characters.
         totalCost            = parentCost + (leftChildDec ^. characterCost) + (rightChildDec ^. characterCost)
->>>>>>> 2a3ed4bb
         emptyChar            = emptyStatic $ leftChildDec ^. discreteCharacter
 --        newCost              = leftChildDec ^. characterSymbolTransitionCostMatrixGenerator
         f (inChar, curCost) key _                               -- In following, note that a 1 has been set to the character by
@@ -106,11 +101,7 @@
 -- Its "child preliminary medians" are empty lists.
 initializeLeaf :: DiscreteCharacterDecoration d c => d -> FitchOptimizationDecoration c
 initializeLeaf leafDecoration =
-<<<<<<< HEAD
-    extendDiscreteToFitch leafDecoration 0 (leafDecoration ^. discreteCharacter) emptyChar (emptyChar, emptyChar) True
-=======
     extendDiscreteToFitch leafDecoration 0 leafChar emptyChar (emptyChar, emptyChar) True
->>>>>>> 2a3ed4bb
     where
         --label     = leafDecoration ^. discreteCharacter -- can skip this now, because it's set in post order
         emptyChar = emptyStatic $ leafChar
