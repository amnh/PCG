--- conflicted
+++ resolved
@@ -129,19 +129,11 @@
 --
 -- Used on second, pre-order, pass.
 updateDirectionalMins :: EncodableStaticCharacter c -- ERIC: I made this more restrictive to resolve the 'Cannot deduce EncodableStaticCharacter c from Bits c'
-<<<<<<< HEAD
                 => SankoffOptimizationDecoration c
                 -> SankoffOptimizationDecoration c
                 -> [Word]
                 -> SankoffOptimizationDecoration c
 updateDirectionalMins parentDecoration childDecoration parentMins  = childDecoration & discreteCharacter .~ median
-=======
-                      => SankoffOptimizationDecoration c
-                      -> SankoffOptimizationDecoration c
-                      -> [Word]
-                      -> SankoffOptimizationDecoration c
-updateDirectionalMins parentDecoration childDecoration parentMins  = returnChar
->>>>>>> 72e09745
     where
         median = foldlWithKey' (\acc parentCharState parentCharMin ->
                                     if   parentCharMin == parentDecoration ^. characterCost
