--- conflicted
+++ resolved
@@ -81,35 +81,19 @@
 updateCostVector curNodeDecoration (x:[])                   = curNodeDecoration    -- Shouldn't be possible, but here for completion.
 updateCostVector curNodeDecoration (leftChild:rightChild:_) = returnNodeDecoration -- _Should_ be able to amend this to use non-binary children.
     where
-<<<<<<< HEAD
         (charCost, costVector) =
-            foldlWithKey' findMins (maxBound :: Word32, ([],[])) (curNodeDecoration ^. characterAlphabet)
-
+            foldlWithKey' findMins initialAccumulator (curNodeDecoration ^. characterAlphabet)
+        initialAccumulator = (maxBound :: Word32, ([],[]))
         findMins (charMin, (leftMin : leftChildMin, rightMin : rightChildMin)) = returnVal
              where
                  charMin = if stateMin < charMin
                            then charMin
                            else stateMin
                  stateMin                      = leftChildMin + rightChildMin
-                 (leftChildMin, rightChildMin) =
-                     calcCostPerState charState (leftChild ^. discreteCharacter) (rightChild ^. discreteCharacter)
+                 (leftChildMin, rightChildMin) = calcCostPerState charState (leftChild ^. discreteCharacter) (rightChild ^. discreteCharacter)
                  returnVal = (charMin, (leftMin : leftChildMin, rightMin : rightChildMin)
 
         returnNodeDecoration = SankoffCharacterDecoration costVector [] charCost
-=======
-      (charCost, costVector) = foldlWithKey' f iniitalAccumulator (curNodeDecoration ^. characterAlphabet)
-      iniitalAccumulator = (maxBound :: Word32, ([],[]))
-      f (charMin, (leftMin, rightMin)) charState _ = (charMin, (leftMin : leftChildMin, rightMin : rightChildMin))
-          where
-             -- Almost certain that this shadowed, recursive bining is incorrect. Shadowing is bad!
-            charMin = if   stateMin < charMin
-                      then charMin
-                      else stateMin
-            stateMin                     = leftChildMin + rightChildMin
-            (leftChildMin, rightChildMin) =  calcCostPerState charState (leftChild ^. discreteCharacter) (rightChild ^. discreteCharacter)
-      returnChar = SankoffCharacterDecoration costVector [] charCost
-
->>>>>>> d58946e5
 
 initializeDirVector :: SankoffCharacterDecoration c -> SankoffCharacterDecoration c
 initializeDirVector curDecoration = returnChar
@@ -121,7 +105,7 @@
         startMedian = (curDecoration ^. discreteCharacter) `xor` (curDecoration ^. discreteCharacter)
         returnChar = SankoffCharacterDecoration (curDecoration ^. minCostVector) median (curDecoration ^. minCost) -- TODO: this is not where median goes. Fix it.
 
-        
+
 -- |
 -- Takes two decorations in, a child and a parent, and calculates the median character value of the child. For each possible character state,
 -- this value is based on whether that character state in the child is on one of the min-cost paths from the root to the leaves.
