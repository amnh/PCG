--- conflicted
+++ resolved
@@ -14,12 +14,6 @@
 -- state encoding and packing.
 -----------------------------------------------------------------------------
 
-<<<<<<< HEAD
-=======
-{-# LANGUAGE BangPatterns, DeriveGeneric, TypeFamilies #-}
-{-# OPTIONS_GHC -fno-warn-orphans #-}
-
->>>>>>> 482f5ecc
 module Data.BitMatrix
   ( BitMatrix()
   , bitMatrix
@@ -32,232 +26,4 @@
   , row
   ) where
 
-<<<<<<< HEAD
-import Data.BitMatrix.Internal
-=======
-import Control.DeepSeq
-import Data.Bifunctor
-import Data.BitVector  hiding (foldl,foldr)
-import Data.Function.Memoize
-import Data.List.Utility      (equalityOf)
-import Data.Foldable
-import Data.Maybe             (fromMaybe)
-import Data.Monoid
-import Data.MonoTraversable
-import GHC.Generics
-import Test.QuickCheck hiding ((.&.))
-
--- | A data structure for storing a two dimensional array of bits.
---   Exposes row based monomorphic mapping & folding.
-data BitMatrix
-   = BitMatrix !Int BitVector
-   deriving (Eq, Generic)
-
--- | The row based element for monomorphic maps & folds.
-type instance Element BitMatrix = BitVector
-
--- | A generating function for a 'BitMatrix'. Efficiently constructs a
---   'BitMatrix' of the specified dimensions with each bit defined by the result
---   of the supplied function.
-bitMatrix :: Int                 -- ^ Number of rows in the BitMatrix.
-          -> Int                 -- ^ Number of columns in the BitMatrix.
-          -> ((Int,Int) -> Bool) -- ^ Function to determine if a given index has a set bit.
-          -> BitMatrix
-bitMatrix m n f =
-  case errorMsg of
-    Just msg -> error msg
-    Nothing  -> BitMatrix n . bitVec (m*n) . snd . foldl' g initialAccumulator $ [(i,j) | i <- [0..m-1], j <- [0..n-1]]
-  where
-    initialAccumulator :: (Integer, Integer)
-    initialAccumulator = (1,0)
-    g (!shiftRegister, !summation) i
-      | f i       = (shiftRegister `shiftL` 1, shiftRegister + summation)
-      | otherwise = (shiftRegister `shiftL` 1,                 summation)
-    errorMsg
-      | m <  0 && n <  0 = Just $ unwords [errorPrefix, errorRowCount, "also", errorColCount] <> "."
-      | m <  0           = Just $ unwords [errorPrefix, errorRowCount] <> "."
-      | n <  0           = Just $ unwords [errorPrefix, errorColCount] <> "."
-      | m == 0 && n /= 0 = Just $ unwords [errorPrefix, errorZeroRows, errorZeroSuffix] <> "."
-      | m /= 0 && n == 0 = Just $ unwords [errorPrefix, errorZeroCols, errorZeroSuffix] <> "."
-      | otherwise        = Nothing
-      where
-        errorPrefix     = mconcat ["The call to bitMatrix ", show m, " ", show n, " f is malformed,"]
-        errorRowCount   = mconcat ["the number of rows, "   , show m, ", is a negative number"]
-        errorColCount   = mconcat ["the number of columns, ", show n, ", is a negative number"]
-        errorZeroRows   = mconcat ["the number of rows was 0 but the number of columns, ", show n, ", was positive."]
-        errorZeroCols   = mconcat ["the number of columns was 0 but the number of rows, ", show m, ", was positive."]
-        errorZeroSuffix = "To construct the empty matrix, both rows and columns must be zero"
-
--- | Construct a 'BitMatrix' from a list of rows. 
-fromRows :: Foldable t => t BitVector -> BitMatrix
-fromRows xs
-  | equalityOf width xs = result
-  | otherwise           = error "fromRows: All the rows did not have the same width!"
-  where
-    -- concatenate the right way, dumb monoid instance of BV
-    lhs `bvCat` rhs = bitVec (n + m) ((b `shiftL` n) + a)
-      where
-        n = width lhs
-        m = width rhs
-        a = nat   lhs
-        b = nat   rhs
-    result = case toList xs of
-               []   -> BitMatrix 0 $ bitVec 0 (0 :: Integer)
-               y:ys -> BitMatrix (width y) (if width y == 0 
-                                            then bitVec (length xs) (0 :: Integer)
-                                            else foldr1 bvCat $ y:ys)
-
--- | The number of columns in the 'BitMatrix'
-numCols :: BitMatrix -> Int
-numCols (BitMatrix n _) = n
-
--- | The number of rows in the 'BitMatrix'
-numRows :: BitMatrix -> Int
-numRows (BitMatrix n bv)
-  | n == 0    = 0
-  | otherwise = width bv `div` n
-
--- | The rows of the 'BitMatrix'
-rows :: BitMatrix -> [BitVector]
-rows bm@(BitMatrix nCols bv)
-    |  nRows == 0
-    || nCols == 0 = []
-    |  nRows == 1 = [bv]
-    |  otherwise  = (bv @@) <$> slices
-    where
-      nRows  = numRows bm
-      slices = take nRows $ iterate ((nCols +) `bimap` (nCols +)) (nCols - 1, 0) --(start, end)
-
--- | Retreives a single row of the 'BitMatrix'.
---   Allows for unsafe indexing.
-row :: BitMatrix -> Int -> BitVector
-row bm@(BitMatrix nCols bv) i
-  | 0 <= i && i < nRows = bv @@ (left, right)
-  | otherwise       = error errorMsg
-  where
-    -- It couldn't be more clear
-    left     = nCols * (i + 1) - 1 -- BitVector is big-endian, so left is most-significant. 
-    right    = left - nCols + 1
-    nRows    = numRows bm
-    errorMsg = unwords ["Index", show i, "is outside the range", rangeStr]
-    rangeStr = mconcat ["[0..", show nRows, "]."]
-
-isZeroMatrix :: BitMatrix -> Bool
-isZeroMatrix (BitMatrix _ bv) = nat bv == 0
-
-{-
-col :: BitMatrix -> Int -> BitVector
-col = undefined -- bit twiddle or math
--}
-
-isSet :: BitMatrix -> (Int, Int) -> Bool
-(BitMatrix n bv) `isSet` (i,j) = bv `testBit` (n*i + j)
-
-instance NFData BitMatrix where
-  rnf (BitMatrix !_ !bv) = ()
-    where
-      !_ = nat bv
-      !_ = width bv
-
--- | Performs a row-wise monomporphic map over ther 'BitMatrix'.
-instance MonoFunctor BitMatrix where
-  omap f bm = BitMatrix (numCols bm) . mconcat $ f <$> rows bm
-
--- | Performs a row-wise monomporphic fold over ther 'BitMatrix'.
-instance MonoFoldable BitMatrix where
-  -- | Map each element of a monomorphic container to a 'Monoid'
-  -- and combine the results.
-  ofoldMap f = ofoldr (mappend . f) mempty
-  {-# INLINE ofoldMap #-}
-
-  -- | Right-associative fold of a monomorphic container.
-  ofoldr f e = foldr f e . rows
-  {-# INLINE ofoldr #-}
-
-  -- | Strict left-associative fold of a monomorphic container.
-  ofoldl' f e = foldl' f e . rows
-  {-# INLINE ofoldl' #-}
-
-  -- | Right-associative fold of a monomorphic container with no base element.
-  --
-  -- Note: this is a partial function. On an empty 'MonoFoldable', it will
-  -- throw an exception.
-  --
-  -- /See 'Data.MinLen.ofoldr1Ex' from "Data.MinLen" for a total version of this function./
-  ofoldr1Ex f = foldr1 f . rows
-  {-# INLINE ofoldr1Ex #-}
-
-  -- | Strict left-associative fold of a monomorphic container with no base
-  -- element.
-  --
-  -- Note: this is a partial function. On an empty 'MonoFoldable', it will
-  -- throw an exception.
-  --
-  -- /See 'Data.MinLen.ofoldl1Ex'' from "Data.MinLen" for a total version of this function./
-  ofoldl1Ex' f = foldl1 f . rows
-  {-# INLINE ofoldl1Ex' #-}
-
-  onull (BitMatrix 0 _) = True
-  onull  _              = False
-  {-# INLINE onull #-}
-
--- | Performs a row-wise monomporphic traversal over ther 'BitMatrix'.
-instance MonoTraversable BitMatrix where
-    -- | Map each element of a monomorphic container to an action,
-    -- evaluate these actions from left to right, and
-    -- collect the results.
-    otraverse f bm = fmap (BitMatrix (numCols bm) . mconcat) . traverse f $ rows bm
-    {-# INLINE otraverse #-}
-
-    -- | Map each element of a monomorphic container to a monadic action,
-    -- evaluate these actions from left to right, and
-    -- collect the results.
-    omapM = otraverse
-    {-# INLINE omapM #-}
-
-instance Memoizable BitMatrix where
-    memoize f (BitMatrix n bv) = memoize (f . BitMatrix n) bv
-
-instance Memoizable BV where
-    memoize f char = memoize (f . bitVec w) (nat char)
-      where
-        w = width char
-
--- | For binary operations we (perhaps erroneously) assume equal column and row
---   dimensions
-instance Bits BitMatrix where
-    (.&.)        (BitMatrix c lhs) (BitMatrix _ rhs) = BitMatrix c $ lhs  .&.  rhs
-    (.|.)        (BitMatrix c lhs) (BitMatrix _ rhs) = BitMatrix c $ lhs  .|.  rhs
-    xor          (BitMatrix c lhs) (BitMatrix _ rhs) = BitMatrix c $ lhs `xor` rhs
-    complement   (BitMatrix c b)                     = BitMatrix c $ complement b
-    shift        (BitMatrix c b) n                   = BitMatrix c $ b `shift`  n
-    rotate       (BitMatrix c b) n                   = BitMatrix c $ b `rotate` n
-    setBit       (BitMatrix c b) i                   = BitMatrix c $ b `setBit` i
-    testBit      (BitMatrix _ b) i                   = b `testBit` i -- (width b - i + 1)
-    bit i                                            = BitMatrix 1 $ bit i
-    bitSize                                          = fromMaybe 0 . bitSizeMaybe
-    bitSizeMaybe (BitMatrix _ b)                     = bitSizeMaybe b
-    isSigned     (BitMatrix _ b)                     = isSigned b
-    popCount     (BitMatrix _ b)                     = popCount b
-
-instance Arbitrary BitMatrix where
-    arbitrary = do 
-        colCount <- (arbitrary :: Gen Int) `suchThat` (\x -> 0 < x && x <= 20) 
-        rowCount <- (arbitrary :: Gen Int) `suchThat` (\x -> 0 < x && x <= 20)
-        let rVal = choose (0, 2 ^ colCount -1) :: Gen Integer
-        bitRows  <- vectorOf rowCount rVal
-        pure . fromRows $ bitVec colCount <$> bitRows
-
-instance Show BitMatrix where
-    show bm = headerLine <> matrixLines
-      where
-        renderRow   = foldl (\acc e -> (if e then '1' else '0') : acc) "" . toBits
-        matrixLines = unlines $ renderRow <$> rows bm          
-        headerLine  = '\n' : unwords
-                    [ "BitMatrix:"
-                    , show $ numRows bm
-                    , "x"
-                    , show $ numCols bm
-                    , "\n"
-                    ]
->>>>>>> 482f5ecc
+import Data.BitMatrix.Internal