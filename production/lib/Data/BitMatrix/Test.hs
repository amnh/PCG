--- conflicted
+++ resolved
@@ -61,20 +61,12 @@
         -- Also, relies on `rows` fn.
             where
                 f :: (Positive Int, Positive Int, [BitVector]) -> Bool
-                f (rowCt, colCt, bvs) = testBM == controlBM
+                -- f (rowCt, colCt, bvs) | trace ((show rowCt) ++ " " ++ (show colCt) ++ " " ++ (show bvs)) False = undefined
+                f (rowCt, colCt, bvs) = trace ((show bvs) ++ " " ++ (show testBM) ++ " " ++ (show controlBM)) $ testBM == controlBM
                     where
-<<<<<<< HEAD
-                        testBM = fromRows bitsList
-                        controlBM = Prelude.concat bitsList
-                        numChars  = getPositive rowCt
-                        alphLen   = getPositive colCt
-                        boolList  = do pure $ take alphLen <$> infiniteListOf (arbitrary :: Bool)
-                        bitsList  = take numChars $ repeat boolList
-=======
                         testBM    = mconcat $ rows (fromRows bvs)
                         controlBM = mconcat bvs
                         
->>>>>>> 30bd0b0b
         testWidth = testProperty "Number of columns is correct." f
         -- Note that it only tests on a single input function
             where
@@ -96,7 +88,8 @@
 
 instance Arbitrary (Positive Int, Positive Int, [BitVector]) where
   arbitrary = do
-    rowCount   <- getPositive <$> (arbitrary :: Gen (Positive Int))
-    colCount   <- getPositive <$> (arbitrary :: Gen (Positive Int))
-    bitVectors <- fmap (fromBits . take colCount) . vectorOf rowCount $ infiniteListOf (arbitrary :: Gen Bool)
+    rowCount   <- (arbitrary :: Gen (Positive Int))
+    colCount   <- (arbitrary :: Gen (Positive Int))
+    let bvGen  =  fromBits <$> vectorOf (getPositive colCount) (arbitrary :: Gen Bool)
+    bitVectors <- vectorOf (getPositive rowCount) bvGen
     pure (rowCount, colCount, bitVectors)