--- conflicted
+++ resolved
@@ -26,9 +26,6 @@
 import Test.QuickCheck hiding ((.&.))
 
 -- | A data structure for storing a two dimensional array of bits.
-<<<<<<< HEAD
---   Exposes row-based monomorphic mapping & folding.
-=======
 --   Exposes row based monomorphic mapping & folding.
 --
 --   It is important to note the endianness of 'BitMatrix'.
@@ -39,7 +36,6 @@
 --   The bit at position (x,i) will be of less significance than position (x,i+1),
 --   for the resulting xth 'BitVector' column when calling 'cols' on a 'BitMatrix'.
 --
->>>>>>> 1b8dc8e2
 data BitMatrix
    = BitMatrix !Int BitVector
    deriving (Eq)
