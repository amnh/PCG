--- conflicted
+++ resolved
@@ -123,11 +123,7 @@
                                ]
 
 instance (Arbitrary a, Eq a, IsString a) => Arbitrary (Alphabet a) where
-<<<<<<< HEAD
-  arbitrary = constructAlphabet <$> listOf (arbitrary :: Gen a)
-=======
   arbitrary = constructAlphabet <$> listOf1 arbitrary
->>>>>>> 08d276df
 
 -- TODO: Chagne constraint EQ a to Ord a and alphabetize Alphabet with sort
 -- | Constructs an 'Alphabet from a 'Foldable structure of 'IsString' values.
