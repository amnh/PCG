--- conflicted
+++ resolved
@@ -116,9 +116,6 @@
 range _ (Range     i j) = [i..j]
 range _ (FromStart   j) = [0..j]
 range j (ToEnd     i  ) = [i..j]
-<<<<<<< HEAD
-range j  Whole          = [0..j]   
-=======
 range j  Whole          = [0..j]
->>>>>>> 2075a799
+
     