--- conflicted
+++ resolved
@@ -7,10 +7,7 @@
 import           Control.Monad              (join)
 import           Data.Char
 import           Data.Either.Combinators    (isLeft,isRight)
-<<<<<<< HEAD
-=======
 import           Data.List                  (inits)
->>>>>>> 1f6d0597
 import qualified Data.Map as M
 import           Data.Set                   (toList)
 import           File.Format.TNT.Parser
@@ -106,9 +103,6 @@
                , "ccode /4 61;ccode /4 62;ccode /4 63;ccode /4 64;ccode /4 65;ccode /4 66;"
                , "ccode /4 67;ccode /4 68;ccode /4 69;ccode /4 70;ccode /4 71;ccode /4 72;"
                , "ccode /4 73;ccode /4 74;ccode /4 75;ccode /4 76;ccode /4 77;ccode /4 78;"
-<<<<<<< HEAD
-               ]
-=======
                ]
 
 internalCombinators :: TestTree
@@ -138,4 +132,3 @@
           where
             f :: Int -> Bool
             f x = (x > 0) == isRight (parse (flexiblePositiveInt "") "" $ show (fromIntegral x :: Double))
->>>>>>> 1f6d0597
