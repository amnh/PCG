-----------------------------------------------------------------------------
-- |
-- Module      :  File.Format.TransitionCostMatrix.Parser
-- Copyright   :  (c) 2015-2015 Ward Wheeler
-- License     :  BSD-style
--
-- Maintainer  :  wheeler@amnh.org
-- Stability   :  provisional
-- Portability :  portable
--
-- Functions for for parsing TCM files into an alphabet and square matrix.
--
-----------------------------------------------------------------------------

{-# LANGUAGE FlexibleContexts #-}

module File.Format.TransitionCostMatrix.Parser where

import           Data.Char                (isSpace)
import           Data.Foldable            (toList)
import           Data.List.NonEmpty       (NonEmpty)
import qualified Data.List.NonEmpty as NE (fromList)
import           Data.List.Utility        (duplicates,mostCommon)
import           Data.Matrix              (Matrix,ncols,nrows)
import qualified Data.Matrix        as M  (fromList)
import           Data.Maybe               (catMaybes,fromJust)
import           Text.Megaparsec
import           Text.Megaparsec.Custom
import           Text.Megaparsec.Prim     (MonadParsec)

<<<<<<< HEAD
data TCMParseResult 
   = TCMParseResult [String] (Matrix Double)
   deriving (Show)
   
=======
-- | Intermidiate parse result prior to consistancy validation
data ParseResult 
   = ParseResult (NonEmpty String) (Matrix Double)

-- | The results of a TCM file consisting of
--
--   * A custom alphabet of 'Symbol's
--
--   * A matrix consisting of the transition costs between symbols
--
-- The following equality will hold for an 'TCM':
--
-- > (length . customAlphabet) tcm == (nrows . transitionCosts) tcm && (length . customAlphabet) tcm == (ncols . transitionCosts) tcm
--
-- Note that the 'transitionCosts` does not need to be a symetic matrix nor have identity values on the matrix diagonal.
>>>>>>> 386f5e21
data TCM 
   = TCM
   { -- | The custom alphabet of 'Symbols' for which the TCM matrix is defined
     customAlphabet  :: NonEmpty String
     -- | The cost to transition between any two symbols, square but not nessisarily symetric
   , transitionCosts :: Matrix Double -- n+1 X n+1 matrix where n = length customAlphabet
   } deriving (Show)

-- | Parses the entirety of a stream producing a TCM result.
-- The result will contain an Alphabet with no duplicate elements
-- and a square Matrix with dimension @(n+1) x (n+1)@ where @n@ is
-- the length of the Alphabet.
tcmStreamParser :: MonadParsec s m Char => m TCM
tcmStreamParser = validateTCMParseResult =<< tcmDefinition <* eof

-- | Parses an intermediary result consisting of an Alphabet and a Matrix.
-- Both the Alphabet and Matrix have been validated independantly for
-- consistencey, but no validation has been performed to ensure that the
-- dimensions of the Matrix and the length of the Alphabet are consistant
-- with each other. 
tcmDefinition :: MonadParsec s m Char => m TCMParseResult
tcmDefinition = do
    _        <- space
    alphabet <- symbol tcmAlphabet
    matrix   <- symbol tcmMatrix
    pure $ TCMParseResult alphabet matrix

-- | Shorthand for the expected format of the alphabet lin in a TCM file.
-- The same as 'alphabetLine inlineSpace'.
tcmAlphabet :: MonadParsec s m Char => m (NonEmpty String)
tcmAlphabet = alphabetLine inlineSpace

-- | Shorthand for the expected format of the matrix block in a TCM file
-- The same as 'matrixBlock inlineSpace'.
tcmMatrix   :: MonadParsec s m Char => m (Matrix Double)
tcmMatrix   = matrixBlock  inlineSpace

-- | The 'alphabetLine' function takes a combinator to consume delimiters between
-- elements in the alphabet line and returns a list of elements in the alphabet.
-- ==== __Examples__
--
-- Basic usage:
--
-- >>> parse (alphabetLine inlineSpace) "" "a b c d\n"
-- Right ["a","b","c","d"]
--
-- >>> parse (alphabetLine (inlineSpace *> char '|' <* inlineSpace)) "" "2 | 3 | 5 | 7\n"
-- Right ["2","3","5","7"]
alphabetLine :: MonadParsec s m Char => m () -> m (NonEmpty String)
alphabetLine spacing = validateAlphabet =<< NE.fromList <$> ((alphabetSymbol <* spacing) `someTill` endOfLine)
  where
    alphabetSymbol = some nonSpace
    nonSpace       = satisfy (not . isSpace)

-- | The 'matrixBlock' function takes a combinator to consume delimiters between
-- entries in a line of the matrix and returns a square 'Matrix Double'.
-- ==== __Examples__
--
-- Basic usage:
--
-- >>> parse (matrixBlock inlineSpace) "" "1 2 3 \n 4 5 6\n7 8 9\n"
-- Right (( 1 2 3 )
--        ( 4 5 6 )
--        ( 7 8 9 ))
--
-- >>> parse (matrixBlock (char ':') "" "1.0:1.0\n1.0:0.0"
-- Right (( 1 2 )
--        ( 3 4 ))
matrixBlock :: MonadParsec s m Char => m () -> m (Matrix Double)
matrixBlock spacing = validateMatrix =<< many (symbol matrixRow)
  where
    matrixRow   = (matrixEntry <* spacing) `manyTill` endOfLine
    matrixEntry = double

-- | Validates that the dimensions of the Matrix are @(n+1) x (n+1)@
-- where @n@ is the length of the Alphabet.
validateTCMParseResult :: MonadParsec s m Char => TCMParseResult -> m TCM
validateTCMParseResult (TCMParseResult alphabet matrix)
  | dimMismatch  = fail errorMessage
  | otherwise    = pure $ TCM alphabet matrix
  where
    size         = length alphabet
    rows         = nrows matrix
    cols         = ncols matrix
    dimMismatch  = size + 1 /= rows                   
                || size + 1 /= cols
    errorMessage = concat
                 [ "The alphabet length is "
                 , show size
                 , " but the matrix dimensions are "
                 , show rows
                 , " x "
                 , show cols
                 , ". The expected matrix dimensions were "
                 , show (size+1)
                 , " x "
                 , show (size+1)
                 , "."
                 ]

-- | Validates the information contained in the Alphabet.
--
-- Ensures that the Alphabet:
--
--   * Is not empty
--
--   * Contains no duplicate elements
--
validateAlphabet :: MonadParsec s m Char => NonEmpty String -> m (NonEmpty String)
validateAlphabet alphabet
  | duplicatesExist = fail $ "The following symbols were listed multiple times in the custom alphabet: " ++ show dupes
  | otherwise       = pure alphabet 
  where
    duplicatesExist = not $ null dupes
    dupes           = duplicates $ toList alphabet

-- | Validates the information contained in the Matrix constitutes a square matrix.
--
-- Ensures that the Matrix:
--
--   * Is not empty
--
--   * Each row has the same number of columns
--
--   * The number of rows match the number of columns
--
validateMatrix :: MonadParsec s m Char => [[Double]] -> m (Matrix Double)
validateMatrix matrix
  | null matrix        = fail "No matrix specified"
  | null matrixErrors  = pure . M.fromList rows cols $ concat matrix
  | otherwise          = fails matrixErrors
  where
    rows               = length matrix
    cols               = fromJust . mostCommon $ length <$> matrix
    badCols            = foldr getBadCols [] $ zip [(1::Int)..] matrix
    getBadCols (n,e) a = let x = length e in if x /= cols then (n,x):a else a  
    colMsg (x,y)       = (:) (Just $ "Matrix row "++show x++" has "++show y++" columns but "++show cols++" columns were expected")
    matrixErrors       = catMaybes $ badRowCount : badColCount
    badColCount        = foldr colMsg [] badCols
    badRowCount        = if   rows == cols
                         then Nothing
                         else Just $ concat
                                [ "The matrix is not a square matrix. The matrix has "
                                , show rows
                                , " rows but "
                                , show cols
                                , " rows were expected"
                                ]

-- | Whitespace consuming combinator wrapper
symbol  :: MonadParsec s m Char => m a -> m a
symbol  x = x <* space<|MERGE_RESOLUTION|>--- conflicted
+++ resolved
@@ -28,15 +28,9 @@
 import           Text.Megaparsec.Custom
 import           Text.Megaparsec.Prim     (MonadParsec)
 
-<<<<<<< HEAD
+-- | Intermediate parse result prior to consistancy validation
 data TCMParseResult 
-   = TCMParseResult [String] (Matrix Double)
-   deriving (Show)
-   
-=======
--- | Intermidiate parse result prior to consistancy validation
-data ParseResult 
-   = ParseResult (NonEmpty String) (Matrix Double)
+   = TCMParseResult (NonEmpty String) (Matrix Double) deriving (Show)
 
 -- | The results of a TCM file consisting of
 --
@@ -49,7 +43,6 @@
 -- > (length . customAlphabet) tcm == (nrows . transitionCosts) tcm && (length . customAlphabet) tcm == (ncols . transitionCosts) tcm
 --
 -- Note that the 'transitionCosts` does not need to be a symetic matrix nor have identity values on the matrix diagonal.
->>>>>>> 386f5e21
 data TCM 
    = TCM
    { -- | The custom alphabet of 'Symbols' for which the TCM matrix is defined
