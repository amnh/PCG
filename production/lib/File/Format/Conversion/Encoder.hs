-----------------------------------------------------------------------------
-- |
-- Module      :  File.Format.Conversion.Encoder
-- Copyright   :  (c) 2015-2015 Ward Wheeler
-- License     :  BSD-style
--
-- Maintainer  :  wheeler@amnh.org
-- Stability   :  provisional
-- Portability :  portable
--
-- Common encoding functionality to many of the converters
--
-----------------------------------------------------------------------------

module File.Format.Conversion.Encoder where

import           Bio.Phylogeny.Graph
import           Bio.Phylogeny.PhyloCharacter
import           Bio.Sequence.Coded
import           Bio.Sequence.Parsed
import           Control.Monad
import           Data.Bits
import           Data.BitVector               (BitVector,fromBits)
import           Data.Int
import           Data.List             hiding (zipWith)
import qualified Data.Map.Lazy         as M
import           Data.Maybe
import           Data.Matrix.NotStupid        (matrix)
import           Data.Vector                  (Vector, ifoldr, zipWith, cons)
import qualified Data.Vector           as V   
import           Prelude               hiding (zipWith)

type Encoded = EncodedSeq BitVector

dnaAlph, rnaAlph, aaAlph :: [String]
dnaAlph = ["A", "C", "G", "T", "-"] 
rnaAlph = ["A", "C", "G", "U", "-"]
aaAlph = ["R", "H", "K", "D", "E", "S", "T", "N", "Q", "C", "U", "G", "P", "A", "V", "L", "I", "M", "F", "Y", "W", "-"]

-- | Functionality to make char info from tree seqs
makeEncodeInfo :: TreeSeqs -> Vector CharInfo
makeEncodeInfo seqs = --trace ("makeEncodeInfo " ++ show alphabets)
                        zipWith makeOneInfo alphabets allChecks
    where
        alphabets = developAlphabets seqs
        allChecks = checkAlignLens seqs

-- | Internal function to create alphabets
developAlphabets :: TreeSeqs -> Vector Alphabet
developAlphabets inSeqs = V.map setGapChar $ V.map sort $ M.foldr (zipWith getNodeAlphAt) initializer inSeqs
    where
        someSeq = head $ M.elems inSeqs
        initializer = if null someSeq then mempty
                        else V.replicate (V.length someSeq) mempty

        getNodeAlphAt :: Maybe ParsedSeq -> Alphabet -> Alphabet
        --getNodeAlphAt inSeq soFar | trace ("getNodeAlphAt " ++ show inSeq ++ " with accum " ++ show soFar) False = undefined
        getNodeAlphAt inSeq soFar
            | isNothing inSeq = mempty
            | otherwise =  V.foldr (flip $ foldr (\sIn prev -> if sIn `elem` prev then prev else sIn : prev)) soFar (fromJust inSeq)

        -- | Ensure that the gap char is present and correctly positioned in an alphabet
        setGapChar :: Alphabet -> Alphabet
        setGapChar inAlph = case elemIndex "-" inAlph of
            Just i -> take i inAlph ++ drop i inAlph ++ ["-"]
            Nothing -> inAlph ++ ["-"]

-- | Internal function to make one character info
makeOneInfo :: Alphabet -> (Bool, Int) -> CharInfo
makeOneInfo inAlph (isAligned, seqLen)
    | inAlph `subsetOf` dnaAlph = DNA "" isAligned mempty mempty inAlph defaultMat False 1
    | inAlph `subsetOf` rnaAlph = RNA "" isAligned mempty mempty inAlph defaultMat False 1
    | inAlph `subsetOf` aaAlph = AminoAcid "" isAligned mempty inAlph mempty defaultMat False 1
    | otherwise = Custom "" isAligned mempty inAlph mempty defaultMat False False 1
        where 
            defaultMat = matrix (length inAlph) (length inAlph) (const 1)
            --masks = generateMasks (length inAlph) seqLen isAligned

            generateMasks :: Int -> Int -> Bool -> (Encoded, Encoded)
            generateMasks alphLen sLen alignedStatus 
                | alignedStatus = 
                    let 
                        periodic = fromBits $ concat (replicate sLen unit)
                        occupancy = fromBits $ replicate (alphLen * sLen) True
                    in (Just $ V.singleton occupancy, Just $ V.singleton periodic)
                | otherwise = 
                    let
                        periodic = fromBits <$> replicate sLen unit
                        occupancy = fromBits <$> replicate sLen (replicate alphLen True)
                    in (Just $ V.fromList occupancy, Just $ V.fromList periodic)
                    where
                        unit = replicate (alphLen - 1) False ++ [True]


checkAlignLens :: TreeSeqs -> Vector (Bool, Int)
checkAlignLens = M.foldr matchLens mempty
    where
        matchLens :: ParsedSequences -> Vector (Bool, Int) -> Vector (Bool, Int)
        matchLens curSeqs prevVals
            | V.null prevVals = V.map makeVal curSeqs
            | otherwise = V.zipWith checkVal curSeqs prevVals
                where
                    checkVal v pv = if isNothing v then (False, 0)
                                        else (V.length (fromJust v) == snd pv, maximum [V.length $ fromJust v, snd pv])
                    makeVal v = if isNothing v then (False, 0)
                                    else (True, V.length $ fromJust v)

subsetOf :: (Ord a) => [a] -> [a] -> Bool
subsetOf list1 list2 = foldr (\e acc -> acc && e `elem` list2) True list1

encodeIt :: ParsedSequences -> Vector CharInfo -> EncodedSequences BitVector
encodeIt = zipWith (\s info -> (`encodeOverMetadata` info) =<< s)

packIt :: ParsedSequences -> Vector CharInfo -> EncodedSequences BitVector
packIt = encodeIt

chunksOf :: Int -> Vector a -> Vector (Vector a)
chunksOf n xs 
    | null xs = mempty
    | otherwise = f `cons` chunksOf n s
      where
        (f,s) = V.splitAt n xs

-- | Function to encode into minimal bits
encodeMinimal :: (Bits b, Num b, Show b) => ParsedSeq -> Alphabet -> EncodedSeq b
<<<<<<< HEAD
-- encodeMinimal strSeq alphabet | trace ("encodeMinimal over alphabet " ++ show alphabet ++ " of seq " ++ show strSeq) False = undefined
encodeMinimal strSeq alphabet = 
=======
--encodeMinimal strSeq alphabet | trace ("encodeMinimal over alphabet " ++ show alphabet ++ " of seq " ++ show strSeq) False = undefined
encodeMinimal strSeq symbolAlphabet = 
>>>>>>> d5080bb9
    let 
        z = zeroBits
        bigBit = shift (bit (alphLen * V.length strSeq - 1)) 1
        alphLen = length symbolAlphabet
        foldAmbig = foldr (\c acc -> setSingleElem c acc symbolAlphabet)
        groupEncode = ifoldr (\i ambig acc -> shift (foldAmbig z ambig) (i * alphLen) .|. acc) z
        coded = case bitSizeMaybe z of
                Nothing -> V.singleton $ ifoldr (\i ambig acc -> shift (foldAmbig bigBit ambig) (i * alphLen) .|. acc) bigBit strSeq
                Just bitWidth -> let groupParsed = chunksOf (bitWidth `div` alphLen) strSeq
                              in V.map groupEncode groupParsed
    in if null coded then Nothing else Just coded

-- | Function to encode over maximal bits
encodeMaximal :: Bits b => ParsedSeq -> Alphabet -> EncodedSeq b
encodeMaximal strSeq symbolAlphabet = 
    let coded = V.map (foldr (\c acc -> setSingleElem c acc symbolAlphabet) zeroBits) strSeq
    in if null coded then Nothing else Just coded

-- | Function to encode given metadata information
encodeOverMetadata :: (Bits b, Num b, Show b) => ParsedSeq -> PhyloCharacter (EncodedSeq b) -> EncodedSeq b
encodeOverMetadata strSeq metadata = encodeMinimal strSeq (alphabet metadata) -- encodeMinimal strSeq (alphabet metadata)
    --case metadata of
    --DNA         _ align _ _ _ _ _ _     -> if align then minEncode else maxEncode
    --RNA         _ align _ _ _ _ _ _     -> if align then minEncode else maxEncode
    --Qualitative _ align _ _ _ _ add _ _ -> if align && not add then minEncode else maxEncode
    --AminoAcid   _ align _ _ _ _ _ _     -> if align then minEncode else maxEncode
    --Custom      _ align _ _ _ _ _ add _ -> if align && not add then minEncode else maxEncode
    --_                                   -> maxEncode
    --where
    --    -- minimum is for 
    --    minEncode = encodeMinimal strSeq (alphabet metadata)
    --    maxEncode = encodeMaximal strSeq (alphabet metadata)

-- Function to set a single element
setSingleElem :: Bits b => String -> b -> Alphabet -> b
setSingleElem char orig symbolAlphabet = case elemIndex char symbolAlphabet of
    Nothing -> orig
    Just pos -> setBit orig pos  
<|MERGE_RESOLUTION|>--- conflicted
+++ resolved
@@ -123,13 +123,8 @@
 
 -- | Function to encode into minimal bits
 encodeMinimal :: (Bits b, Num b, Show b) => ParsedSeq -> Alphabet -> EncodedSeq b
-<<<<<<< HEAD
 -- encodeMinimal strSeq alphabet | trace ("encodeMinimal over alphabet " ++ show alphabet ++ " of seq " ++ show strSeq) False = undefined
-encodeMinimal strSeq alphabet = 
-=======
---encodeMinimal strSeq alphabet | trace ("encodeMinimal over alphabet " ++ show alphabet ++ " of seq " ++ show strSeq) False = undefined
 encodeMinimal strSeq symbolAlphabet = 
->>>>>>> d5080bb9
     let 
         z = zeroBits
         bigBit = shift (bit (alphLen * V.length strSeq - 1)) 1
