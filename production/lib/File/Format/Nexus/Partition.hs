-----------------------------------------------------------------------------
-- |
-- Module      :  File.Format.Nexus.Partition
-- Copyright   :  (c) 2015-2015 Ward Wheeler
-- License     :  BSD-style
--
-- Maintainer  :  wheeler@amnh.org
-- Stability   :  provisional
-- Portability :  portable
--
-- Partitioning functions, which take a list of some type and produce a tuple.
-- Where there is a block with multiple optional fields or a field with multiple optional
-- subfields these take the output and put it into a tuple which can then be decomposed
-- and its fields used as arguments to a constructor.
-- I'm wondering if there's isn't a more efficient way to do this.
-- Also, can these be reduced to a single function, since they're all doing the same thing?
-----------------------------------------------------------------------------

module File.Format.Nexus.Partition where

import File.Format.Newick
import File.Format.Nexus.Data

-- |
-- Takes an 'AssumptionField' list and returns a tuple of of the step matricies
-- contained in the input list along with additive boolean flags.
partitionAssumptionBlock :: [AssumptionField] -> ([StepMatrix],[Bool])
partitionAssumptionBlock = foldr f ([],[])
    where
        f (TCMMat n) (a,b) = (n:a,   b)
        f (Add    n) (a,b) = (  a, n:b)
        f (IgnAF  _)    vs = vs


-- |
-- Takes a 'SeqSubBlock' list and partitions the colletive parse results into a
-- 6-tuple of possible result types.
partitionSequenceBlock :: [SeqSubBlock]
                       -> ( [[String]]         -- A "Stringly-typed" matrix
                          , [CharacterFormat]  -- Character format specifications
                          , [DimensionsFormat] -- Matrix dimension specifications
                          , [String]           -- Symbols to eliminate
                          , [[String]]         -- Supplied taxa names
                          , [[String]]         -- Labels of characters.
                          )
partitionSequenceBlock = foldr f ([],[],[],[],[],[])
    where
        f (Matrix      e)  (v,w,x,y,z,a) = (e:v,   w,   x,   y,   z,   a)
        f (Format      e)  (v,w,x,y,z,a) = (  v, e:w,   x,   y,   z,   a)
        f (Dims        e)  (v,w,x,y,z,a) = (  v,   w, e:x,   y,   z,   a)
        f (Eliminate   e)  (v,w,x,y,z,a) = (  v,   w,   x, e:y,   z,   a)
        f (Taxa        e)  (v,w,x,y,z,a) = (  v,   w,   x,   y, e:z,   a)
        f (CharLabels  e)  (v,w,x,y,z,a) = (  v,   w,   x,   y,   z, e:a)
        f _                           ws = ws


-- |
-- A partitioning function which takes a 'SeqSubBlock' list and returns the last
-- 'Dims' & 'Taxa' values present in the supplied list.
partitionTaxaBlock :: [SeqSubBlock] -> (Int, [String])
partitionTaxaBlock = foldr f (0,[])
    where
        f (Dims n) (_,z) = (numTaxa n, z)
        f (Taxa n) (y,_) = (        y, n)
        f _           ws = ws


-- |
-- High level partiotioning function which takes a 'NexusBlock' list and returns
-- a 5-tuple containing the well-typed values present in the parsed results.
partitionNexusBlocks :: [NexusBlock] -> ([PhyloSequence], [TaxaSpecification], [TreeBlock], [AssumptionBlock], [IgnBlock])
partitionNexusBlocks = foldr f ([],[],[],[],[])
  where
    f (CharacterBlock   n) (xs,ys,zs,as,bs) = (n:xs,   ys,   zs,   as,   bs)
    f (TaxaBlock        n) (xs,ys,zs,as,bs) = (  xs, n:ys,   zs,   as,   bs)
    f (TreesBlock       n) (xs,ys,zs,as,bs) = (  xs,   ys, n:zs,   as,   bs)
    f (AssumptionsBlock n) (xs,ys,zs,as,bs) = (  xs,   ys,   zs, n:as,   bs)
    f (SkippedBlock     n) (xs,ys,zs,as,bs) = (  xs,   ys,   zs,   as, n:bs)
    --f _                                  ws = ws


-- |
-- A partitioning function which takes a 'CharFormatField' list and returns a
-- 12-tuple containing the possible character formatting options present in the
-- parsed results.
partitionCharFormat :: [CharFormatField]
                    -> ( String
                       , Either String [String]
                       , Either String [String]
                       , String
                       , String
                       , String
                       , String
                       , Bool
                       , Bool
                       , Bool
                       , Bool
                       , Bool
                       )
partitionCharFormat = foldr f ("", Right [""], Right [""], "", "", "", "", False, False, False, False, False)
    where
        f (CharDT      n) (_,q,r,s,t,u,v,w,x,y,z,o) = (n,q,r,s,t,u,v,w,x,y,z,o)
        f (SymStr      n) (p,_,r,s,t,u,v,w,x,y,z,o) = (p,n,r,s,t,u,v,w,x,y,z,o)
        f (EqStr       n) (p,q,_,s,t,u,v,w,x,y,z,o) = (p,q,n,s,t,u,v,w,x,y,z,o)
        f (MissStr     n) (p,q,r,_,t,u,v,w,x,y,z,o) = (p,q,r,n,t,u,v,w,x,y,z,o)
        f (GapChar     n) (p,q,r,s,_,u,v,w,x,y,z,o) = (p,q,r,s,n,u,v,w,x,y,z,o)
        f (MatchChar   n) (p,q,r,s,t,_,v,w,x,y,z,o) = (p,q,r,s,t,n,v,w,x,y,z,o)
        f (Items       n) (p,q,r,s,t,u,_,w,x,y,z,o) = (p,q,r,s,t,u,n,w,x,y,z,o)
        f (RespectCase n) (p,q,r,s,t,u,v,_,x,y,z,o) = (p,q,r,s,t,u,v,n,x,y,z,o)
        f (Tokens      n) (p,q,r,s,t,u,v,w,_,y,z,o) = (p,q,r,s,t,u,v,w,n,y,z,o)
        f (Transpose   n) (p,q,r,s,t,u,v,w,x,_,z,o) = (p,q,r,s,t,u,v,w,x,n,z,o)
        f (Interleave  n) (p,q,r,s,t,u,v,w,x,y,_,o) = (p,q,r,s,t,u,v,w,x,y,n,o)
        f (Unlabeled   n) (p,q,r,s,t,u,v,w,x,y,z,_) = (p,q,r,s,t,u,v,w,x,y,z,n)
        f (IgnFF       _)                        ws = ws

<<<<<<< HEAD

-- |
-- Partitions tree block results into translation and forest results.
partitionTreeBlock :: [TreeField] -> ([[String]], [(String,NewickForest)])
=======
partitionTreeBlock :: [TreeField] -> ([[String]], [(String,NewickNode)])
>>>>>>> a0b5a25e
partitionTreeBlock = foldr f ([],[])
    where
        f (Translation n) (ys,zs) = (n:ys,   zs)
        f (Tree n)        (ys,zs) = (  ys, n:zs)
        f _                    ws = ws<|MERGE_RESOLUTION|>--- conflicted
+++ resolved
@@ -113,14 +113,10 @@
         f (Unlabeled   n) (p,q,r,s,t,u,v,w,x,y,z,_) = (p,q,r,s,t,u,v,w,x,y,z,n)
         f (IgnFF       _)                        ws = ws
 
-<<<<<<< HEAD
 
 -- |
 -- Partitions tree block results into translation and forest results.
-partitionTreeBlock :: [TreeField] -> ([[String]], [(String,NewickForest)])
-=======
 partitionTreeBlock :: [TreeField] -> ([[String]], [(String,NewickNode)])
->>>>>>> a0b5a25e
 partitionTreeBlock = foldr f ([],[])
     where
         f (Translation n) (ys,zs) = (n:ys,   zs)
