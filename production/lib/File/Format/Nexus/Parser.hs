{-# LANGUAGE DoAndIfThenElse, FlexibleContexts #-}

module File.Format.Nexus.Parser where

import Data.Char (isSpace,toLower,toUpper)
import Data.Either (lefts)
import Data.List (sort)
import qualified Data.Map.Lazy as M
import Data.Maybe (isJust, fromJust, catMaybes, maybeToList)
import qualified Data.Set as S
import Debug.Trace -- <-- the best module!!! :)
import File.Format.Newick
import Safe
import Text.Megaparsec hiding (label)
import Text.Megaparsec.Lexer  (integer)
import Text.Megaparsec.Prim   (MonadParsec)
import Text.Megaparsec.Custom
import qualified Data.Vector as V

data ParseResult = ParseResult [PhyloSequence] [TaxaSpecification] [TreeBlock] [IgnoredB] deriving (Show)

data NexusBlock
   = TaxaBlock      TaxaSpecification
   | CharacterBlock PhyloSequence
   | TreesBlock     TreeBlock
   | IgnoredBlock   IgnoredB
   deriving (Show)

-- | DimensionsFormat is format of dimensions field in characters and unaligned nexus blocks.
-- It could also actually be used for the dimensions in the taxa block, with newTaxa = False
-- and numChars = 0
data DimensionsFormat
   = DimensionsFormat
   { newTaxa  :: Bool
   , numTaxa  :: Int
   , numChars :: Int
   } deriving (Show)

-- | Phylosequence is general sequence type, to be used for both characters (aligned) and unaligned blocks.
data PhyloSequence
   = PhyloSequence
   { aligned       :: Bool
   , matrix        :: [[String]]
   , format        :: [CharacterFormat]
   , charDims      :: [DimensionsFormat] -- holds length of sequence, as well as info on new taxa
   , elims         :: [String]
   , seqTaxaLabels :: [[String]]
   , name          :: String -- characters, taxa or data
   } deriving (Show)

-- | SeqSubBlock is list of fields available in sequence blocks. It's set up as an enumeration
-- so that it can be "looped" over when parsing the sequence blocks, as the order of the fields
-- is not documented.
data SeqSubBlock
   = Matrix          [String]
   | Format          CharacterFormat
   | Dims            DimensionsFormat
   -- | Items           ItemType
   | Eliminate       String
   | CharStateLabels [CharStateFormat]
   | Ignored         String
   | Taxa            [String]
   deriving (Show)

data TaxaSpecification
   = TaxaSpecification
   { taxaDims   :: Int
   , taxaLabels :: [String]
   } deriving (Show)

data IgnoredB = IgnoredB {ignoredName :: String} deriving (Show)

-- | The different subfields of the Format field in the sequence blocks.
-- As with SeqSubBlock, listed simply so that it can be "looped" over. Will eventually be
-- coverted to CharacterFormat data type for export
data CharFormatField
   = CharDT      String
   | SymStr      (Either String [String]) -- the list of symbols
   | EqStr       (Either String [String]) -- the equate (symbol -> symbols) will be processed into Map Char String
   | MissStr     String -- "missing" char
   | GapChar     String -- gap char
   | MatchChar   String -- "match" char
   | Items       String
   | RespectCase Bool   -- should the case of the characters be respected?
   | Tokens      Bool
   | Transpose   Bool
   | Interleave  Bool
   | Unlabeled   Bool   -- if matrix is unlabeled, in which case first token in each line is a char
   | IgnFF       String -- for non-standard inputs, plus notokens, which is the default anyway
   deriving (Eq,Show)

type TreeName       = String
type SerializedTree = String

data TreeBlock
   = TreeBlock
   { translate :: [[String]]
   , trees     :: [(TreeName, [NewickForest])]
   } deriving (Show)

data TreeField
   = Translation [String]
   | Tree        (TreeName, [NewickForest])
   | IgnTF       String

data CharStateFormat
   = CharStateFormat
   { charNum   :: Int
   , charName  :: String
   , stateName :: [String]
   } deriving (Show)

data CharacterFormat
   = CharacterFormat
   { charDataType :: String
   , symbols      :: Either String [String]
   , equate       :: Either String [String]
   , missing      :: String
   , gap          :: String
   , matchChar    :: String
   , items        :: String
   , respectCase  :: Bool
   , areTokens    :: Bool
   , transpose    :: Bool
   , interleave   :: Bool
   , unlabeled    :: Bool
   } deriving (Eq,Show)

data CharDataType = Standard | DNA | RNA | Nucleotide | Protein | Continuous deriving (Read, Show)

data Nexus
   = Nexus
   -- TODO: taxa was commented out before first push to Grace
   { {- taxa :: [String]
   ,-} characters :: M.Map String (V.Vector [String])
   --, characters :: SequenceBlock
   } deriving (Read,Show)

data SequenceBlock
   = SequenceBlock
   { charType  :: CharDataType
   , alphabet  :: String
   , isAligned :: Bool
   , seqs      :: [V.Vector (String, [String])]
   } deriving (Show)

parseNexusStream :: String -> Either ParseError Nexus
parseNexusStream = parse (validateParseResult =<< parseNexus <* eof) "PCG encountered a Nexus file parsing error it could not overcome:"

-- TODO: replace equate chars, ignore case, check alignment and length of aligned blocks, check alphabet, think about 12 and 20, below, make each sequence a vector, not a list


-- Because some errors are dependent on passing some other validation, they've been split into
-- dependant and independant errors. Errors are enumerated below, along with their dependancies.
-- Comments are included in the code that explain which of the below errors are caught at various points.
-- Note that nos. 4--6, below, are only dependent on 3, so are simply done as nested ifs. This may
-- or may not be best practice.                                                             coded as
-- Errors currently caught: # error                                       dependency   inde- or de- pendant    finished
--  1. Too many taxa blocks                                                    -              indep              done
--  2. too many sequence blocks                                                -              indep              done
--     There are actually two subcases here:
--        too many aligned, too many unaligned
--  3. No sequence blocks                                                      -              indep              done
--  4. No matrix in some sequence block                                        3              indep              done
--  5. No dimensions in some sequence block                                    3              indep              done
--  6. No taxa block _and_ no new taxa specified in sequence blocks            3              indep              done
--  7. "newtaxa" keyword in characters or unaligned block, but no taxa actually spec'ed            3                dep              done
--  8. "newtaxa" keywork in characters or unaligned block, but ntaxa missing                       3,5              dep              done
--  9. "nolabels" but labels actually present--subsumed under 10, 11, 12       3                dep
-- 10. Matrix has alphabet values not specified                                3,4              dep
-- 11. Aligned block not Aligned                                               3,4              dep
-- 12. Matrix has non-spec'ed taxa                                             1,3,4,5          dep              done
-- 13. Matrix interleaved, but some blocks missing taxa                        1,3,4,5          dep              done
--     ---for aligned matrices, caught by 10
--     ---for unaligned, caught by combo of 12 & 22
-- 14. Matrix interleaved, unlabeled, but length not a multiple of # of taxa   1,3,4            dep              done
-- 15. Character count is incorrect                                            3,4,5            dep
-- 16. Taxa count is incorrect                                                 1,3,5            dep              done
-- 17. "nolabels" but there is a taxa block and newtaxa in seq block,          1,3,7,8          dep
--     so order of sequences is unclear
-- 18. Missing semicolons                                                       -             indep              caught in parse
-- 19. Equate or symbols strings missing their closing quotes                  3                dep              done
-- 20. Match character can't be a space                                        3                dep
--     ---for aligned blocks, will be caught
--     ---as with 13, not sure how to catch for unaligned
-- 21. Space in taxon name                                                     5,6              dep              done
--     ---for aligned, should be caught by 16
--     ---for unaligned, caught by combo of 12 & 22
-- 22. In unaligned, interleaved block, a taxon is repeated                    3                dep              done
validateParseResult :: (Show s, MonadParsec s m Char) => ParseResult -> m Nexus
validateParseResult (ParseResult sequences taxas trees ignored)
  | not (null independentErrors) = fails independentErrors
  | not (null dependentErrors)   = fails dependentErrors
  -- TODO: first arg to Nexus was commented out before first push to Grace
  -- TODO: unalignedTaxaSeqMap was commented out before first push to Grace.
  -- When it's added back, downstream (i.e. Nexus) fns will need to be modified
  -- to expect a *list* of 
  | otherwise                  = pure $ Nexus {-taxaLst-} (alignedTaxaSeqMap {- : unalignedTaxaSeqMap -})
  where
        alignedTaxaSeqMap = getSeqFromMatrix (getBlock "aligned" sequences) taxaLst
        --TODO: dependentErrors & independentErrors becomes :: String error, String warning => [Maybe (Either error warning)]
        -- then partitionEithers . catMaybes, etc., etc.
        dependentErrors = catMaybes $ incorrectTaxaCount : (missingCloseQuotes ++ seqTaxaCountErrors ++ interleaveErrors ++ seqTaxonCountErrors ++ incorrectCharCount)
        equates = foldr (\x acc -> getEquates x : acc) [] sequences
        independentErrors = catMaybes $ noTaxaError : multipleTaxaBlocks : sequenceBlockErrors
        f [x] = Just x
        f _   = Nothing

        incorrectCharCount  = checkSeqLength (getBlock "aligned" sequences) alignedTaxaSeqMap
        seqTaxonCountErrors = foldr (\x acc -> getSeqTaxonCountErrors taxaLst x ++ acc) [] sequences -- errors 12, 22
        incorrectTaxaCount  = f taxas >>= \(TaxaSpecification num taxons) -> if num /= length taxons
                then Just $ "Incorrect number of taxa in taxa block.\n" {- ++ (show num) ++ " " ++ (show taxons) -} -- half of error 16
                else Nothing
        interleaveErrors = foldr (\x acc -> findInterleaveError taxaLst x : acc) [] sequences -- error 14
        matrixDimsErrors = foldr (\x acc -> matrixMissing x : acc) [] sequences ++
                           foldr (\x acc -> dimsMissing   x : acc) [] sequences
        missingCloseQuotes = map Just (lefts equates) ++ map Just (lefts symbols') -- error 19
        multipleTaxaBlocks = case taxas of
                            (_:_:_) -> Just "Multiple taxa blocks supplied.\n"  -- error 1
                            _       -> Nothing
        noTaxaError =  if null taxas && not (foldr (\x acc -> acc || areNewTaxa x) False sequences) -- will register as False if sequences is empty
                       then Just $ "Taxa are never specified. \n"  {-++ (show taxas) ++ " " ++ (show sequences) -} -- error 6
                       else Nothing
        seqTaxaCountErrors = foldr (\x acc -> checkForNewTaxa x : acc) [] sequences -- errors 7, 8 half of 16
        --correctCharCount = foldr (\x acc -> if isJust checkDims x
        --                                      then
        --                                      else ) Nothing convertSeqs ! 0
        symbols' =  foldr (\x acc -> getSymbols x : acc) [] sequences
        taxaLst  = (foldr (\x acc -> acc ++ getTaxaFromSeq x) [] sequences) ++
                            if   (not . null) taxas
                            then taxaLabels $ head taxas
                            else []
        -- taxaSeqVector = V.fromList [(taxon, alignedTaxaSeqMap M.! taxon) | taxon <- taxaLst]
        unalignedTaxaSeqMap = getSeqFromMatrix (getBlock "unaligned" sequences) taxaLst
        sequenceBlockErrors = case sequences of
                                 []        -> [Just "No characters or unaligned blocks provided.\n"] -- error 3
                                 (x:y:z:_) -> [Just "Too many sequence blocks provided. Only one each of characters and unaligned blocks are allowed.\n"] -- error 2
                                 (x:y:_) | aligned x && aligned y       -> [Just "More than one characters block provided."]
                                         | not (aligned x || aligned y) -> [Just "More than one unaligned block provided.\n"]
                                         | otherwise                    -> matrixDimsErrors
                                 _         -> matrixDimsErrors
        --taxaFromSeqMatrix = foldr (\x acc -> (getTaxaFromMatrix x) ++ acc) [] sequences
        -- convertSeqs = ( concatSeqs . cleanSeqs sequences  -- convert each sequence, then

checkSeqLength :: [PhyloSequence] -> M.Map String (V.Vector [String]) -> [Maybe String]
checkSeqLength [] _ = [Nothing]
checkSeqLength seq seqMap =
    M.foldrWithKey (\key val acc -> (if length val == len
                                     then Nothing
                                     else Just (key ++ "'s sequence is the wrong length in an aligned block. It should be " ++ show len ++ ", but is " ++ show (length val) ++ ":\n" ++ show val ++ "\n")) : acc) [] seqMap
    where
        len = numChars . head . charDims $ head seq


getSeqTaxonCountErrors :: [String] -> PhyloSequence -> [Maybe String]
getSeqTaxonCountErrors taxaLst seq = extraTaxonErrors ++ wrongCountErrors
    where
        seqTaxaMap = getTaxaFromMatrix seq
        listedTaxaMap = M.fromList (zip taxaLst [1..])
        extraTaxonErrors = M.foldrWithKey
                                (\key val acc -> (if M.member key listedTaxaMap
                                                  then Nothing
                                                  else Just ("\"" ++ key ++ "\" is in a matrix, but isn't specified anywhere, such as in a taxa block or as newtaxa.\n"))
                                                  : acc
                                 ) [] seqTaxaMap
        wrongCountErrors = M.foldrWithKey (\key val acc -> (if val /= median
                                                                   then Just ("\"" ++ key ++ "\" appears the wrong number of times in a matrix.\n")
                                                                   else Nothing) : acc
                                          ) [] seqTaxaMap
        median = findMedian $ M.elems seqTaxaMap

findMedian :: Ord a => [a] -> a
findMedian xs = sort xs !! quot (length xs) 2


getEquates :: PhyloSequence -> Either String [String]
getEquates = maybe (Right [""]) equate . headMay . format

getTaxaFromMatrix :: PhyloSequence -> M.Map String Int
getTaxaFromMatrix seq = {-trace (show taxa) $ -}
    if noLabels
        then M.empty
        else taxaMap
    where
        (noLabels, interleaved, tkns, cont, matchChar') = getFormatInfo seq
        mtx     = head $ matrix seq -- I've already checked to make sure there's a matrix
        taxaMap = foldr (\x acc -> M.insert x (succ (M.findWithDefault 0 x acc)) acc) M.empty taxa
        taxa    = foldr (\x acc -> takeWhile (`notElem` " \t") x : acc) [] mtx

-- TODO: This is too similar to getEquates, above. Can they be combined?
getSymbols :: PhyloSequence -> Either String [String]
getSymbols = maybe (Right [""]) symbols . headMay . format

splitSequence :: Bool -> Bool -> String -> V.Vector [String]
splitSequence isTokens isContinuous seq = V.fromList $
    if isTokens || isContinuous
        then findAmbiguousTokens (words seq) [] False
        else findAmbiguousNoTokens (strip seq) [] False

-- Parens and curly braces are treated the same
findAmbiguousNoTokens :: String -> [String] -> Bool -> [[String]]
findAmbiguousNoTokens [] _ _ = []
findAmbiguousNoTokens (x:xs) acc amb =
              case x of
                '{' -> findAmbiguousNoTokens xs [] True
                '}' -> acc : findAmbiguousNoTokens xs [] False
                '(' -> findAmbiguousNoTokens xs [] True
                ')' -> acc : findAmbiguousNoTokens xs [] False
                _   -> if amb
                           then findAmbiguousNoTokens xs (acc ++ [[x]]) amb
                           else [[x]] : findAmbiguousNoTokens xs [] amb

-- Maybe this and dimsMissing could be conflated.
matrixMissing :: PhyloSequence -> Maybe String
matrixMissing seq
  | numMatrices < 1 = tooFew
  | numMatrices > 1 = tooMany
  | otherwise       = Nothing
  where
    numMatrices = length $ matrix seq
    tooFew      = Just $ name seq ++ " block has no matrix.\n"
    tooMany     = Just $ name seq ++ " block has more than one matrix.\n"

dimsMissing :: PhyloSequence -> Maybe String
dimsMissing seq
  | numDims < 1 = tooFew
  | numDims > 1 = tooMany
  | otherwise   = Nothing
  where
    numDims = length $ charDims seq
    tooFew  = Just $ name seq ++ " block has no dimensions.\n"
    tooMany = Just $ name seq ++ " block has more than one dimension.\n"

findAmbiguousTokens :: [String] -> [String] -> Bool -> [[String]]
findAmbiguousTokens [] _ _ = []
findAmbiguousTokens (x:xs) acc amb
  | xHead == "{" || xHead == "(" = findAmbiguousTokens xs [xTail] True
  | xLast == "}" || xLast == ")" = (acc ++ [takeWhile (\ y -> y /= '}' && y /= ')') x]) : findAmbiguousTokens xs [] False
  | amb                          = findAmbiguousTokens xs (acc ++ [x]) amb
  | otherwise                    = [x] : findAmbiguousTokens xs [] amb
  where
    xHead = safeHead x
    xTail = safeTail x
    xLast = safeLast x

safeLast :: [a] -> [a]
safeLast inLst = [ last inLst | not (null inLst) ]

safeHead :: [a] -> [a]
safeHead inLst = [ head inLst | null inLst ]

safeTail :: [a] -> [a]
safeTail []     = []
safeTail (_:xs) = xs

findInterleaveError :: [String] -> PhyloSequence -> Maybe String
findInterleaveError [] _ = Nothing
findInterleaveError taxaLst seq =
    if interleaved && noLabels && (numLines `mod` numTaxa /= 0)
        then Just $ which ++ " block is not interleaved correctly. \n" {- ++ (show numLines) ++ " " ++ (show numTaxa) -}
        else Nothing
    where
        formatted   = not . null $ format seq
        interleaved = formatted && interleave (head $ format seq)
        noLabels    = formatted && unlabeled  (head $ format seq)
        numTaxa     = length taxaLst
        numLines    = length . head $ matrix seq
        which = if aligned seq
                    then "Characters"
                    else "Unaligned"

getBlock :: String -> [PhyloSequence] -> [PhyloSequence]
getBlock _ [] = []
getBlock which seqs = f (which == "aligned") seqs
  where
    f xBool s = let block = headMay $ filter (\s -> xBool == aligned s) seqs
                in maybeToList block


getFormatInfo :: PhyloSequence -> (Bool, Bool, Bool, Bool, String)
getFormatInfo seq =
    if isJust seqForm
    then ( unlabeled  $ fromJust seqForm
         , interleave $ fromJust seqForm
         , areTokens  $ fromJust seqForm
         , map toLower (charDataType $ fromJust seqForm) == "continuous"
         , matchChar  $ fromJust seqForm
         )
    else (False, False, False, False, "")
    where
        seqForm = headMay $ format seq


getSeqFromMatrix :: [PhyloSequence] -> [String] -> M.Map String (V.Vector [String])
getSeqFromMatrix [] _ = mempty
getSeqFromMatrix seqLst taxaLst =
    M.map (splitSequence tkns cont) matchCharsReplaced
    where
        (noLabels, interleaved, tkns, cont, matchChar') = getFormatInfo $ head seqLst
        numTaxa = length taxaLst
        taxaMap = M.fromList . zip taxaLst $ repeat []
        mtx     = head $ matrix $ head seqLst -- I've already checked to make sure there's a matrix
        entireSeqs = if noLabels    -- this will be a list of tuples (taxon, concatted seq)
                     then if interleaved
<<<<<<< HEAD
                          then concat (map (zip taxaLst) (chunksOf numTaxa mtx))
=======
                          then concatMap (zip taxaLst) (chunksOf numTaxa mtx)
>>>>>>> bf7f97d5
                          else zip taxaLst mtx
                     else map (\x -> let (name, seq) = span (/= ' ') x
                                     in (name, dropWhile (`elem` " \t") seq)
                              ) mtx
        entireDeinterleavedSeqs = if interleaved
                                  then deInterleave taxaMap entireSeqs
                                  else M.fromList entireSeqs
        firstSeq = fromJust $ M.lookup (if noLabels
                                        then head taxaLst
                                        else takeWhile (`notElem` " \t") $ head mtx)
                            entireDeinterleavedSeqs
        matchCharsReplaced = if matchChar' /= ""
                             then M.map (replaceMatches (head matchChar') firstSeq) entireDeinterleavedSeqs
                             else entireDeinterleavedSeqs

deInterleave :: M.Map String String -> [(String, String)] -> M.Map String String
deInterleave inMap tuples =
<<<<<<< HEAD
    foldr (\x acc -> M.insertWith (:) name ((snd x) ++ (acc M.! (fst x))) acc) inMap tuples
=======
    foldr (\x acc -> M.insert (fst x) (snd x ++ (acc M.! fst x)) acc) inMap tuples
>>>>>>> bf7f97d5

replaceMatches :: Char -> String -> String -> String
replaceMatches matchChar canonical toReplace = {- trace (canonical ++"\n" ++ toReplace ++ "\n") $ -}
    zipWith f canonical toReplace
    where
        f x y = if y == matchChar
                then x
                else y

chunksOf :: Int -> [a] -> [[a]]
chunksOf _ [] = []
chunksOf n xs = f : chunksOf n s
  where
    (f,s) = splitAt n xs

areNewTaxa :: PhyloSequence -> Bool
<<<<<<< HEAD
areNewTaxa seq
    | (name seq) == "data" = True
    | otherwise            = case (charDims seq) of
        []  -> False
        xs  -> case (seqTaxaLabels seq) of
                [] -> False
                _  -> newTaxa $ head xs
=======
areNewTaxa seq = name seq == "data" || complicated
  where
    complicated = case charDims seq of
                    [] -> False
                    xs -> case seqTaxaLabels seq of
                            [] -> False
                            _  -> newTaxa $ head xs
>>>>>>> bf7f97d5

--checkDims :: Phylosequence -> Maybe String
--checkDims seq = let dim = numchars $ head (charDims seq)
--                in if dim == length

-- This is frighteningly similar to areNewTaxa, but I couldn't figure out a way around
-- having them both, because of the way that areNewTaxa is used
checkForNewTaxa :: PhyloSequence -> Maybe String
checkForNewTaxa seq = case charDims seq of
                        [] -> Nothing
                        xs -> if newTaxa $ head xs
                              then
                                case seqTaxaLabels seq of
                                 [] -> Just $ "In the " ++ which ++ " block the newtaxa keyword is specified, but no new taxa are given."
                                 ys -> if length (head ys) == numTaxa (head xs)
                                       then Just $ "In the " ++ which ++ " block the number of new taxa does not match the number of taxa specified."
                                       else Nothing
                              else Nothing
  where
    which = if aligned seq
            then "characters"
            else "unaligned"

getTaxaFromSeq :: PhyloSequence -> [String]
getTaxaFromSeq seq 
    | (areNewTaxa seq) = case seqTaxaLabels seq of
                           []    -> {- trace (show keys) $ -} keys
                           (x:_) -> x
    | otherwise        = []
    where
        keys = M.keys $ getTaxaFromMatrix seq

convertMatrix :: [String] -> PhyloSequence -> V.Vector (String, [String])
convertMatrix taxa sequence = V.fromList [("dummy", ["data", "here"])]

-- | Checks for aligned block. If block should be aligned, but isn't, returns error String.
-- Otherwise, Nothing (no errors).
-- Also makes sure given dimensions match length of sequence found
--isAligned :: V.Vector (String, [String]) -> Maybe String
--isAligned seqs = case
--    V.foldr (\x acc -> if ) Nothing seqs
--                 where initLength = length $ snd (seqs ! 0)

parseNexus :: (Show s, MonadParsec s m Char) => m ParseResult
parseNexus = nexusFileDefinition

nexusFileDefinition :: (Show s, MonadParsec s m Char) => m ParseResult
nexusFileDefinition = {-do
    x <- getInput
    trace ("nexusFileDefinition"  ++ show x) $ -}do
    _         <- string' "#NEXUS"
    _         <- space
    comment   <- optional commentDefinition
    _         <- space
    (x,y,z,a) <- partitionNexusBlocks <$> many nexusBlock
    pure $ ParseResult x y z a

ignoredBlockDefinition :: (Show s, MonadParsec s m Char) => m IgnoredB
ignoredBlockDefinition = {-do
    x <- getInput
    trace ("ignoredBlockDefinition"  ++ show x) $ -} do
    line  <- sourceLine . statePos <$> getParserState
    title <- many letterChar
    _     <- symbol $ char ';'
    _     <- somethingTill $ symbol (string' "END;")
    pure $ IgnoredB $ title ++ " at line " ++ show line

nexusBlock :: (Show s, MonadParsec s m Char) => m NexusBlock
nexusBlock = do
        _      <- symbol $ string' "BEGIN"
        block' <- symbol block
        _      <- symbol $ string' "END;"
        pure block'
    where
        block =  (CharacterBlock <$> try (characterBlockDefinition "characters" True))
             <|> (CharacterBlock <$> try (characterBlockDefinition "unaligned" False))
             <|> (CharacterBlock <$> try (characterBlockDefinition "data" True)) -- data blocks should be aligned
             <|> (TaxaBlock      <$> try taxaBlockDefinition)
             <|> (TreesBlock     <$> try treeBlockDefinition)
             <|> (IgnoredBlock   <$> try ignoredBlockDefinition)

characterBlockDefinition :: (Show s, MonadParsec s m Char) => String -> Bool -> m PhyloSequence
characterBlockDefinition which aligned = {-do
    x <- getInput
    trace ("characterBlockDefinition"  ++ show x) $ -}do
    _           <- symbol (string' $ which ++ ";")
    (v,w,x,y,z) <- partitionSequenceBlock <$> some seqSubBlock
    pure $ PhyloSequence aligned v w x y z which

taxaBlockDefinition :: (Show s, MonadParsec s m Char) => m TaxaSpecification
taxaBlockDefinition = {-do
    x <- getInput
    trace ("taxaBlockDefinition"  ++ show x) $ -}do
    _     <- symbol (string' "taxa;")
    (y,z) <- partitionTaxaBlock <$> many taxaSubBlock
    pure $ TaxaSpecification y z

taxaSubBlock :: (Show s, MonadParsec s m Char) => m SeqSubBlock
taxaSubBlock = {-do
    x <- getInput
    trace ("many taxaSubBlock"  ++ show x) $ -}do
        _      <- whitespace
        block' <- symbol block
        pure block'
    where
        block =  (Dims <$> try dimensionsDefinition)
             <|> (Taxa <$> try (stringListDefinition "taxlabels"))
             <|> (Ignored <$> try (ignoredSubBlockDef ';'))

treeBlockDefinition :: (Show s, MonadParsec s m Char) => m TreeBlock
treeBlockDefinition = {-do
    x <- getInput
    trace ("treeBlockDefinition"  ++ show x) $ -}do
        _     <- symbol (string' "trees;")
        (x,y) <- partitionTreeBlock <$> many treeFieldDef
        pure $ TreeBlock x y
--  where
    
    

seqSubBlock :: (Show s, MonadParsec s m Char) => m SeqSubBlock
seqSubBlock = {-do
    x <- getInput
    trace ("seqSubBlock" ++ (show x)) $ -}symbol block
    where
        block =  (Dims      <$> try dimensionsDefinition)
             <|> (Format    <$> try formatDefinition)
             <|> (Eliminate <$> try (stringDefinition "eliminate"))
             <|> (Matrix    <$> try matrixDefinition)
             <|> (Taxa      <$> try (stringListDefinition "taxlabels"))
             <|> (Ignored   <$> try (ignoredSubBlockDef ';'))

dimensionsDefinition :: (Show s, MonadParsec s m Char) => m DimensionsFormat
dimensionsDefinition = {-do 
        x         <- getInput 
        trace ("**dimensionsDefinition:  " ++ show x) $ -}do
        _         <- symbol (string' "dimensions")
        newTaxa'  <- optional (try (symbol (string' "newTaxa")))
        _         <- optional (try (symbol (string' "nTax")))
        _         <- optional $ try (symbol (char '='))
        numTaxa'  <- optional $ try (symbol integer)
        _         <- optional $ symbol (string' "nchar")
        _         <- optional $ symbol (char '=')
        charCount <- optional $ try (symbol integer)
        _         <- symbol $ char ';'
        pure $ DimensionsFormat (isJust newTaxa')
                                (maybe 0 fromEnum numTaxa')
                                (maybe 0 fromEnum charCount)

-- | formatDefinition tests an input String. If that String passes the (implicit) definition
-- of a format statement in the characters block or unaligned block of a Nexus file, it returns
-- a parse of the String. A well-formed input string will start with the word "format" followed by
-- a space-delimited list of words, each of which can be successfully parsed by 
-- charFormatFieldDef, and end with a semi-colon.
-- TODO: An incomplete test exists in the test suite.
formatDefinition :: (Show s, MonadParsec s m Char) => m CharacterFormat
formatDefinition = do
        _                         <- symbol (string' "format")
        (o,p,q,r,s,t,u,v,w,x,y,z) <- partitionCharFormat <$> charFormatFieldDef
        _                         <- symbol $ char ';'
        pure $ CharacterFormat o p q r s t u v w x y z

-- | charFormatFieldDef takes a String and attempts to parse it into multiple CharFormatFields
-- the return type is [CharFormatField]. The parse fails if any part of the string cannot be parsed
-- by any of the sub-parsers, or if any of those sub-parsers fails.
-- A test exists in the test suite, although only false positives are tested for, not false negatives.
-- I deemed this good enough, since each of the called fns is well-tested, and the calling fn is, as well.
charFormatFieldDef :: (Show s, MonadParsec s m Char) => m [CharFormatField]
charFormatFieldDef = {-do
        x <- getInput
        trace ("many charFormatFieldDef"  ++ show x) $ -}do
        block' <- many $ symbol block
        pure block'
    where
        block =  (CharDT      <$> try (stringDefinition       "datatype"   ))
             <|> (SymStr      <$> try (quotedStringDefinition "symbols"    ))
             <|> (Transpose   <$> try (booleanDefinition      "transpose"  ))
             <|> (Interleave  <$> try (booleanDefinition      "interleave" ))
             <|> (Tokens      <$> try (booleanDefinition      "tokens"     ))
             <|> (EqStr       <$> try (quotedStringDefinition "equate"     ))
             <|> (MissStr     <$> try (stringDefinition       "missing"    ))
             <|> (GapChar     <$> try (stringDefinition       "gap"        ))
             <|> (MatchChar   <$> try (stringDefinition       "matchchar"  ))
             <|> (Items       <$> try (stringDefinition       "items"      ))
             <|> (RespectCase <$> try (booleanDefinition      "respectcase"))
             <|> (Unlabeled   <$> try (booleanDefinition      "nolabels"   ))
             <|> (IgnFF       <$> try (ignoredSubBlockDef     ' '          ))


treeFieldDef :: (Show s, MonadParsec s m Char) => m TreeField
treeFieldDef = do
        block' <- block
        pure block'
    where
        block =  (Translation <$> try (delimitedStringListDefinition "translate" ','))
             <|> (Tree        <$> try treeDefinition)
             <|> (IgnTF       <$> try (ignoredSubBlockDef ';'))


-- | booleanDefinition takes a string of format KEYWORD;
-- and returns True if it succeeds in matching. The semicolon is not captured by this fn.
-- A test exists in the test suite.
booleanDefinition :: (Show s, MonadParsec s m Char) => String -> m Bool
booleanDefinition blockTitle = {-do
        x <- getInput
        trace (("booleanDefinition " ++ blockTitle)  ++ show x) $-} symbol (string' blockTitle) *> pure True

-- | stringDefinition takes a string of format TITLE=value;
-- and returns the value. The semicolon is not captured by this fn.
-- A test exists in the test suite.
stringDefinition :: (Show s, MonadParsec s m Char) => String -> m String
stringDefinition blockTitle = do
    _     <- symbol $ string' blockTitle
    _     <- symbol $ char '='
    value <- symbol $ notKeywordWord ""
    pure value

-- | quotedStringDefinition takes a string of format TITLE="value1 value2 ...";
-- and returns a list of the value(s). The values are separated by whitespace.
-- The semicolon is not captured by this fn.
-- Fails gracefully if the close quote is missing.
-- A test exists in the test suite.
-- TODO?: This doesn't work if they leave off the opening quote mark.
quotedStringDefinition :: (Show s, MonadParsec s m Char) => String -> m (Either String [String])
quotedStringDefinition blockTitle = {-do
    x <- getInput
    trace (("some quotedStringDefinition " ++ blockTitle)  ++ show x) $ -}do
    _     <- symbol (string' blockTitle)
    _     <- symbol $ char '='
    _     <- symbol $ char '"'
    value <- some $ symbol (notKeywordWord "\"" <?> "Word that is not a Nexus keyword")
    close <- optional $ char '"'
    pure $ if isJust close
           then Right value
           else Left (blockTitle ++ " missing closing quote.") 
    -- _ <- symbol $ char '"'
    --pure $ Right value

stringListDefinition :: (Show s, MonadParsec s m Char) => String -> m [String]
stringListDefinition label = {-do
    x <- getInput
    trace (("many stringListDefinition " ++ label)  ++ show x) $ -}do
    _        <- symbol (string' label)
    theItems <- many $ symbol $ notKeywordWord ""
    _        <- symbol $ char ';'
    pure theItems

delimitedStringListDefinition :: (Show s, MonadParsec s m Char) => String -> Char -> m [String]
delimitedStringListDefinition label delimiter = {-do
    x <- getInput
    trace (("delimitedStringListDefinition " ++ label)  ++ show x) $ -}do
    _        <- symbol (string' label)
    theItems <- many (noneOf $ delimiter : ";") `sepBy` char delimiter
    _        <- symbol $ char ';'
    pure theItems

-- | treeDefinition parses a 'String' of the format "TREE <label>=<newick tree/forest>".
-- and returns the tuple of (<label>, '[NewickForest']). Label consists on one or more
-- non-space, non-equal-sign characters. For the propper definition of a 'NewickForest'
-- see the module for the Newick parser.
treeDefinition :: (Show s, MonadParsec s m Char) => m (String, [NewickForest])
treeDefinition = {-do
    x <- getInput
    trace ("treeDefinition"  ++ show x) $ -}do
    _      <- symbol $ string' "tree"
    label  <- symbol $ somethingTill (char '=' <|> spaceChar)
    _      <- symbol $ char '='
    newick <- symbol newickStreamParser
    pure (label, newick)

matrixDefinition :: (Show s, MonadParsec s m Char) => m [String]
matrixDefinition = {-do
    x <- getInput
    trace ("matrixDefinition"  ++ show x) $ -}do
    first     <- symbol (string' "matrix")
    goodStuff <- some (somethingTill c <* c)
    _         <- symbol $ char ';'
    pure $ filter (/= "") goodStuff
    where 
        c = whitespaceNoNewlines *> (char ';' <|> endOfLine) <* whitespace

-- | ignoredSubBlockDef takes any string that terminates with
-- the passed end character, a semicolon or "end;". It returns that string up to, but
-- not including, whatever the terminating char is. Also fails if the input is "end;"
-- A test exists in the test suite.
ignoredSubBlockDef :: (Show s, MonadParsec s m Char) => Char -> m String
ignoredSubBlockDef endChar = {-do
    x <- getInput
    trace (("ignoredSubBlockDef endChar: " ++ [endChar])  ++ show x) $ -}do
    _     <- notFollowedBy (space *> string' "end;") <?> "something other than end of block"
    stuff <- somethingTill (symbol (char ';')
                            <|> symbol (char' endChar))
    _     <- anyChar
    pure stuff

-- -------------------------------------------------------------------------------------------------
-- | Partitioning functions, which take a list of some type and produce a tuple.
-- Where there is a block with multiple optional fields or a field with multiple optional
-- subfields these take the output and put it into a tuple which can then be decomposed
-- and its fields used as arguments to a constructor.
-- I'm wondering if there's isn't a more efficient way to do this.
-- Also, can these be reduced to a single function, since they're all doing the same thing?

partitionSequenceBlock :: [SeqSubBlock] -> ([[String]],[CharacterFormat],[DimensionsFormat],[String],[[String]])
partitionSequenceBlock = foldr f ([],[],[],[],[])
    where
        f (Matrix n)     (v,w,x,y,z) = (n:v,   w,   x,   y,   z)
        f (Format n)     (v,w,x,y,z) = (  v, n:w,   x,   y,   z)
        f (Dims n)       (v,w,x,y,z) = (  v,   w, n:x,   y,   z)
        f (Eliminate n)  (v,w,x,y,z) = (  v,   w,   x, n:y,   z)
        f (Taxa n)       (v,w,x,y,z) = (  v,   w,   x,   y, n:z)
        f (Ignored n)             ws = ws

partitionTaxaBlock :: [SeqSubBlock] -> (Int, [String])
partitionTaxaBlock = foldr f (0,[])
    where
        f (Dims n) (y,z) = (num, z)
            where
                num = numTaxa n
        f (Taxa n) (y,z) = (  y, n)
        f _           ws = ws




partitionNexusBlocks :: [NexusBlock] -> ([PhyloSequence], [TaxaSpecification], [TreeBlock], [IgnoredB])
partitionNexusBlocks = foldr f ([],[],[],[])
  where
    f (CharacterBlock n) (xs,ys,zs,as) = (n:xs,   ys,   zs,   as)
    f (TaxaBlock n)      (xs,ys,zs,as) = (  xs, n:ys,   zs,   as)
    f (TreesBlock n)     (xs,ys,zs,as) = (  xs,   ys, n:zs,   as)
    f (IgnoredBlock n)   (xs,ys,zs,as) = (  xs,   ys,   zs, n:as)
    --f _                             ws = ws

partitionCharFormat :: [CharFormatField] -> (String, Either String [String], Either String [String], String, String, String, String, Bool, Bool, Bool, Bool, Bool)
partitionCharFormat = foldr f ("", Right [""], Right [""], "", "", "", "", False, False, False, False, False)
    where
        f (CharDT n)      (p,q,r,s,t,u,v,w,x,y,z,o) = (n,q,r,s,t,u,v,w,x,y,z,o)
        f (SymStr n)      (p,q,r,s,t,u,v,w,x,y,z,o) = (p,n,r,s,t,u,v,w,x,y,z,o)
        f (EqStr n)       (p,q,r,s,t,u,v,w,x,y,z,o) = (p,q,n,s,t,u,v,w,x,y,z,o)
        f (MissStr n)     (p,q,r,s,t,u,v,w,x,y,z,o) = (p,q,r,n,t,u,v,w,x,y,z,o)
        f (GapChar n)     (p,q,r,s,t,u,v,w,x,y,z,o) = (p,q,r,s,n,u,v,w,x,y,z,o)
        f (MatchChar n)   (p,q,r,s,t,u,v,w,x,y,z,o) = (p,q,r,s,t,n,v,w,x,y,z,o)
        f (Items n)       (p,q,r,s,t,u,v,w,x,y,z,o) = (p,q,r,s,t,u,n,w,x,y,z,o)
        f (RespectCase n) (p,q,r,s,t,u,v,w,x,y,z,o) = (p,q,r,s,t,u,v,n,x,y,z,o)
        f (Tokens n)      (p,q,r,s,t,u,v,w,x,y,z,o) = (p,q,r,s,t,u,v,w,n,y,z,o)
        f (Transpose n)   (p,q,r,s,t,u,v,w,x,y,z,o) = (p,q,r,s,t,u,v,w,x,n,z,o)
        f (Interleave n)  (p,q,r,s,t,u,v,w,x,y,z,o) = (p,q,r,s,t,u,v,w,x,y,n,o)
        f (Unlabeled n)   (p,q,r,s,t,u,v,w,x,y,z,o) = (p,q,r,s,t,u,v,w,x,y,z,n)
        f (IgnFF n)                              ws = ws

partitionTreeBlock :: [TreeField] -> ([[String]], [(String,[NewickForest])])
partitionTreeBlock = foldr f ([],[])
    where
        f (Translation n) (ys,zs) = (n:ys,   zs)
        f (Tree n)        (ys,zs) = (  ys, n:zs)
        f _                    ws = ws


trimmed :: (Show s, MonadParsec s m Char) => m a -> m a
trimmed x = whitespace *> x <* whitespace

symbol :: (Show s, MonadParsec s m Char) => m a -> m a
symbol x = x <* whitespace

-- TODO: remove comments in preprocessing step?
whitespace :: (Show s, MonadParsec s m Char) => m ()
whitespace = (space *> optional (try $ some $ commentDefinition *> space) *> pure ())
          <?> "comments or whitespace"

whitespaceNoNewlines :: (Show s, MonadParsec s m Char) => m ()
whitespaceNoNewlines = (inlineSpace *> optional (try $ some $ commentDefinition *> inlineSpace) *> pure ())
          <?> "comments or non-newline whitespace"

commentDefinition :: (Show s, MonadParsec s m Char) => m String
commentDefinition = comment (string "[") (string "]")

space1 :: (Show s, MonadParsec s m Char) => m ()
space1 = skipSome spaceChar

lstrip :: String -> String
lstrip "" = ""
lstrip input = dropWhile (`elem` " \t\n\r") input

rstrip :: String -> String
rstrip = reverse . lstrip . reverse

strip :: String -> String
strip = lstrip . rstrip

nexusKeywords :: S.Set String
nexusKeywords = S.fromList ["ancstates", "assumptions", "begin", "changeset", "characters", "charlabels", "charpartition", "charset", "charstatelabels", "codeorder", "codeset", "codons", "data", "datatype", "deftype", "diagonal", "dimensions", "distances", "eliminate", "end", "equate", "exset", "extensions", "format", "gap", "interleave", "items", "labels", "matchchar", "matrix", "missing", "nchar", "newtaxa", "nodiagonal", "nolabels", "notes", "notokens", "ntax", "options", "picture", "respectcase", "sets", "statelabels", "statesformat", "symbols", "taxa", "taxlabels", "taxpartition", "taxset", "text", "tokens", "translate", "transpose", "tree", "treepartition", "trees", "treeset", "triangle", "typeset", "unaligned", "usertype", "wtset"]

-- | notKeywordWord takes two strings as input and returns a String.
-- The first argument is a list of characters which
-- should not appear in any returned value (i.e. a list of delimiters).
-- The second argument is a string to parse.
-- In addition, it checks to make sure that the output is not a Nexus keywords. If the output is
-- a keyword, the fn fails with an error message.
notKeywordWord :: (Show s, MonadParsec s m Char) => String -> m String
notKeywordWord avoidChars = do
    word <- lookAhead nextWord
    if (toLower <$> word) `S.member` nexusKeywords
    then fail $ "Unexpected keyword '" ++ word ++ "', perhaps you are missing a semicolon?"
    else nextWord
  where
    nextWord = some $ try $ satisfy (\x -> x `notElem` (';' : avoidChars) && not (isSpace x))

<|MERGE_RESOLUTION|>--- conflicted
+++ resolved
@@ -402,11 +402,7 @@
         mtx     = head $ matrix $ head seqLst -- I've already checked to make sure there's a matrix
         entireSeqs = if noLabels    -- this will be a list of tuples (taxon, concatted seq)
                      then if interleaved
-<<<<<<< HEAD
-                          then concat (map (zip taxaLst) (chunksOf numTaxa mtx))
-=======
                           then concatMap (zip taxaLst) (chunksOf numTaxa mtx)
->>>>>>> bf7f97d5
                           else zip taxaLst mtx
                      else map (\x -> let (name, seq) = span (/= ' ') x
                                      in (name, dropWhile (`elem` " \t") seq)
@@ -424,11 +420,7 @@
 
 deInterleave :: M.Map String String -> [(String, String)] -> M.Map String String
 deInterleave inMap tuples =
-<<<<<<< HEAD
     foldr (\x acc -> M.insertWith (:) name ((snd x) ++ (acc M.! (fst x))) acc) inMap tuples
-=======
-    foldr (\x acc -> M.insert (fst x) (snd x ++ (acc M.! fst x)) acc) inMap tuples
->>>>>>> bf7f97d5
 
 replaceMatches :: Char -> String -> String -> String
 replaceMatches matchChar canonical toReplace = {- trace (canonical ++"\n" ++ toReplace ++ "\n") $ -}
@@ -445,7 +437,6 @@
     (f,s) = splitAt n xs
 
 areNewTaxa :: PhyloSequence -> Bool
-<<<<<<< HEAD
 areNewTaxa seq
     | (name seq) == "data" = True
     | otherwise            = case (charDims seq) of
@@ -453,15 +444,6 @@
         xs  -> case (seqTaxaLabels seq) of
                 [] -> False
                 _  -> newTaxa $ head xs
-=======
-areNewTaxa seq = name seq == "data" || complicated
-  where
-    complicated = case charDims seq of
-                    [] -> False
-                    xs -> case seqTaxaLabels seq of
-                            [] -> False
-                            _  -> newTaxa $ head xs
->>>>>>> bf7f97d5
 
 --checkDims :: Phylosequence -> Maybe String
 --checkDims seq = let dim = numchars $ head (charDims seq)
