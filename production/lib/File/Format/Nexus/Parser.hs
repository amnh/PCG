--- conflicted
+++ resolved
@@ -32,11 +32,7 @@
 module File.Format.Nexus.Parser where
 
 import           Data.Char              (isSpace,toLower)
-<<<<<<< HEAD
-import           Data.DList             (DList,append)
-=======
 --import           Data.DList             (DList,append)
->>>>>>> c29e9331
 --import qualified Data.DList as DL       (toList,fromList)
 import           Data.Either            (lefts)
 import           Data.List              (sort)
