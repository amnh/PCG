{-# LANGUAGE DoAndIfThenElse, FlexibleContexts #-}

-- TODOs:
-- • Step matrices
-- • eliminate characters (in two ways?)
-- • Split verification & parsing into two modules?
-- • update output datatypes: nest vectors, add character metadata
-- • 

module File.Format.Nexus.Parser where

import Data.Char (isSpace,toLower,toUpper)
import Data.Either (lefts)
import Data.List (sort)
import qualified Data.Map.Lazy as M
import Data.Maybe (isJust, fromJust, catMaybes, maybeToList)
import qualified Data.Set as S
import Debug.Trace -- <-- the best module!!! :)
import File.Format.Newick
import Safe
import Text.Megaparsec hiding (label)
import Text.Megaparsec.Lexer  (integer)
import Text.Megaparsec.Prim   (MonadParsec)
import Text.Megaparsec.Custom
import qualified Data.Vector as V

data ParseResult = ParseResult [PhyloSequence] [TaxaSpecification] [TreeBlock] [IgnoredB] deriving (Show)

data NexusBlock
   = TaxaBlock      TaxaSpecification
   | CharacterBlock PhyloSequence
   | TreesBlock     TreeBlock
   | IgnoredBlock   IgnoredB
   deriving (Show)

-- | DimensionsFormat is format of dimensions field in characters and unaligned nexus blocks.
-- It could also actually be used for the dimensions in the taxa block, with newTaxa = False
-- and numChars = 0
data DimensionsFormat
   = DimensionsFormat
   { newTaxa  :: Bool
   , numTaxa  :: Int
   , numChars :: Int
   } deriving (Show)

-- | Phylosequence is general sequence type, to be used for both characters (aligned) and unaligned blocks.
data PhyloSequence
   = PhyloSequence
   { aligned       :: Bool
   , matrix        :: [[String]]
   , format        :: [CharacterFormat]
   , charDims      :: [DimensionsFormat] -- holds length of sequence, as well as info on new taxa
   , elims         :: [String]
   , seqTaxaLabels :: [[String]]
   , name          :: String -- characters, taxa or data
   } deriving (Show)

-- | SeqSubBlock is list of fields available in sequence blocks. It's set up as an enumeration
-- so that it can be "looped" over when parsing the sequence blocks, as the order of the fields
-- is not documented.
data SeqSubBlock
   = Matrix          [String]
   | Format          CharacterFormat
   | Dims            DimensionsFormat
   -- | Items           ItemType
   | Eliminate       String
   | CharStateLabels [CharStateFormat]
   | Ignored         String
   | Taxa            [String]
   deriving (Show)

data TaxaSpecification
   = TaxaSpecification
   { taxaDims   :: Int
   , taxaLabels :: [String]
   } deriving (Show)

data IgnoredB = IgnoredB {ignoredName :: String} deriving (Show)

-- | The different subfields of the Format field in the sequence blocks.
-- As with SeqSubBlock, listed simply so that it can be "looped" over. Will eventually be
-- coverted to CharacterFormat data type for export
data CharFormatField
   = CharDT      String
   | SymStr      (Either String [String]) -- the list of symbols
   | EqStr       (Either String [String]) -- the equate (symbol -> symbols) will be processed into Map Char String
   | MissStr     String -- "missing" char
   | GapChar     String -- gap char
   | MatchChar   String -- "match" char
   | Items       String
   | RespectCase Bool   -- should the case of the characters be respected?
   | Tokens      Bool
   | Transpose   Bool
   | Interleave  Bool
   | Unlabeled   Bool   -- if matrix is unlabeled, in which case first token in each line is a char
   | IgnFF       String -- for non-standard inputs, plus notokens, which is the default anyway
   deriving (Eq,Show)

type TreeName       = String
type SerializedTree = String

data TreeBlock
   = TreeBlock
   { translate :: [[String]]
   , trees     :: [(TreeName, [NewickForest])]
   } deriving (Show)

data TreeField
   = Translation [String]
   | Tree        (TreeName, [NewickForest])
   | IgnTF       String

data CharStateFormat
   = CharStateFormat
   { charNum   :: Int
   , charName  :: String
   , stateName :: [String]
   } deriving (Show)

data CharacterFormat
   = CharacterFormat
   { charDataType :: String
   , symbols      :: Either String [String]
   , equate       :: Either String [String]
   , missing      :: String
   , gap          :: String
   , matchChar    :: String
   , items        :: String
   , respectCase  :: Bool
   , areTokens    :: Bool
   , transpose    :: Bool
   , interleave   :: Bool
   , unlabeled    :: Bool
   } deriving (Eq,Show)

data CharDataType = Standard | DNA | RNA | Nucleotide | Protein | Continuous deriving (Read, Show)

data Nexus
   = Nexus
   -- TODO: taxa was commented out before first push to Grace
   { {- taxa :: [String]
   ,-} characters :: M.Map String (V.Vector [String])
   --, characters :: SequenceBlock
   } deriving (Read,Show)

data SequenceBlock
   = SequenceBlock
   { charType  :: CharDataType
   , alphabet  :: String
   , isAligned :: Bool
   , seqs      :: [V.Vector (String, [String])]
   } deriving (Show)

parseNexusStream :: String -> Either ParseError Nexus
parseNexusStream = parse (validateParseResult =<< parseNexus <* eof) "PCG encountered a Nexus file parsing error it could not overcome:"

-- TODO: replace equate chars, ignore case, check alignment and length of aligned blocks, check alphabet, think about 12 and 20, below, make each sequence a vector, not a list


-- Because some errors are dependent on passing some other validation, they've been split into
-- dependant and independant errors. Errors are enumerated below, along with their dependancies.
-- Comments are included in the code that explain which of the below errors are caught at various points.
-- Note that nos. 4--6, below, are only dependent on 3, so are simply done as nested ifs. This may
-- or may not be best practice.                                                             coded as
-- Errors currently caught: # error                                       dependency   inde- or de- pendant    finished
--  1. Too many taxa blocks                                                    -              indep              done
--  ** removed ** too many sequence blocks                                                -              indep              done
--     There are actually two subcases here:
--        too many aligned, too many unaligned
--  ** removed ** No sequence blocks                                                      -              indep              done
--  4. No matrix in some sequence block                                        3              indep              done
--  5. No dimensions in some sequence block                                    3              indep              done
--  6. Sequence block with "nolabels", but no taxa block _and_ no new taxa specified in sequence blocks            3              indep              done
--  7. "newtaxa" keyword in characters or unaligned block, but no taxa actually spec'ed            3                dep              done
--  8. "newtaxa" keywork in characters or unaligned block, but ntaxa missing                       3,5              dep              done
--  9. "nolabels" but labels actually present--subsumed under 10, 11, 12       3                dep
-- 10. Matrix has alphabet values not specified                                3,4              dep
-- 11. Aligned block not Aligned                                               3,4              dep
-- 12. Matrix has non-spec'ed taxa                                             1,3,4,5          dep              done
-- 13. Matrix interleaved, but some blocks missing taxa                        1,3,4,5          dep              done
--     ---for aligned matrices, caught by 10
--     ---for unaligned, caught by combo of 12 & 22
-- 14. Matrix interleaved, unlabeled, but length not a multiple of # of taxa   1,3,4            dep              done
-- 15. Character count is incorrect                                            3,4,5            dep
-- 16. Taxa count is incorrect                                                 1,3,5            dep              done
-- 17. "nolabels" but there is a taxa block and newtaxa in seq block,          1,3,7,8          dep
--     so order of sequences is unclear
-- 18. Missing semicolons                                                       -             indep              caught in parse
-- 19. Equate or symbols strings missing their closing quotes                  3                dep              done
-- 20. Match character can't be a space                                        3                dep
--     ---for aligned blocks, will be caught
--     ---as with 13, not sure how to catch for unaligned
-- 21. Space in taxon name                                                     5,6              dep              done
--     ---for aligned, should be caught by 16
--     ---for unaligned, caught by combo of 12 & 22
-- 22. In unaligned, interleaved block, a taxon is repeated                    3                dep              done
validateParseResult :: (Show s, MonadParsec s m Char) => ParseResult -> m Nexus
validateParseResult (ParseResult sequences taxas trees ignored)
  | not (null independentErrors) = fails independentErrors
  | not (null dependentErrors)   = fails dependentErrors
  -- TODO: first arg to Nexus was commented out before first push to Grace
  -- TODO: unalignedTaxaSeqMap was commented out before first push to Grace.
  -- When it's added back, downstream (i.e. Nexus) fns will need to be modified
  -- to expect a *list* of 
  | otherwise                  = pure $ Nexus {-taxaLst-} (alignedTaxaSeqMap {- : unalignedTaxaSeqMap -})
  where
        alignedTaxaSeqMap = getSeqFromMatrix (getBlock "aligned" sequences) taxaLst
        --TODO: dependentErrors & independentErrors becomes :: String error, String warning => [Maybe (Either error warning)]
        -- then partitionEithers . catMaybes, etc., etc.
        dependentErrors = catMaybes $ incorrectTaxaCount : (missingCloseQuotes ++ seqTaxaCountErrors ++ interleaveErrors ++ seqTaxonCountErrors ++ incorrectCharCount)
        equates = foldr (\x acc -> getEquates x : acc) [] sequences
        independentErrors = catMaybes $ noTaxaError : multipleTaxaBlocks : sequenceBlockErrors
        f [x] = Just x
        f _   = Nothing

        incorrectCharCount  = checkSeqLength (getBlock "aligned" sequences) alignedTaxaSeqMap
        seqTaxonCountErrors = foldr (\x acc -> getSeqTaxonCountErrors taxaLst x ++ acc) [] sequences -- errors 12, 22
        incorrectTaxaCount  = f taxas >>= \(TaxaSpecification num taxons) -> if num /= length taxons
                then Just $ "Incorrect number of taxa in taxa block.\n" {- ++ (show num) ++ " " ++ (show taxons) -} -- half of error 16
                else Nothing
        interleaveErrors = foldr (\x acc -> findInterleaveError taxaLst x : acc) [] sequences -- error 14
        matrixDimsErrors = foldr (\x acc -> matrixMissing x : acc) [] sequences ++
                           foldr (\x acc -> dimsMissing   x : acc) [] sequences
        missingCloseQuotes = map Just (lefts equates) ++ map Just (lefts symbols') -- error 19
        multipleTaxaBlocks = case taxas of
                            (_:_:_) -> Just "Multiple taxa blocks supplied.\n"  -- error 1
                            _       -> Nothing
        noTaxaError =  if null taxas && not (foldr (\x acc -> acc || areNewTaxa x) False sequences) -- will register as False if sequences is empty
                       then Just $ "Taxa are never specified. \n"  {-++ (show taxas) ++ " " ++ (show sequences) -} -- error 6
                       else Nothing
        seqTaxaCountErrors = foldr (\x acc -> checkForNewTaxa x : acc) [] sequences -- errors 7, 8 half of 16
        --correctCharCount = foldr (\x acc -> if isJust checkDims x
        --                                      then
        --                                      else ) Nothing convertSeqs ! 0
        symbols' =  foldr (\x acc -> getSymbols x : acc) [] sequences
        taxaLst  = foldr (\x acc -> acc ++ getTaxaFromSeq x) [] sequences ++
                            if   (not . null) taxas
                            then taxaLabels $ head taxas
                            else []
        -- taxaSeqVector = V.fromList [(taxon, alignedTaxaSeqMap M.! taxon) | taxon <- taxaLst]
        unalignedTaxaSeqMap = getSeqFromMatrix (getBlock "unaligned" sequences) taxaLst
        sequenceBlockErrors = case sequences of
                                 []        -> [Just "No characters or unaligned blocks provided.\n"] -- error 3
                                 (x:y:z:_) -> [Just "Too many sequence blocks provided. Only one each of characters and unaligned blocks are allowed.\n"] -- error 2
                                 (x:y:_) | aligned x && aligned y       -> [Just "More than one characters block provided."]
                                         | not (aligned x || aligned y) -> [Just "More than one unaligned block provided.\n"]
                                         | otherwise                    -> matrixDimsErrors
                                 _         -> matrixDimsErrors
        --taxaFromSeqMatrix = foldr (\x acc -> (getTaxaFromMatrix x) ++ acc) [] sequences
        -- convertSeqs = ( concatSeqs . cleanSeqs sequences  -- convert each sequence, then

checkSeqLength :: [PhyloSequence] -> M.Map String (V.Vector [String]) -> [Maybe String]
checkSeqLength [] _ = [Nothing]
checkSeqLength seq seqMap =
    M.foldrWithKey (\key val acc -> (if length val == len
                                     then Nothing
                                     else Just (key ++ "'s sequence is the wrong length in an aligned block. It should be " ++ show len ++ ", but is " ++ show (length val) {- ++ ":\n" ++ show val -} ++ "\n")) : acc) [] seqMap
    where
        len = numChars . head . charDims $ head seq


getSeqTaxonCountErrors :: [String] -> PhyloSequence -> [Maybe String]
getSeqTaxonCountErrors taxaLst seq = extraTaxonErrors ++ wrongCountErrors
    where
        seqTaxaMap = getTaxaFromMatrix seq
        listedTaxaMap = M.fromList (zip taxaLst [1..])
        extraTaxonErrors = M.foldrWithKey
                                (\key val acc -> (if M.member key listedTaxaMap
                                                  then Nothing
                                                  else Just ("\"" ++ key ++ "\" is in a matrix, but isn't specified anywhere, such as in a taxa block or as newtaxa.\n"))
                                                  : acc
                                 ) [] seqTaxaMap
        wrongCountErrors = M.foldrWithKey (\key val acc -> (if val /= median
                                                                   then Just ("\"" ++ key ++ "\" appears the wrong number of times in a matrix.\n")
                                                                   else Nothing) : acc
                                          ) [] seqTaxaMap
        median = findMedian $ M.elems seqTaxaMap

findMedian :: Ord a => [a] -> a
findMedian xs = sort xs !! quot (length xs) 2


getEquates :: PhyloSequence -> Either String [String]
getEquates = maybe (Right [""]) equate . headMay . format

getTaxaFromMatrix :: PhyloSequence -> M.Map String Int
getTaxaFromMatrix seq = {-trace (show taxa) $ -}
    if noLabels
        then M.empty
        else taxaMap
    where
        (noLabels, interleaved, tkns, cont, matchChar') = getFormatInfo seq
        mtx     = head $ matrix seq -- I've already checked to make sure there's a matrix
        taxaMap = foldr (\x acc -> M.insert x (succ (M.findWithDefault 0 x acc)) acc) M.empty taxa
        taxa    = foldr (\x acc -> takeWhile (`notElem` " \t") x : acc) [] mtx

-- TODO: This is too similar to getEquates, above. Can they be combined?
getSymbols :: PhyloSequence -> Either String [String]
getSymbols = maybe (Right [""]) symbols . headMay . format

splitSequence :: Bool -> Bool -> String -> V.Vector [String]
splitSequence isTokens isContinuous seq = V.fromList $
    if isTokens || isContinuous
        then findAmbiguousTokens (words seq) [] False
        else findAmbiguousNoTokens (strip seq) [] False

-- Parens and curly braces are treated the same
findAmbiguousNoTokens :: String -> [String] -> Bool -> [[String]]
findAmbiguousNoTokens [] _ _ = []
findAmbiguousNoTokens (x:xs) acc amb =
              case x of
                '{' -> findAmbiguousNoTokens xs [] True
                '}' -> acc : findAmbiguousNoTokens xs [] False
                '(' -> findAmbiguousNoTokens xs [] True
                ')' -> acc : findAmbiguousNoTokens xs [] False
                _   -> if amb
                           then findAmbiguousNoTokens xs (acc ++ [[x]]) amb
                           else [[x]] : findAmbiguousNoTokens xs [] amb

-- Maybe this and dimsMissing could be conflated.
matrixMissing :: PhyloSequence -> Maybe String
matrixMissing seq
  | numMatrices < 1 = tooFew
  | numMatrices > 1 = tooMany
  | otherwise       = Nothing
  where
    numMatrices = length $ matrix seq
    tooFew      = Just $ name seq ++ " block has no matrix.\n"
    tooMany     = Just $ name seq ++ " block has more than one matrix.\n"

dimsMissing :: PhyloSequence -> Maybe String
dimsMissing seq
  | numDims < 1 = tooFew
  | numDims > 1 = tooMany
  | otherwise   = Nothing
  where
    numDims = length $ charDims seq
    tooFew  = Just $ name seq ++ " block has no dimensions.\n"
    tooMany = Just $ name seq ++ " block has more than one dimension.\n"

findAmbiguousTokens :: [String] -> [String] -> Bool -> [[String]]
findAmbiguousTokens [] _ _ = []
findAmbiguousTokens (x:xs) acc amb
  | xHead == "{" || xHead == "(" = findAmbiguousTokens xs [xTail] True
  | xLast == "}" || xLast == ")" = (acc ++ [takeWhile (\ y -> y /= '}' && y /= ')') x]) : findAmbiguousTokens xs [] False
  | amb                          = findAmbiguousTokens xs (acc ++ [x]) amb
  | otherwise                    = [x] : findAmbiguousTokens xs [] amb
  where
    xHead = safeHead x
    xTail = safeTail x
    xLast = safeLast x

safeLast :: [a] -> [a]
safeLast inLst = [ last inLst | not (null inLst) ]

safeHead :: [a] -> [a]
safeHead inLst = [ head inLst | null inLst ]

safeTail :: [a] -> [a]
safeTail []     = []
safeTail (_:xs) = xs

findInterleaveError :: [String] -> PhyloSequence -> Maybe String
findInterleaveError [] _ = Nothing
findInterleaveError taxaLst seq =
    if interleaved && noLabels && (numLines `mod` numTaxa /= 0)
        then Just $ which ++ " block is not interleaved correctly. \n" {- ++ (show numLines) ++ " " ++ (show numTaxa) -}
        else Nothing
    where
        formatted   = not . null $ format seq
        interleaved = formatted && interleave (head $ format seq)
        noLabels    = formatted && unlabeled  (head $ format seq)
        numTaxa     = length taxaLst
        numLines    = length . head $ matrix seq
        which = if aligned seq
                    then "Characters"
                    else "Unaligned"

getBlock :: String -> [PhyloSequence] -> [PhyloSequence]
getBlock _ [] = []
getBlock which seqs = f (which == "aligned") seqs
  where
    f xBool s = let block = headMay $ filter (\s -> xBool == aligned s) seqs
                in maybeToList block


getFormatInfo :: PhyloSequence -> (Bool, Bool, Bool, Bool, String)
getFormatInfo seq =
    if isJust seqForm
    then ( unlabeled  $ fromJust seqForm
         , interleave $ fromJust seqForm
         , areTokens  $ fromJust seqForm
         , map toLower (charDataType $ fromJust seqForm) == "continuous"
         , matchChar  $ fromJust seqForm
         )
    else (False, False, False, False, "")
    where
        seqForm = headMay $ format seq


getSeqFromMatrix :: [PhyloSequence] -> [String] -> M.Map String (V.Vector [String])
getSeqFromMatrix [] _ = mempty
getSeqFromMatrix seqLst taxaLst =
    M.map (splitSequence tkns cont) matchCharsReplaced
    where
        (noLabels, interleaved, tkns, cont, matchChar') = getFormatInfo $ head seqLst
        numTaxa = length taxaLst
        taxaMap = M.fromList . zip taxaLst $ repeat []
        mtx     = head $ matrix $ head seqLst -- I've already checked to make sure there's a matrix
        entireSeqs = if noLabels    -- this will be a list of tuples (taxon, concatted seq)
                     then if interleaved
                          then concatMap (zip taxaLst) (chunksOf numTaxa mtx)
                          else zip taxaLst mtx
                     else getTaxonAndSeqFromMatrixRow <$> mtx
        entireDeinterleavedSeqs = if interleaved
                                  then deInterleave taxaMap entireSeqs -- next step: figure out why entireSeqs is sometimes not split
                                  else M.fromList entireSeqs
        firstSeq = fromJust $ M.lookup (if noLabels
                                        then head taxaLst
                                        else takeWhile (`notElem` " \t") $ head mtx)
                            entireDeinterleavedSeqs
        matchCharsReplaced = if matchChar' /= ""
                             then M.map (replaceMatches (head matchChar') firstSeq) entireDeinterleavedSeqs
                             else entireDeinterleavedSeqs

-- | deInterleaved takes in an interleaved matrix in the form [(taxon,sequence)] and returns
-- a matrix of the form Map taxon sequence. The original list of tuples should have duplicate taxon entries
-- (because of the matrix being interleaved), and the seqs should be concatted---in order---in the 
-- returned map.
-- A (partial?) test exists in the test suite.
deInterleave :: M.Map String String -> [(String, String)] -> M.Map String String
deInterleave = foldr (\(name, seq) acc -> M.insertWith (++) name seq acc)

-- | getTaxonAndSeqFromMatrixRow takes a String of format "xxx[space or tab]yyy"
-- and returns a tuple of form ("xxx","yyy")
-- A test exists in the test suite.
getTaxonAndSeqFromMatrixRow :: String -> (String, String)
getTaxonAndSeqFromMatrixRow inStr = (name, seq)
    where 
        (name, rest) = span (`notElem` " \t") inStr
        seq = dropWhile (`elem` " \t") rest

replaceMatches :: Char -> String -> String -> String
replaceMatches matchChar canonical toReplace = {- trace (canonical ++"\n" ++ toReplace ++ "\n") $ -}
    zipWith f canonical toReplace
    where
        f x y = if y == matchChar
                then x
                else y

chunksOf :: Int -> [a] -> [[a]]
chunksOf _ [] = []
chunksOf n xs = f : chunksOf n s
  where
    (f,s) = splitAt n xs

areNewTaxa :: PhyloSequence -> Bool
areNewTaxa seq
    | name seq == "data" = True
    | otherwise          =
      case charDims seq of
        []  -> False
        xs  -> case seqTaxaLabels seq of
                [] -> False
                _  -> newTaxa $ head xs

--checkDims :: Phylosequence -> Maybe String
--checkDims seq = let dim = numchars $ head (charDims seq)
--                in if dim == length

-- This is frighteningly similar to areNewTaxa, but I couldn't figure out a way around
-- having them both, because of the way that areNewTaxa is used
checkForNewTaxa :: PhyloSequence -> Maybe String
checkForNewTaxa seq = case charDims seq of
                        [] -> Nothing
                        xs -> if newTaxa $ head xs
                              then
                                case seqTaxaLabels seq of
                                 [] -> Just $ "In the " ++ which ++ " block the newtaxa keyword is specified, but no new taxa are given."
                                 ys -> if length (head ys) == numTaxa (head xs)
                                       then Just $ "In the " ++ which ++ " block the number of new taxa does not match the number of taxa specified."
                                       else Nothing
                              else Nothing
  where
    which = if aligned seq
            then "characters"
            else "unaligned"

getTaxaFromSeq :: PhyloSequence -> [String]
getTaxaFromSeq seq 
    | areNewTaxa seq = case seqTaxaLabels seq of
                         []    -> {- trace (show keys) $ -} keys
                         (x:_) -> x
    | otherwise        = []
    where
        keys = M.keys $ getTaxaFromMatrix seq

parseNexus :: (Show s, MonadParsec s m Char) => m ParseResult
parseNexus = nexusFileDefinition

nexusFileDefinition :: (Show s, MonadParsec s m Char) => m ParseResult
nexusFileDefinition = {-do
    x <- getInput
    trace ("nexusFileDefinition"  ++ show x) $ -}do
    _         <- string' "#NEXUS"
    _         <- space
    comment   <- optional $ many $ commentDefinition <* space
    (x,y,z,a) <- partitionNexusBlocks <$> many nexusBlock
    pure $ ParseResult x y z a

-- TODO: test this 
-- why is PROTPARS-example.nex failing? It works with end;, but not with endblock;
ignoredBlockDefinition :: (Show s, MonadParsec s m Char) => m IgnoredB
ignoredBlockDefinition = {-do
    x <- getInput
    trace ("ignoredBlockDefinition"  ++ show x) $ -} do
    line  <- sourceLine . statePos <$> getParserState
    title <- many letterChar
    _     <- symbol $ char ';'
    _     <- somethingTill $ symbol blockend -- $ symbol $ (string' "END;") <|> (string' "endblock;")
    pure $ IgnoredB $ title ++ " at line " ++ show line

blockend :: (Show s, MonadParsec s m Char) => m String
<<<<<<< HEAD
blockend = (string' "endblock;") <|> (string' "end;")
=======
blockend = symbol $ string' "endblock;" <|> string' "end;"
>>>>>>> 39854008

nexusBlock :: (Show s, MonadParsec s m Char) => m NexusBlock
nexusBlock = do
        _      <- symbol $ string' "BEGIN"
        block' <- symbol block
        _      <- blockend
        pure block'
    where
        block =  (CharacterBlock <$> try (characterBlockDefinition "characters" True))
             <|> (CharacterBlock <$> try (characterBlockDefinition "unaligned" False))
             <|> (CharacterBlock <$> try (characterBlockDefinition "data" True)) -- data blocks should be aligned
             <|> (TaxaBlock      <$> try taxaBlockDefinition)
             <|> (TreesBlock     <$> try treeBlockDefinition)
             <|> (IgnoredBlock   <$> try ignoredBlockDefinition)

characterBlockDefinition :: (Show s, MonadParsec s m Char) => String -> Bool -> m PhyloSequence
characterBlockDefinition which aligned = {-do
    x <- getInput
    trace ("characterBlockDefinition"  ++ show x) $ -}do
    _           <- symbol (string' $ which ++ ";")
    (v,w,x,y,z) <- partitionSequenceBlock <$> some seqSubBlock
    pure $ PhyloSequence aligned v w x y z which

taxaBlockDefinition :: (Show s, MonadParsec s m Char) => m TaxaSpecification
taxaBlockDefinition = {-do
    x <- getInput
    trace ("taxaBlockDefinition"  ++ show x) $ -}do
    _     <- symbol (string' "taxa;")
    (y,z) <- partitionTaxaBlock <$> many taxaSubBlock
    pure $ TaxaSpecification y z

taxaSubBlock :: (Show s, MonadParsec s m Char) => m SeqSubBlock
taxaSubBlock = {-do
    x <- getInput
    trace ("many taxaSubBlock"  ++ show x) $ -}do
        _      <- whitespace
        block' <- symbol block
        pure block'
    where
        block =  (Dims <$> try dimensionsDefinition)
             <|> (Taxa <$> try (stringListDefinition "taxlabels"))
             <|> (Ignored <$> try (ignoredSubBlockDef ';'))

treeBlockDefinition :: (Show s, MonadParsec s m Char) => m TreeBlock
treeBlockDefinition = {-do
    x <- getInput
    trace ("treeBlockDefinition"  ++ show x) $ -}do
        _     <- symbol (string' "trees;")
        (x,y) <- partitionTreeBlock <$> many treeFieldDef
        pure $ TreeBlock x y

seqSubBlock :: (Show s, MonadParsec s m Char) => m SeqSubBlock
seqSubBlock = {-do
    x <- getInput
    trace ("seqSubBlock" ++ (show x)) $ -}symbol block
    where
        block =  (Dims      <$> try dimensionsDefinition)
             <|> (Format    <$> try formatDefinition)
             <|> (Eliminate <$> try (stringDefinition "eliminate"))
             <|> (Matrix    <$> try matrixDefinition)
             <|> (Taxa      <$> try (stringListDefinition "taxlabels"))
             <|> (Ignored   <$> try (ignoredSubBlockDef ';'))

dimensionsDefinition :: (Show s, MonadParsec s m Char) => m DimensionsFormat
dimensionsDefinition = {-do 
        x         <- getInput 
        trace ("**dimensionsDefinition:  " ++ show x) $ -}do
        _         <- symbol (string' "dimensions")
        newTaxa'  <- optional (try (symbol (string' "newTaxa")))
        _         <- optional (try (symbol (string' "nTax")))
        _         <- optional $ try (symbol (char '='))
        numTaxa'  <- optional $ try (symbol integer)
        _         <- optional $ symbol (string' "nchar")
        _         <- optional $ symbol (char '=')
        charCount <- optional $ try (symbol integer)
        _         <- symbol $ char ';'
        pure $ DimensionsFormat (isJust newTaxa')
                                (maybe 0 fromEnum numTaxa')
                                (maybe 0 fromEnum charCount)

-- | formatDefinition tests an input String. If that String passes the (implicit) definition
-- of a format statement in the characters block or unaligned block of a Nexus file, it returns
-- a parse of the String. A well-formed input string will start with the word "format" followed by
-- a space-delimited list of words, each of which can be successfully parsed by 
-- charFormatFieldDef, and end with a semi-colon.
-- TODO: An incomplete test exists in the test suite.
formatDefinition :: (Show s, MonadParsec s m Char) => m CharacterFormat
formatDefinition = do
        _                         <- symbol (string' "format")
        (o,p,q,r,s,t,u,v,w,x,y,z) <- partitionCharFormat <$> charFormatFieldDef
        _                         <- symbol $ char ';'
        pure $ CharacterFormat o p q r s t u v w x y z

-- | charFormatFieldDef takes a String and attempts to parse it into multiple CharFormatFields
-- the return type is [CharFormatField]. The parse fails if any part of the string cannot be parsed
-- by any of the sub-parsers, or if any of those sub-parsers fails.
-- A test exists in the test suite, although only false positives are tested for, not false negatives.
-- I deemed this good enough, since each of the called fns is well-tested, and the calling fn is, as well.
charFormatFieldDef :: (Show s, MonadParsec s m Char) => m [CharFormatField]
charFormatFieldDef = {-do
        x <- getInput
        trace ("many charFormatFieldDef"  ++ show x) $ -}do
        block' <- many $ symbol block
        pure block'
    where
        block =  (CharDT      <$> try (stringDefinition       "datatype"   ))
             <|> (SymStr      <$> try (quotedStringDefinition "symbols"    ))
             <|> (Transpose   <$> try (booleanDefinition      "transpose"  ))
             <|> (Interleave  <$> try (booleanDefinition      "interleave" ))
             <|> (Tokens      <$> try (booleanDefinition      "tokens"     ))
             <|> (EqStr       <$> try (quotedStringDefinition "equate"     ))
             <|> (MissStr     <$> try (stringDefinition       "missing"    ))
             <|> (GapChar     <$> try (stringDefinition       "gap"        ))
             <|> (MatchChar   <$> try (stringDefinition       "matchchar"  ))
             <|> (Items       <$> try (stringDefinition       "items"      ))
             <|> (RespectCase <$> try (booleanDefinition      "respectcase"))
             <|> (Unlabeled   <$> try (booleanDefinition      "nolabels"   ))
             <|> (IgnFF       <$> try (ignoredSubBlockDef     ' '          ))


treeFieldDef :: (Show s, MonadParsec s m Char) => m TreeField
treeFieldDef = do
        block' <- block
        pure block'
    where
        block =  (Translation <$> try (delimitedStringListDefinition "translate" ','))
             <|> (Tree        <$> try treeDefinition)
             <|> (IgnTF       <$> try (ignoredSubBlockDef ';'))


-- | booleanDefinition takes a string of format KEYWORD;
-- and returns True if it succeeds in matching. The semicolon is not captured by this fn.
-- A test exists in the test suite.
booleanDefinition :: (Show s, MonadParsec s m Char) => String -> m Bool
booleanDefinition blockTitle = {-do
        x <- getInput
        trace (("booleanDefinition " ++ blockTitle)  ++ show x) $-} symbol (string' blockTitle) *> pure True

-- | stringDefinition takes a string of format TITLE=value;
-- and returns the value. The semicolon is not captured by this fn.
-- A test exists in the test suite.
stringDefinition :: (Show s, MonadParsec s m Char) => String -> m String
stringDefinition blockTitle = do
    _     <- symbol $ string' blockTitle
    _     <- symbol $ char '='
    value <- symbol $ notKeywordWord ""
    pure value

-- | quotedStringDefinition takes a string of format TITLE="value1 value2 ...";
-- and returns a list of the value(s). The values are separated by whitespace.
-- The semicolon is not captured by this fn.
-- Fails gracefully if the close quote is missing.
-- A test exists in the test suite.
-- TODO?: This doesn't work if they leave off the opening quote mark.
quotedStringDefinition :: (Show s, MonadParsec s m Char) => String -> m (Either String [String])
quotedStringDefinition blockTitle = {-do
    x <- getInput
    trace (("some quotedStringDefinition " ++ blockTitle)  ++ show x) $ -}do
    _     <- symbol (string' blockTitle)
    _     <- symbol $ char '='
    _     <- symbol $ char '"'
    value <- some $ symbol (notKeywordWord "\"" <?> "Word that is not a Nexus keyword")
    close <- optional $ char '"'
    pure $ if isJust close
           then Right value
           else Left (blockTitle ++ " missing closing quote.") 
    -- _ <- symbol $ char '"'
    --pure $ Right value

stringListDefinition :: (Show s, MonadParsec s m Char) => String -> m [String]
stringListDefinition label = {-do
    x <- getInput
    trace (("many stringListDefinition " ++ label)  ++ show x) $ -}do
    _        <- symbol (string' label)
    theItems <- many $ symbol $ notKeywordWord ""
    _        <- symbol $ char ';'
    pure theItems

delimitedStringListDefinition :: (Show s, MonadParsec s m Char) => String -> Char -> m [String]
delimitedStringListDefinition label delimiter = {-do
    x <- getInput
    trace (("delimitedStringListDefinition " ++ label)  ++ show x) $ -}do
    _        <- symbol (string' label)
    theItems <- many (noneOf $ delimiter : ";") `sepBy` char delimiter
    _        <- symbol $ char ';'
    pure theItems

-- | treeDefinition parses a 'String' of the format "TREE <label>=<newick tree/forest>".
-- and returns the tuple of (<label>, '[NewickForest']). Label consists on one or more
-- non-space, non-equal-sign characters. For the proper definition of a 'NewickForest'
-- see the module for the Newick parser.
treeDefinition :: (Show s, MonadParsec s m Char) => m (String, [NewickForest])
treeDefinition = {-do
    x <- getInput
    trace ("treeDefinition"  ++ show x) $ -}do
    _      <- symbol $ string' "tree"
    label  <- symbol $ somethingTill (char '=' <|> spaceChar)
    _      <- symbol $ char '='
    newick <- symbol newickStreamParser
    pure (label, newick)

matrixDefinition :: (Show s, MonadParsec s m Char) => m [String]
matrixDefinition = {-do
    x <- getInput
    trace ("matrixDefinition"  ++ show x) $ -}do
    first     <- symbol (string' "matrix")
    goodStuff <- some (somethingTill c <* c)
    _         <- symbol $ char ';'
    pure $ filter (/= "") goodStuff
    where 
        c = whitespaceNoNewlines *> (char ';' <|> endOfLine) <* whitespace

-- | ignoredSubBlockDef takes any string that terminates with
-- the passed end character, a semicolon or "end;". It returns that string up to, but
-- not including, whatever the terminating char is. Also fails if the input is "end;"
-- A test exists in the test suite.
ignoredSubBlockDef :: (Show s, MonadParsec s m Char) => Char -> m String
ignoredSubBlockDef endChar = {-do
    x <- getInput
    trace (("ignoredSubBlockDef endChar: " ++ [endChar])  ++ show x) $ -}do
<<<<<<< HEAD
    _     <- notFollowedBy (space *> (blockend)) <?> "something other than end of block"
    stuff <- somethingTill (symbol (char ';')
                            <|> symbol (char' endChar))
=======
    _     <- notFollowedBy (space *> blockend) <?> "something other than end of block"
    stuff <- somethingTill (symbol (char ';') <|> symbol (char' endChar))
>>>>>>> 39854008
    _     <- anyChar
    pure stuff

-- -------------------------------------------------------------------------------------------------
-- | Partitioning functions, which take a list of some type and produce a tuple.
-- Where there is a block with multiple optional fields or a field with multiple optional
-- subfields these take the output and put it into a tuple which can then be decomposed
-- and its fields used as arguments to a constructor.
-- I'm wondering if there's isn't a more efficient way to do this.
-- Also, can these be reduced to a single function, since they're all doing the same thing?

partitionSequenceBlock :: [SeqSubBlock] -> ([[String]],[CharacterFormat],[DimensionsFormat],[String],[[String]])
partitionSequenceBlock = foldr f ([],[],[],[],[])
    where
        f (Matrix n)     (v,w,x,y,z) = (n:v,   w,   x,   y,   z)
        f (Format n)     (v,w,x,y,z) = (  v, n:w,   x,   y,   z)
        f (Dims n)       (v,w,x,y,z) = (  v,   w, n:x,   y,   z)
        f (Eliminate n)  (v,w,x,y,z) = (  v,   w,   x, n:y,   z)
        f (Taxa n)       (v,w,x,y,z) = (  v,   w,   x,   y, n:z)
        f (Ignored n)             ws = ws

partitionTaxaBlock :: [SeqSubBlock] -> (Int, [String])
partitionTaxaBlock = foldr f (0,[])
    where
        f (Dims n) (y,z) = (num, z)
            where
                num = numTaxa n
        f (Taxa n) (y,z) = (  y, n)
        f _           ws = ws

partitionNexusBlocks :: [NexusBlock] -> ([PhyloSequence], [TaxaSpecification], [TreeBlock], [IgnoredB])
partitionNexusBlocks = foldr f ([],[],[],[])
  where
    f (CharacterBlock n) (xs,ys,zs,as) = (n:xs,   ys,   zs,   as)
    f (TaxaBlock n)      (xs,ys,zs,as) = (  xs, n:ys,   zs,   as)
    f (TreesBlock n)     (xs,ys,zs,as) = (  xs,   ys, n:zs,   as)
    f (IgnoredBlock n)   (xs,ys,zs,as) = (  xs,   ys,   zs, n:as)
    --f _                             ws = ws

partitionCharFormat :: [CharFormatField] -> (String, Either String [String], Either String [String], String, String, String, String, Bool, Bool, Bool, Bool, Bool)
partitionCharFormat = foldr f ("", Right [""], Right [""], "", "", "", "", False, False, False, False, False)
    where
        f (CharDT n)      (p,q,r,s,t,u,v,w,x,y,z,o) = (n,q,r,s,t,u,v,w,x,y,z,o)
        f (SymStr n)      (p,q,r,s,t,u,v,w,x,y,z,o) = (p,n,r,s,t,u,v,w,x,y,z,o)
        f (EqStr n)       (p,q,r,s,t,u,v,w,x,y,z,o) = (p,q,n,s,t,u,v,w,x,y,z,o)
        f (MissStr n)     (p,q,r,s,t,u,v,w,x,y,z,o) = (p,q,r,n,t,u,v,w,x,y,z,o)
        f (GapChar n)     (p,q,r,s,t,u,v,w,x,y,z,o) = (p,q,r,s,n,u,v,w,x,y,z,o)
        f (MatchChar n)   (p,q,r,s,t,u,v,w,x,y,z,o) = (p,q,r,s,t,n,v,w,x,y,z,o)
        f (Items n)       (p,q,r,s,t,u,v,w,x,y,z,o) = (p,q,r,s,t,u,n,w,x,y,z,o)
        f (RespectCase n) (p,q,r,s,t,u,v,w,x,y,z,o) = (p,q,r,s,t,u,v,n,x,y,z,o)
        f (Tokens n)      (p,q,r,s,t,u,v,w,x,y,z,o) = (p,q,r,s,t,u,v,w,n,y,z,o)
        f (Transpose n)   (p,q,r,s,t,u,v,w,x,y,z,o) = (p,q,r,s,t,u,v,w,x,n,z,o)
        f (Interleave n)  (p,q,r,s,t,u,v,w,x,y,z,o) = (p,q,r,s,t,u,v,w,x,y,n,o)
        f (Unlabeled n)   (p,q,r,s,t,u,v,w,x,y,z,o) = (p,q,r,s,t,u,v,w,x,y,z,n)
        f (IgnFF n)                              ws = ws

partitionTreeBlock :: [TreeField] -> ([[String]], [(String,[NewickForest])])
partitionTreeBlock = foldr f ([],[])
    where
        f (Translation n) (ys,zs) = (n:ys,   zs)
        f (Tree n)        (ys,zs) = (  ys, n:zs)
        f _                    ws = ws

trimmed :: (Show s, MonadParsec s m Char) => m a -> m a
trimmed x = whitespace *> x <* whitespace

symbol :: (Show s, MonadParsec s m Char) => m a -> m a
symbol x = x <* whitespace

-- | whitespace is any combination (zero or more) of whitespace chars (" \t\n\r\v\f") and comments, which in Nexus files
-- are delimited by square brackets.
-- TODO: Since this accepts the empty string, it's difficult to test....
whitespace :: (Show s, MonadParsec s m Char) => m ()
whitespace = (space *> optional (try $ some $ commentDefinition *> space) *> pure ())
          <?> "comments or whitespace"

whitespaceNoNewlines :: (Show s, MonadParsec s m Char) => m ()
whitespaceNoNewlines = (inlineSpace *> optional (try $ some $ commentDefinition *> inlineSpace) *> pure ())
          <?> "comments or non-newline whitespace"

commentDefinition :: (Show s, MonadParsec s m Char) => m String
commentDefinition = comment (string "[") (string "]")

space1 :: (Show s, MonadParsec s m Char) => m ()
space1 = skipSome spaceChar

lstrip :: String -> String
lstrip "" = ""
lstrip input = dropWhile (`elem` " \t\n\r") input

rstrip :: String -> String
rstrip = reverse . lstrip . reverse

strip :: String -> String
strip = lstrip . rstrip

nexusKeywords :: S.Set String
nexusKeywords = S.fromList ["ancstates", "assumptions", "begin", "changeset", "characters", "charlabels", "charpartition", "charset", "charstatelabels", "codeorder", "codeset", "codons", "data", "datatype", "deftype", "diagonal", "dimensions", "distances", "eliminate", "end", "endblock", "equate", "exset", "extensions", "format", "gap", "interleave", "items", "labels", "matchchar", "matrix", "missing", "nchar", "newtaxa", "nodiagonal", "nolabels", "notes", "notokens", "ntax", "options", "picture", "respectcase", "sets", "statelabels", "statesformat", "symbols", "taxa", "taxlabels", "taxpartition", "taxset", "text", "tokens", "translate", "transpose", "tree", "treepartition", "trees", "treeset", "triangle", "typeset", "unaligned", "usertype", "wtset"]

-- | notKeywordWord takes two strings as input and returns a String.
-- The first argument is a list of characters which
-- should not appear in any returned value (i.e. a list of delimiters).
-- The second argument is a string to parse.
-- In addition, it checks to make sure that the output is not a Nexus keywords. If the output is
-- a keyword, the fn fails with an error message.
notKeywordWord :: (Show s, MonadParsec s m Char) => String -> m String
notKeywordWord avoidChars = do
    word <- lookAhead nextWord
    if (toLower <$> word) `S.member` nexusKeywords
    then fail $ "Unexpected keyword '" ++ word ++ "', perhaps you are missing a semicolon?"
    else nextWord
  where
    nextWord = some $ try $ satisfy (\x -> x `notElem` (';' : avoidChars) && not (isSpace x))

<|MERGE_RESOLUTION|>--- conflicted
+++ resolved
@@ -521,11 +521,7 @@
     pure $ IgnoredB $ title ++ " at line " ++ show line
 
 blockend :: (Show s, MonadParsec s m Char) => m String
-<<<<<<< HEAD
-blockend = (string' "endblock;") <|> (string' "end;")
-=======
-blockend = symbol $ string' "endblock;" <|> string' "end;"
->>>>>>> 39854008
+blockend = string' "endblock;") <|> string' "end;"
 
 nexusBlock :: (Show s, MonadParsec s m Char) => m NexusBlock
 nexusBlock = do
@@ -746,14 +742,8 @@
 ignoredSubBlockDef endChar = {-do
     x <- getInput
     trace (("ignoredSubBlockDef endChar: " ++ [endChar])  ++ show x) $ -}do
-<<<<<<< HEAD
-    _     <- notFollowedBy (space *> (blockend)) <?> "something other than end of block"
-    stuff <- somethingTill (symbol (char ';')
-                            <|> symbol (char' endChar))
-=======
     _     <- notFollowedBy (space *> blockend) <?> "something other than end of block"
     stuff <- somethingTill (symbol (char ';') <|> symbol (char' endChar))
->>>>>>> 39854008
     _     <- anyChar
     pure stuff
 
