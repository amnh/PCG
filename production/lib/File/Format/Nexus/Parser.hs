--- conflicted
+++ resolved
@@ -500,15 +500,11 @@
                                 else "unaligned"
 
 getTaxaFromSeq :: PhyloSequence -> [String]
-<<<<<<< HEAD
-getTaxaFromSeq seq = undefined
-=======
 getTaxaFromSeq seq = if areNewTaxa seq
                      then case seqTaxaLabels seq of
                        []    -> []
                        (x:_) -> x
                      else []
->>>>>>> 6f4799eb
 
 convertMatrix :: [String] -> PhyloSequence -> V.Vector (String, [String])
 convertMatrix taxa sequence = V.fromList [("dummy", ["data", "here"])]
