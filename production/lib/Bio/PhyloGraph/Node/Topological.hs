-----------------------------------------------------------------------------
-- |
-- Module      :  Bio.PhyloGraph.Node.Topological
-- Copyright   :  (c) 2015-2015 Ward Wheeler
-- License     :  BSD-style
--
-- Maintainer  :  wheeler@amnh.org
-- Stability   :  provisional
-- Portability :  portable
--
-- Module making a topological node similar to an ordinary node
-- allows for good random generation behavior
--
-----------------------------------------------------------------------------

{-# LANGUAGE TypeSynonymInstances, FlexibleInstances, MultiParamTypeClasses #-}

module Bio.PhyloGraph.Node.Topological (TopoNode(..), arbitraryTopoGivenCAL, arbitraryTopoGivenCSNA) where

import Bio.Character.Dynamic.Coded
import Bio.Character.Dynamic.Coded.Internal
import Bio.Character.Parsed
<<<<<<< HEAD
import Bio.Metadata.Internal
import Data.List.Utility
import Data.Vector (Vector, toList)
import qualified Data.Vector as V (zipWith)
=======
import Data.Vector hiding (head)
>>>>>>> 363358fd
import Test.Tasty.QuickCheck

-- | A tree construction which stores it's children as pointers. Tree traversal
--   must start from the root node.
data TopoNode b
   = TopoNode
   { isRoot       :: Bool
   , isLeaf       :: Bool
   , name         :: String
   , children     :: [TopoNode b]
   , encoded      :: Vector DynamicChar -- | Encoded version of original assignment.
   , packed       :: Vector DynamicChar -- | Packed version of the sequence.
   , preliminary  :: Vector DynamicChar -- | Preliminary assignment at a node.
   , final        :: Vector DynamicChar -- | Final assignment at a node.
   , temporary    :: Vector DynamicChar -- | Multipurpose temporary assignment.
   , aligned      :: Vector DynamicChar -- | The alignment between the children.
   , random       :: Vector DynamicChar -- | The assignment with a single state randomly selected to remove ambiguity.
   , union        :: Vector DynamicChar -- | The union assignment.
   , single       :: Vector DynamicChar -- | The single assignment.
   , gapped       :: Vector DynamicChar -- | The final assignment with gaps for alignment.
   , localCost    :: Double
   , totalCost    :: Double
   } deriving (Eq, Show)


-- | In a monoid instance, we take mappend to mean a joining of the two subtrees
-- where the second subtree passed becomes a child of the first
instance Monoid (TopoNode b) where
     mempty = TopoNode False False mempty mempty mempty mempty mempty mempty mempty mempty mempty mempty mempty mempty 0 0
     mappend n1 n2 = n1 {children = n2 : children n1}

instance Arbitrary (TopoNode b) where
   arbitrary = do
    arbAlph <- arbitrary :: Gen Alphabet
    nc <- arbitrary :: Gen Int
    arbitraryTopoGivenCAL nc arbAlph (0, 1)

arbitraryTopoGivenCAL :: Int -> Alphabet -> (Int, Int) -> Gen (TopoNode b)
arbitraryTopoGivenCAL maxChildren inAlph (curLevel, maxLevel) = do
     let root = curLevel == 0
     n        <- arbitrary :: Gen String
     nc <- (arbitrary :: Gen Int) `suchThat` (<= maxChildren)
     let ncFinal = if curLevel == maxLevel then 0 else nc
     chillens <- vectorOf ncFinal (arbitraryTopoGivenCAL maxChildren inAlph (curLevel + 1, maxLevel))
     let leaf = ncFinal == 0
     seqs     <- vectorOf 10 (arbitraryDynamicsGA inAlph)
     c2       <- arbitrary :: Gen Double
     c3       <- arbitrary :: Gen Double
<<<<<<< HEAD
     pure $ TopoNode root leaf n chillens (seqs !! 0) (seqs !! 1) (seqs !! 2) (seqs !! 3) (seqs !! 4) (seqs !! 5) (seqs !! 6) (seqs !! 7) (seqs !! 8) (seqs !! 9) c2 c3

arbitraryTopoGivenCSNA :: Int -> [(String, ParsedDynChars)] -> Vector (CharacterMetadata DynamicChar) -> (Int, Int) -> Gen (TopoNode b)
arbitraryTopoGivenCSNA maxChildren namesAndSeqs inMeta (curLevel, maxLevel) 
  | length namesAndSeqs <= 1 = do
      c2       <- arbitrary :: Gen Double
      c3       <- arbitrary :: Gen Double
      pure $ TopoNode root False myName mempty coded coded mempty mempty mempty mempty mempty mempty mempty mempty c2 c3
  | otherwise = do
      nc <- (arbitrary :: Gen Int) `suchThat` (<= maxChildren)
      let ncFinal = if curLevel == maxLevel then 0 else nc
      let forChildren = chunksOf ncFinal (tail namesAndSeqs)
      chillens <- sequence $ map (\ns -> arbitraryTopoGivenCSNA maxChildren ns inMeta (curLevel + 1, maxLevel)) forChildren
      --chillens <- vectorOf ncFinal (arbitraryTopoGivenCSNA maxChildren (tail namesAndSeqs) inMeta (curLevel + 1, maxLevel))
      let leaf = ncFinal == 0
      c2       <- arbitrary :: Gen Double
      c3       <- arbitrary :: Gen Double
      pure $ TopoNode root leaf myName chillens coded coded mempty mempty mempty mempty mempty mempty mempty mempty c2 c3
    where
      (myName, mySeqs) = head namesAndSeqs
      root = curLevel == 0
      coded = V.zipWith encodeIt inMeta mySeqs
      encodeIt m s = case s of 
                      Nothing -> emptyChar
                      Just c  -> encodeOverAlphabet (alphabet m) c 

    
=======
     pure $ TopoNode root leaf n chillens (head seqs) (seqs !! 1) (seqs !! 2) (seqs !! 3) (seqs !! 4) (seqs !! 5) (seqs !! 6) (seqs !! 7) (seqs !! 8) (seqs !! 9) c2 c3
>>>>>>> 363358fd
<|MERGE_RESOLUTION|>--- conflicted
+++ resolved
@@ -20,14 +20,10 @@
 import Bio.Character.Dynamic.Coded
 import Bio.Character.Dynamic.Coded.Internal
 import Bio.Character.Parsed
-<<<<<<< HEAD
 import Bio.Metadata.Internal
 import Data.List.Utility
 import Data.Vector (Vector, toList)
 import qualified Data.Vector as V (zipWith)
-=======
-import Data.Vector hiding (head)
->>>>>>> 363358fd
 import Test.Tasty.QuickCheck
 
 -- | A tree construction which stores it's children as pointers. Tree traversal
@@ -76,10 +72,9 @@
      seqs     <- vectorOf 10 (arbitraryDynamicsGA inAlph)
      c2       <- arbitrary :: Gen Double
      c3       <- arbitrary :: Gen Double
-<<<<<<< HEAD
      pure $ TopoNode root leaf n chillens (seqs !! 0) (seqs !! 1) (seqs !! 2) (seqs !! 3) (seqs !! 4) (seqs !! 5) (seqs !! 6) (seqs !! 7) (seqs !! 8) (seqs !! 9) c2 c3
 
-arbitraryTopoGivenCSNA :: Int -> [(String, ParsedDynChars)] -> Vector (CharacterMetadata DynamicChar) -> (Int, Int) -> Gen (TopoNode b)
+arbitraryTopoGivenCSNA :: Int -> [(String, ParsedChars)] -> Vector (CharacterMetadata DynamicChar) -> (Int, Int) -> Gen (TopoNode b)
 arbitraryTopoGivenCSNA maxChildren namesAndSeqs inMeta (curLevel, maxLevel) 
   | length namesAndSeqs <= 1 = do
       c2       <- arbitrary :: Gen Double
@@ -101,9 +96,4 @@
       coded = V.zipWith encodeIt inMeta mySeqs
       encodeIt m s = case s of 
                       Nothing -> emptyChar
-                      Just c  -> encodeOverAlphabet (alphabet m) c 
-
-    
-=======
-     pure $ TopoNode root leaf n chillens (head seqs) (seqs !! 1) (seqs !! 2) (seqs !! 3) (seqs !! 4) (seqs !! 5) (seqs !! 6) (seqs !! 7) (seqs !! 8) (seqs !! 9) c2 c3
->>>>>>> 363358fd
+                      Just c  -> encodeOverAlphabet (alphabet m) c 