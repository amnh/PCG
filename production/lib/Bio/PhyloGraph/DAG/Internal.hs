--- conflicted
+++ resolved
@@ -25,8 +25,7 @@
 import           Bio.PhyloGraph.Forest
 import qualified Bio.PhyloGraph.Network             as N
 import qualified Bio.PhyloGraph.Network.Subsettable as SN
-import           Bio.PhyloGraph.Node                      (Node(Node),generateLeavesDO)
-import qualified Bio.PhyloGraph.Node                as Node
+import           Bio.PhyloGraph.Node
 import           Bio.PhyloGraph.Node.Referential
 import           Bio.PhyloGraph.Node.Topological          (TopoNode)
 import qualified Bio.PhyloGraph.Node.Topological    as TN
@@ -111,14 +110,10 @@
        (totalNodeMap, totalEdgeMap, _) = f Nothing binaryRoot (mempty, mempty, 0)
        f :: Maybe Int -> TestingBinaryTree Node -> Accumulator -> Accumulator
        f parentMay (Leaf node) (nodeMap, edgeMap, counter) = 
-<<<<<<< HEAD
            ( IM.insert counter (node { nodeIdx = counter
                                      , name = "Taxon: " <> show (nodeIdx node)
                                      , parents = otoList (inNodeSet parentMay)
                                      } ) nodeMap
-=======
-           ( IM.insert counter (node { Node.code = counter, Node.name = "Taxon: " <> show (getCode node), Node.parents = otoList (inNodeSet parentMay)} ) nodeMap
->>>>>>> 93c12441
            , IM.insert counter (EdgeSet (inNodeSet parentMay) mempty) edgeMap
            , counter + 1
            )
@@ -135,7 +130,6 @@
            resultingOutNodes = IM.insert  counter'   (EdgeInfo 0 internalNode (nodeMap' ! counter'   ) Nothing)
                               (IM.insert (counter+1) (EdgeInfo 0 internalNode (nodeMap' ! (counter+1)) Nothing) mempty)
            internalNode = Node 
-<<<<<<< HEAD
                         { nodeIdx     = counter
                         , name        = "HTU: " <> show counter
                         , isRoot      = null $ maybe [] pure parentMay
@@ -155,27 +149,6 @@
                         , iaHomology  = mempty
                         , localCost   = 0
                         , totalCost   = 0
-=======
-                        { Node.code        = counter
-                        , Node.name        = "HTU: " <> show counter
-                        , Node.isRoot      = null $ maybe [] pure parentMay
-                        , Node.isLeaf      = False
-                        , Node.children    = [counter+1, counter']
-                        , Node.parents     = maybe [] pure parentMay
-                        , Node.encoded     = mempty
-                        , Node.packed      = mempty
-                        , Node.preliminary = mempty
-                        , Node.final       = mempty
-                        , Node.temporary   = mempty
-                        , Node.aligned     = mempty
-                        , Node.random      = mempty
-                        , Node.union       = mempty
-                        , Node.single      = mempty
-                        , Node.gapped      = mempty
-                        , Node.iaHomology  = mempty
-                        , Node.localCost   = 0
-                        , Node.totalCost   = 0
->>>>>>> 93c12441
                         }
        inNodeSet :: Maybe Int -> IntSet
        inNodeSet (Just parentReference) = IS.insert parentReference mempty
@@ -220,43 +193,29 @@
 
 -- | This tree knows its edges
 instance ET.EdgedTree DAG NodeInfo EdgeSet where
-<<<<<<< HEAD
-  edges    n t   = edges t V.! nodeIdx n
-  setEdges n t e = t {edges = edges t // [(nodeIdx n, e)]}
+    edges    n t   = edges t V.! nodeIdx n
+    setEdges n t e = t {edges = edges t // [(nodeIdx n, e)]}
 
 -- | This particular tree is referential
 instance RT.ReferentialTree DAG NodeInfo where
-  getNodeIdx node tree = elemIndex node (nodes tree)
-  getNthNode tree pos = nodes tree V.! pos
-=======
-    edges    n t   = edges t V.! getCode n
-    setEdges n t e = t {edges = edges t // [(getCode n, e)]}
-
--- | This particular tree is referential
-instance RT.ReferentialTree DAG NodeInfo where
-    code       node tree = elemIndex node . toList $ nodes tree
+    getNodeIdx node tree = elemIndex node . toList $ nodes tree
     getNthNode tree pos  = nodes tree V.! pos
->>>>>>> 93c12441
 
 instance BinaryTree DAG NodeInfo where
-    leftChild  n t = lookup 0 $ (\i -> nodes t V.! i) <$> Node.children n
-    rightChild n t = lookup 1 $ (\i -> nodes t V.! i) <$> Node.children n
-    verifyBinary   = all ((2 >=) . length . Node.children) . nodes
+    leftChild  n t = lookup 0 $ (\i -> nodes t V.! i) <$> children n
+    rightChild n t = lookup 1 $ (\i -> nodes t V.! i) <$> children n
+    verifyBinary   = all ((2 >=) . length . children) . nodes
 
 instance RoseTree DAG NodeInfo where
-    parent n t = headMay $ fmap (\i -> nodes t V.! i) (Node.parents n)
+    parent n t = headMay $ fmap (\i -> nodes t V.! i) (parents n)
 
 instance N.Network DAG NodeInfo where
-    parents node dag    = fmap (\i -> nodes dag V.! i) (Node.parents node)
+    parents node dag    = fmap (\i -> nodes dag V.! i) (parents node)
     root dag            = nodes dag V.! root dag
-    children node dag   = fmap (\i -> nodes dag V.! i) (Node.children node)
+    children node dag   = fmap (\i -> nodes dag V.! i) (children node)
     update dag newNodes = dag { nodes = nodes dag // updatedNodes }
         where
-<<<<<<< HEAD
             updatedNodes = fmap (\n -> (nodeIdx n, n)) newNodes
-=======
-            updatedNodes = fmap (\n -> (getCode n, n)) newNodes
->>>>>>> 93c12441
     numNodes            = length . nodes 
     addNode dag node    = DAG nodes2 edges2 reroot
       where
@@ -265,7 +224,7 @@
           newEdge = makeEdges newNode dag
           edges2  = edges dag V.++ pure newEdge
           nodes2  = addConnections newNode (nodes dag) V.++ pure newNode
-          reroot  = if   Node.isRoot node && null (nodes dag) 
+          reroot  = if   isRoot node && null (nodes dag) 
                     then addPos 
                     else root dag
 
@@ -312,50 +271,34 @@
     | root_1 > length nodes_1 - 1 || root_2 > length nodes_2 - 1 = error "Root out of bounds when trying to append trees"
     | otherwise = DAG allNodes connectEdges root_1
         where
-<<<<<<< HEAD
             shiftNum        = length nodes_1 + 1 -- how much to add to the nodeIdx of each node in DAG_2. Adding one because a new node, node_1new is added to nodes_1
             hCode           = nodeIdx node_11
-=======
-            shiftNum        = length nodes_1 + 1 -- how much to add to the code of each node in DAG_2. Adding one because a new node, node_1new is added to nodes_1
-            hCode           = Node.code node_11
->>>>>>> 93c12441
 
             -- hang and shift the nodes
             hungNodes       = nodes_2 // [( root_2
-                                          , (nodes_2 V.! root_2) { Node.isRoot = False
-                                                                 , Node.parents = [hCode]
+                                          , (nodes_2 V.! root_2) { isRoot = False
+                                                                 , parents = [hCode]
                                                                  }
                                           )]
     
             connectN        = nodes_1  // [( hCode
-                                           , node_11 { Node.children = (shiftNum + root_2) : Node.children node_11
-                                                     , Node.isLeaf = False
+                                           , node_11 { children = (shiftNum + root_2) : children node_11
+                                                     , isLeaf = False
                                                      }
                                            )]
     
             recodeNew       = fmap recodeFun hungNodes -- this changes the parents of the root, which has already been set in hungNodes
-<<<<<<< HEAD
             recodeFun m     = m { nodeIdx  = nodeIdx m + shiftNum
                                 , children = fmap (shiftNum +) (children m)
                                 , parents  = fmap (shiftNum +) (parents m) 
-=======
-            recodeFun m     = m { Node.code     = Node.code m + shiftNum
-                                , Node.children = fmap (shiftNum +) (Node.children m)
-                                , Node.parents  = fmap (shiftNum +) (Node.parents m) 
->>>>>>> 93c12441
                                 }
             allNodes        = connectN V.++ recodeNew
 
             -- update edges and add connecting edge
             reMapOut        = IM.foldWithKey (\k val acc -> IM.insert (k + shiftNum) (reMapInfo val) acc) mempty
-<<<<<<< HEAD
             reMapInfo eInfo = eInfo { origin   = allNodes V.! (nodeIdx (origin   eInfo) + shiftNum)
                                     , terminal = allNodes V.! (nodeIdx (terminal eInfo) + shiftNum)
-=======
-            reMapInfo eInfo = eInfo { origin   = allNodes V.! (Node.code (origin   eInfo) + shiftNum)
-                                    , terminal = allNodes V.! (Node.code (terminal eInfo) + shiftNum)
->>>>>>> 93c12441
-                                    }
+                                   }
 
             shiftEdge edge  = edge { inNodes  = IS.map (shiftNum +) (inNodes edge)
                                    , outNodes = reMapOut (outNodes edge)
@@ -386,11 +329,7 @@
                }
   where
     rootNode = structure topoDag
-<<<<<<< HEAD
     !rootRef = maybe 0 nodeIdx . find isRoot $ toList nodeVector
-=======
-    !rootRef = maybe 0 Node.code . find Node.isRoot $ toList nodeVector
->>>>>>> 93c12441
     
     -- Step 1: We assume that each node in the TopoDAG has a unique 'name' field.
     -- We collect the names and assign each unique name a unique index in the range [0,|T|-1].
@@ -416,66 +355,43 @@
     nodeVector :: Vector NodeInfo
     !nodeVector = V.generate (length reference) f
       where
-        f i = Node 
-<<<<<<< HEAD
-            { nodeIdx        = i
-            , name        = TN.name topoRef
-            , isRoot      = null parents'
-            , isLeaf      = null children'
-            , children    = children'
-            , parents     = parents'
-            , encoded     = TN.encoded     topoRef
-            , packed      = TN.packed      topoRef
-            , preliminary = TN.preliminary topoRef
-            , final       = TN.final       topoRef
-            , temporary   = TN.temporary   topoRef
-            , aligned     = TN.aligned     topoRef
-            , random      = TN.random      topoRef
-            , union       = TN.union       topoRef
-            , single      = TN.single      topoRef
-            , gapped      = TN.gapped      topoRef
-            , iaHomology  = mempty
-            , localCost   = TN.localCost   topoRef
-            , totalCost   = TN.totalCost   topoRef
-=======
-            { Node.code        = i
-            , Node.name        = TN.name topoRef
-            , Node.isRoot      = null parents'
-            , Node.isLeaf      = null children'
-            , Node.children    = children'
-            , Node.parents     = parents'
-            , Node.encoded     = TN.encoded     topoRef
-            , Node.packed      = TN.packed      topoRef
-            , Node.preliminary = TN.preliminary topoRef
-            , Node.final       = TN.final       topoRef
-            , Node.temporary   = TN.temporary   topoRef
-            , Node.aligned     = TN.aligned     topoRef
-            , Node.random      = TN.random      topoRef
-            , Node.union       = TN.union       topoRef
-            , Node.single      = TN.single      topoRef
-            , Node.gapped      = TN.gapped      topoRef
-            , Node.iaHomology  = mempty
-            , Node.localCost   = TN.localCost   topoRef
-            , Node.totalCost   = TN.totalCost   topoRef
->>>>>>> 93c12441
-            }
-          where
-            (parentRefs, topoRef, childRefs) = reference ! i
-            children' = otoList childRefs
-            parents'  = otoList parentRefs
+        f i = Node { nodeIdx     = i
+                   , name        = TN.name topoRef
+                   , isRoot      = null parents'
+                   , isLeaf      = null children'
+                   , children    = children'
+                   , parents     = parents'
+                   , encoded     = TN.encoded     topoRef
+                   , packed      = TN.packed      topoRef
+                   , preliminary = TN.preliminary topoRef
+                   , final       = TN.final       topoRef
+                   , temporary   = TN.temporary   topoRef
+                   , aligned     = TN.aligned     topoRef
+                   , random      = TN.random      topoRef
+                   , union       = TN.union       topoRef
+                   , single      = TN.single      topoRef
+                   , gapped      = TN.gapped      topoRef
+                   , iaHomology  = mempty
+                   , localCost   = TN.localCost   topoRef
+                   , totalCost   = TN.totalCost   topoRef
+                   }
+            where
+                (parentRefs, topoRef, childRefs) = reference ! i
+                children' = otoList childRefs
+                parents'  = otoList parentRefs
 
     -- Step 4: We generate the edge set vector
     edgeVector :: Vector EdgeSet
     !edgeVector = V.generate (length reference) f
       where
         f i = EdgeSet
-            { inNodes  = IS.fromList $ Node.parents nodeData
-            , outNodes = IM.fromList $ (id &&& g) <$> Node.children nodeData
+            { inNodes  = IS.fromList $ parents nodeData
+            , outNodes = IM.fromList $ (id &&& g) <$> children nodeData
             }
           where
             nodeData = nodeVector V.! i
             g j = EdgeInfo
-                { len         = Node.localCost nodeData
+                { len         = localCost nodeData
                 , origin      = nodeData
                 , terminal    = childData
                 , virtualNode = Nothing
@@ -494,31 +410,31 @@
     | N.nodeIsLeaf curNode inDAG = leaf
     | otherwise = leaf {TN.children = childDAGs}
       where
-          childDAGs = fmap (\i -> nodeToTopo inDAG (nodes inDAG V.! i)) (Node.children curNode)
+          childDAGs = fmap (\i -> nodeToTopo inDAG (nodes inDAG V.! i)) (children curNode)
           leaf = TN.TopoNode
-                   (Node.isRoot      curNode)
+                   (isRoot      curNode)
                    (N.nodeIsLeaf curNode inDAG)
-                   (Node.name        curNode)
+                   (name        curNode)
                    mempty
-                   (Node.encoded     curNode)
-                   (Node.packed      curNode)
-                   (Node.preliminary curNode) 
-                   (Node.final       curNode)
-                   (Node.temporary   curNode)
-                   (Node.aligned     curNode)
-                   (Node.random      curNode)
-                   (Node.union       curNode)
-                   (Node.single      curNode)
-                   (Node.gapped      curNode)
-                   (Node.localCost   curNode)
-                   (Node.totalCost   curNode)
+                   (encoded     curNode)
+                   (packed      curNode)
+                   (preliminary curNode) 
+                   (final       curNode)
+                   (temporary   curNode)
+                   (aligned     curNode)
+                   (random      curNode)
+                   (union       curNode)
+                   (single      curNode)
+                   (gapped      curNode)
+                   (localCost   curNode)
+                   (totalCost   curNode)
 
 -- | makeEdges is a small function assisting attachAt
 -- it creates the edge set for a given node in the given tree
 makeEdges :: NodeInfo -> DAG -> EdgeSet
-makeEdges node inDAG = EdgeSet (IS.fromList $ Node.parents node) out
+makeEdges node inDAG = EdgeSet (IS.fromList $ parents node) out
   where
-    out  = foldr (\i acc -> IM.insert i (info $ nodes inDAG V.! i) acc) mempty (Node.children node)
+    out  = foldr (\i acc -> IM.insert i (info $ nodes inDAG V.! i) acc) mempty (children node)
     info input = EdgeInfo 0 node input Nothing
 
 -- | resetPos is a small function assisting the joining of two subtrees
@@ -526,35 +442,22 @@
 resetPos :: NodeInfo -> DAG -> Int -> NodeInfo
 resetPos node prevDAG i =
   let
-<<<<<<< HEAD
     leaf  = null $ children node
     nroot = null (parents node) && null (nodes prevDAG)
   in node {nodeIdx = i, isLeaf = leaf, isRoot = nroot}
-=======
-    leaf  = null $ Node.children node
-    nroot = null (Node.parents node) && null (nodes prevDAG)
-  in node { Node.code   = i
-          , Node.isLeaf = leaf
-          , Node.isRoot = nroot
-          }
->>>>>>> 93c12441
 
 -- | addConnections is a small function assiting subtree joins
 -- it adds edges between a new node and an existing tree
 addConnections :: NodeInfo -> Vector NodeInfo -> Vector NodeInfo
 addConnections newNode myNodes = 
   let 
-<<<<<<< HEAD
-    setIn curPos curNodes = curNodes // [(curPos, (curNodes V.! curPos) {children = nodeIdx newNode : children (curNodes V.! curPos), isLeaf = False})]
+    setIn curPos curNodes = curNodes // [(curPos, (curNodes V.! curPos) { children = nodeIdx newNode : 
+                                                                              children (curNodes V.! curPos)
+                                                                        , isLeaf = False}
+                                        )]
     withIn = foldr setIn myNodes (parents newNode)
     setOut curPos curNodes = curNodes // [(curPos, (curNodes V.! curPos) {parents = nodeIdx newNode : parents (curNodes V.! curPos), isRoot = False})]
     withOut = foldr setOut withIn (children newNode)
-=======
-    setIn curPos curNodes = curNodes // [(curPos, (curNodes V.! curPos) {Node.children = Node.code newNode : Node.children (curNodes V.! curPos), Node.isLeaf = False})]
-    withIn = foldr setIn myNodes (Node.parents newNode)
-    setOut curPos curNodes = curNodes // [(curPos, (curNodes V.! curPos) {Node.parents = Node.code newNode : Node.parents (curNodes V.! curPos), Node.isRoot = False})]
-    withOut = foldr setOut withIn (Node.children newNode)
->>>>>>> 93c12441
   in withOut 
 
 -- | Convert from a Newick format to a current DAG
