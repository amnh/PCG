-----------------------------------------------------------------------------
-- |
-- Module      :  Bio.PhyloGraph.DAG.Internal
-- Copyright   :  (c) 2015-2015 Ward Wheeler
-- License     :  BSD-style
--
-- Maintainer  :  wheeler@amnh.org
-- Stability   :  provisional
-- Portability :  portable
--
-- Test suite for DAGs
--
-----------------------------------------------------------------------------
{-# LANGUAGE TypeSynonymInstances, FlexibleInstances, MultiParamTypeClasses #-}


module Bio.PhyloGraph.DAG.Test
    ( testSuite
    ) where

import           Bio.PhyloGraph.DAG.Internal  hiding (root)
import           Bio.PhyloGraph.Network
import           Bio.PhyloGraph.Node          hiding (parents, children)
import qualified Data.Vector                  as V
import           Data.MonoTraversable
import           Test.Tasty
import           Test.Tasty.HUnit
import           Test.Tasty.QuickCheck

import Debug.Trace

testSuite :: TestTree
testSuite = testGroup "DAG tests" [typeClassLawsForNetwork, updateWorksCorrectlyTests]

typeClassLawsForNetwork :: TestTree
typeClassLawsForNetwork = testGroup "DAG is an appropriate instance of Network" [ nodeIsRootTest
                                                                                , nonSingletonNetworkRootIsNotLeafTest
                                                                                , allNonrootNodesAreNotRootTest
                                                                                , allRootNodesHaveNoParentsTest
                                                                                , allLeafNodesHaveNoChildrenTest
                                                                               -- , afterAddingNodeNumNodesIncreasesAppropriatelyTest
                                                                                , afterUpdatingSingleNodeNumNodesDoesntChangeTest
                                                                                ]

nodeIsRootTest :: TestTree
nodeIsRootTest = testProperty "nodeIsRoot (root t) t" $ nodeIsRoot'

nodeIsRoot' :: DAG -> Bool
nodeIsRoot' dag = nodeIsRoot (root dag) dag

nonSingletonNetworkRootIsNotLeafTest :: TestTree
nonSingletonNetworkRootIsNotLeafTest = testProperty "(numNodes t) > 1 ==> not (nodeIsLeaf (root t) t)" f
    where
        f :: DAG -> Property
        f dag = numNodes dag > 1 ==> property (not (nodeIsLeaf (root dag) dag))

allNonrootNodesAreNotRootTest :: TestTree
allNonrootNodesAreNotRootTest = testProperty "forall a. (root t) /= a ==> not (nodeIsRoot a t)" onlyNodeIsRoot
        
onlyNodeIsRoot :: DAG -> Bool
onlyNodeIsRoot dag = oall (\node -> {- trace (show node) $ -} ((root dag) /= node) /= (nodeIsRoot node dag)) dag
                                                                       {- ^^this /= is not working the way I thought it would. -}
-- Alex pulled this out
{-
rootConsistency :: DAG -> Bool
<<<<<<< HEAD
rootConsistency dag = oall (\node -> ((root dag) /= node) /= (nodeIsRoot node dag)) dag
-}
=======
rootConsistency dag = oall (\node -> (root dag /= node) /= nodeIsRoot node dag) dag
>>>>>>> fb77a7e5

allRootNodesHaveNoParentsTest :: TestTree
allRootNodesHaveNoParentsTest = testProperty "forall a. null (parents (nodeIsRoot a t) t)" f
    where
        f :: DAG -> Bool
        f dag = oall (\node -> null (parents node dag) == nodeIsRoot node dag) dag

allLeafNodesHaveNoChildrenTest :: TestTree
allLeafNodesHaveNoChildrenTest = testProperty "forall a. null (children (nodeIsLeaf a t) t)" f
    where
        f :: DAG -> Bool
        f dag = oall (\node -> null (children node dag) == nodeIsLeaf node dag) dag

-- addNode is unused, so this test is commented out
{-
afterAddingNodeNumNodesIncreasesAppropriatelyTest :: TestTree
afterAddingNodeNumNodesIncreasesAppropriatelyTest = testProperty "numNodes (addNode t a) == numNodes t + 1" f
    where
        f :: DAG -> NodeInfo -> Bool
        f dag node = numNodes dag + 1 == numNodes newDag
            where
                newDag = addNode dag node
-}

afterUpdatingSingleNodeNumNodesDoesntChangeTest :: TestTree
afterUpdatingSingleNodeNumNodesDoesntChangeTest = testProperty "numNodes (update  t a) == numNodes t" f
    where
        f :: DAG -> Gen Bool
        f dag = do
              i <- (getNonNegative <$> arbitrary) `suchThat` (< numNodes dag)
              let newDag = update dag [node']
                  node   = nodes dag V.! i
                  node'  = node { name = "Changed" }
              pure $ nodeIsRoot' newDag


-- TODO: run update and make sure above laws still hold.
-- remember to add a leaf and add a root.

updateWorksCorrectlyTests :: TestTree
updateWorksCorrectlyTests = testGroup "update isn't breaking the tree" [ rootIsStillRootTest
                                                                       , stillNoOtherNodesAreRootTest
                                                                       , updateDoesSomething
                                                                      -- , allNonrootNodesAreNotRootTest
                                                                      -- , allRootNodesHaveNoParentsTest
                                                                      -- , allLeafNodesHaveNoChildrenTest
                                                                      ---- , afterAddingNodeNumNodesIncreasesAppropriatelyTest
                                                                      -- , afterUpdatingSingleNodeNumNodesDoesntChangeTest
                                                                       ]

rootIsStillRootTest :: TestTree
rootIsStillRootTest = testProperty "After update making a random node root, nodeIsRoot (root t) t" f
    where
        f :: DAG -> Gen Bool
        f dag = do
              i <- (getNonNegative <$> arbitrary) `suchThat` (< numNodes dag)
              let newDag = update dag [node']
                  node   = nodes dag V.! i
                  node'  = node { isRoot = True }
              pure $ nodeIsRoot (root newDag) newDag

stillNoOtherNodesAreRootTest :: TestTree
stillNoOtherNodesAreRootTest = testProperty 
    "After update making a random node root, forall a. (root t) /= a ==> not (nodeIsRoot a t)" f
    where
        f :: DAG -> Gen Bool
        f dag = do
              i <- (getNonNegative <$> arbitrary) `suchThat` (< numNodes dag)
              let newDag = update dag [node']
                  node   = nodes dag V.! i
                  node'  = node { isRoot = True }
              pure $ {- trace ("New node: " ++ (show node') ++ "\n\nDAG: " ++ (show newDag) ++ "\n\n") $ -} onlyNodeIsRoot newDag

updateDoesSomething :: TestTree
updateDoesSomething = testProperty "After update, DAG has changed" f
    where
        f :: DAG -> Gen Bool
        f dag = do
              i <- (getNonNegative <$> arbitrary) `suchThat` (< numNodes dag)
              let newDag = update dag [node']
                  node   = nodes dag V.! i
                  node'  = node { name = "Changed" }
              pure $ newDag /= dag

{-
nonSingletonNetworkRootIsNotLeafTest :: TestTree
nonSingletonNetworkRootIsNotLeafTest = testProperty "(numNodes t) > 1 ==> not (nodeIsLeaf (root t) t)" f
    where
        f :: DAG -> Property
        f dag = (numNodes dag) > 1 ==> property (not (nodeIsLeaf (root dag) dag))

allNonrootNodesAreNotRootTest :: TestTree
allNonrootNodesAreNotRootTest = testProperty "forall a. (root t) /= a ==> not (nodeIsRoot a t)" f
    where
        f :: DAG -> Bool
        f dag = oall (\node -> ((root dag) /= node) /= (nodeIsRoot node dag)) dag

allRootNodesHaveNoParentsTest :: TestTree
allRootNodesHaveNoParentsTest = testProperty "forall a. null (parents (nodeIsRoot a t) t)" f
    where
        f :: DAG -> Bool
        f dag = oall (\node -> (null $ parents node dag) == (nodeIsRoot node dag)) dag

allLeafNodesHaveNoChildrenTest :: TestTree
allLeafNodesHaveNoChildrenTest = testProperty "forall a. null (children (nodeIsLeaf a t) t)" f
    where
        f :: DAG -> Bool
        f dag = oall (\node -> (null $ children node dag) == (nodeIsLeaf node dag)) dag
-}<|MERGE_RESOLUTION|>--- conflicted
+++ resolved
@@ -60,15 +60,9 @@
 onlyNodeIsRoot :: DAG -> Bool
 onlyNodeIsRoot dag = oall (\node -> {- trace (show node) $ -} ((root dag) /= node) /= (nodeIsRoot node dag)) dag
                                                                        {- ^^this /= is not working the way I thought it would. -}
--- Alex pulled this out
-{-
-rootConsistency :: DAG -> Bool
-<<<<<<< HEAD
-rootConsistency dag = oall (\node -> ((root dag) /= node) /= (nodeIsRoot node dag)) dag
--}
-=======
+
+-- Alex pulled this out. Now it's back in?
 rootConsistency dag = oall (\node -> (root dag /= node) /= nodeIsRoot node dag) dag
->>>>>>> fb77a7e5
 
 allRootNodesHaveNoParentsTest :: TestTree
 allRootNodesHaveNoParentsTest = testProperty "forall a. null (parents (nodeIsRoot a t) t)" f
