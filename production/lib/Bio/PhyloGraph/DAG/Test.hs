-----------------------------------------------------------------------------
-- |
-- Module      :  Bio.PhyloGraph.DAG.Internal
-- Copyright   :  (c) 2015-2015 Ward Wheeler
-- License     :  BSD-style
--
-- Maintainer  :  wheeler@amnh.org
-- Stability   :  provisional
-- Portability :  portable
--
-- Test suite for DAGs
--
-----------------------------------------------------------------------------
{-# LANGUAGE TypeSynonymInstances, FlexibleInstances, MultiParamTypeClasses #-}


module Bio.PhyloGraph.DAG.Test
    ( testSuite
    ) where

import           Bio.PhyloGraph.DAG.Internal  hiding (root)
import           Bio.PhyloGraph.Network
import           Bio.PhyloGraph.Node          hiding (parents, children)
import qualified Data.Vector                  as V
import           Data.MonoTraversable
import           Test.Tasty
import           Test.Tasty.HUnit
import           Test.Tasty.QuickCheck

import Debug.Trace

testSuite :: TestTree
testSuite = testGroup "DAG tests" [typeClassLawsForNetwork, updateWorksCorrectlyTests]

typeClassLawsForNetwork :: TestTree
typeClassLawsForNetwork = testGroup "DAG is an appropriate instance of Network" [ nodeIsRootTest
                                                                                , nonSingletonNetworkRootIsNotLeafTest
                                                                                , allNonrootNodesAreNotRootTest
                                                                                , allRootNodesHaveNoParentsTest
                                                                                , allLeafNodesHaveNoChildrenTest
                                                                               -- , afterAddingNodeNumNodesIncreasesAppropriatelyTest
                                                                                , afterUpdatingSingleNodeNumNodesDoesntChangeTest
                                                                                ]

nodeIsRootTest :: TestTree
nodeIsRootTest = testProperty "nodeIsRoot (root t) t" f
    where
        f :: DAG -> Bool
        f dag = nodeIsRoot (root dag) dag

nonSingletonNetworkRootIsNotLeafTest :: TestTree
nonSingletonNetworkRootIsNotLeafTest = testProperty "(numNodes t) > 1 ==> not (nodeIsLeaf (root t) t)" f
    where
        f :: DAG -> Property
        f dag = (numNodes dag) > 1 ==> property (not (nodeIsLeaf (root dag) dag))

<<<<<<< HEAD
allNonrootNodesAreNotRootTest :: TestTree
allNonrootNodesAreNotRootTest = testProperty "forall a. (root t) /= a ==> not (nodeIsRoot a t)" f
    where
        f :: DAG -> Bool
        f dag = oall (\node -> ((root dag) /= node) /= (nodeIsRoot node dag)) dag
=======
allNonrootNodesIsNotRootTest :: TestTree
allNonrootNodesIsNotRootTest = testProperty "forall a. (root t) /= a ==> not (nodeIsRoot a t)" rootConsistency

-- I pulled this out
rootConsistency :: DAG -> Bool
rootConsistency dag = oall (\node -> ((root dag) /= node) /= (nodeIsRoot node dag)) dag
>>>>>>> 3a3478ef

allRootNodesHaveNoParentsTest :: TestTree
allRootNodesHaveNoParentsTest = testProperty "forall a. null (parents (nodeIsRoot a t) t)" f
    where
        f :: DAG -> Bool
        f dag = oall (\node -> (null $ parents node dag) == (nodeIsRoot node dag)) dag

allLeafNodesHaveNoChildrenTest :: TestTree
allLeafNodesHaveNoChildrenTest = testProperty "forall a. null (children (nodeIsLeaf a t) t)" f
    where
        f :: DAG -> Bool
        f dag = oall (\node -> (null $ children node dag) == (nodeIsLeaf node dag)) dag

-- addNode is unused, so this test is commented out
{-
afterAddingNodeNumNodesIncreasesAppropriatelyTest :: TestTree
afterAddingNodeNumNodesIncreasesAppropriatelyTest = testProperty "numNodes (addNode t a) == numNodes t + 1" f
    where
        f :: DAG -> NodeInfo -> Bool
        f dag node = numNodes dag + 1 == numNodes newDag
            where
                newDag = addNode dag node
-}

afterUpdatingSingleNodeNumNodesDoesntChangeTest :: TestTree
afterUpdatingSingleNodeNumNodesDoesntChangeTest = testProperty "numNodes (update  t a) == numNodes t" f
    where
        f :: DAG -> Gen Bool
        f dag = do
              i <- (getNonNegative <$> arbitrary) `suchThat` (< numNodes dag)
              let newDag = update dag [node']
                  node   = nodes dag V.! i
                  node'  = node { name = "mempty" }
              pure $ numNodes dag == numNodes newDag


-- TODO: run update and make sure above laws still hold.
-- remember to add a leaf and add a root.

updateWorksCorrectlyTests :: TestTree
updateWorksCorrectlyTests = testGroup "update isn't breaking the tree" [ rootIsStillRootTest
                                                                      -- , nonSingletonNetworkRootIsNotLeafTest
                                                                      -- , allNonrootNodesAreNotRootTest
                                                                      -- , allRootNodesHaveNoParentsTest
                                                                      -- , allLeafNodesHaveNoChildrenTest
                                                                      ---- , afterAddingNodeNumNodesIncreasesAppropriatelyTest
                                                                      -- , afterUpdatingSingleNodeNumNodesDoesntChangeTest
                                                                       ]

rootIsStillRootTest :: TestTree
rootIsStillRootTest = testProperty "After update making a random node root, nodeIsRoot (root t) t" f
    where
        f :: DAG -> Gen Bool
        f dag = do
              i <- (getNonNegative <$> arbitrary) `suchThat` (< numNodes dag)
              let newDag = update dag [node']
                  node   = nodes dag V.! i
                  node'  = node { isRoot = True }
              pure $ nodeIsRoot (root newDag) newDag
{-
nonSingletonNetworkRootIsNotLeafTest :: TestTree
nonSingletonNetworkRootIsNotLeafTest = testProperty "(numNodes t) > 1 ==> not (nodeIsLeaf (root t) t)" f
    where
        f :: DAG -> Property
        f dag = (numNodes dag) > 1 ==> property (not (nodeIsLeaf (root dag) dag))

allNonrootNodesAreNotRootTest :: TestTree
allNonrootNodesAreNotRootTest = testProperty "forall a. (root t) /= a ==> not (nodeIsRoot a t)" f
    where
        f :: DAG -> Bool
        f dag = oall (\node -> ((root dag) /= node) /= (nodeIsRoot node dag)) dag

allRootNodesHaveNoParentsTest :: TestTree
allRootNodesHaveNoParentsTest = testProperty "forall a. null (parents (nodeIsRoot a t) t)" f
    where
        f :: DAG -> Bool
        f dag = oall (\node -> (null $ parents node dag) == (nodeIsRoot node dag)) dag

allLeafNodesHaveNoChildrenTest :: TestTree
allLeafNodesHaveNoChildrenTest = testProperty "forall a. null (children (nodeIsLeaf a t) t)" f
    where
        f :: DAG -> Bool
        f dag = oall (\node -> (null $ children node dag) == (nodeIsLeaf node dag)) dag
-}<|MERGE_RESOLUTION|>--- conflicted
+++ resolved
@@ -43,10 +43,10 @@
                                                                                 ]
 
 nodeIsRootTest :: TestTree
-nodeIsRootTest = testProperty "nodeIsRoot (root t) t" f
-    where
-        f :: DAG -> Bool
-        f dag = nodeIsRoot (root dag) dag
+nodeIsRootTest = testProperty "nodeIsRoot (root t) t" $ nodeIsRoot'
+
+nodeIsRoot' :: DAG -> Bool
+nodeIsRoot' dag = nodeIsRoot (root dag) dag
 
 nonSingletonNetworkRootIsNotLeafTest :: TestTree
 nonSingletonNetworkRootIsNotLeafTest = testProperty "(numNodes t) > 1 ==> not (nodeIsLeaf (root t) t)" f
@@ -54,20 +54,17 @@
         f :: DAG -> Property
         f dag = (numNodes dag) > 1 ==> property (not (nodeIsLeaf (root dag) dag))
 
-<<<<<<< HEAD
 allNonrootNodesAreNotRootTest :: TestTree
-allNonrootNodesAreNotRootTest = testProperty "forall a. (root t) /= a ==> not (nodeIsRoot a t)" f
-    where
-        f :: DAG -> Bool
-        f dag = oall (\node -> ((root dag) /= node) /= (nodeIsRoot node dag)) dag
-=======
-allNonrootNodesIsNotRootTest :: TestTree
-allNonrootNodesIsNotRootTest = testProperty "forall a. (root t) /= a ==> not (nodeIsRoot a t)" rootConsistency
-
--- I pulled this out
+allNonrootNodesAreNotRootTest = testProperty "forall a. (root t) /= a ==> not (nodeIsRoot a t)" onlyNodeIsRoot
+        
+onlyNodeIsRoot :: DAG -> Bool
+onlyNodeIsRoot dag = oall (\node -> {- trace (show node) $ -} ((root dag) /= node) /= (nodeIsRoot node dag)) dag
+                                                                       {- ^^this /= is not working the way I thought it would. -}
+-- Alex pulled this out
+{-
 rootConsistency :: DAG -> Bool
 rootConsistency dag = oall (\node -> ((root dag) /= node) /= (nodeIsRoot node dag)) dag
->>>>>>> 3a3478ef
+-}
 
 allRootNodesHaveNoParentsTest :: TestTree
 allRootNodesHaveNoParentsTest = testProperty "forall a. null (parents (nodeIsRoot a t) t)" f
@@ -100,8 +97,8 @@
               i <- (getNonNegative <$> arbitrary) `suchThat` (< numNodes dag)
               let newDag = update dag [node']
                   node   = nodes dag V.! i
-                  node'  = node { name = "mempty" }
-              pure $ numNodes dag == numNodes newDag
+                  node'  = node { name = "Changed" }
+              pure $ nodeIsRoot' newDag
 
 
 -- TODO: run update and make sure above laws still hold.
@@ -109,7 +106,8 @@
 
 updateWorksCorrectlyTests :: TestTree
 updateWorksCorrectlyTests = testGroup "update isn't breaking the tree" [ rootIsStillRootTest
-                                                                      -- , nonSingletonNetworkRootIsNotLeafTest
+                                                                       , stillNoOtherNodesAreRootTest
+                                                                       , updateDoesSomething
                                                                       -- , allNonrootNodesAreNotRootTest
                                                                       -- , allRootNodesHaveNoParentsTest
                                                                       -- , allLeafNodesHaveNoChildrenTest
@@ -127,6 +125,30 @@
                   node   = nodes dag V.! i
                   node'  = node { isRoot = True }
               pure $ nodeIsRoot (root newDag) newDag
+
+stillNoOtherNodesAreRootTest :: TestTree
+stillNoOtherNodesAreRootTest = testProperty 
+    "After update making a random node root, forall a. (root t) /= a ==> not (nodeIsRoot a t)" f
+    where
+        f :: DAG -> Gen Bool
+        f dag = do
+              i <- (getNonNegative <$> arbitrary) `suchThat` (< numNodes dag)
+              let newDag = update dag [node']
+                  node   = nodes dag V.! i
+                  node'  = node { isRoot = True }
+              pure $ {- trace ("New node: " ++ (show node') ++ "\n\nDAG: " ++ (show newDag) ++ "\n\n") $ -} onlyNodeIsRoot newDag
+
+updateDoesSomething :: TestTree
+updateDoesSomething = testProperty "After update, DAG has changed" f
+    where
+        f :: DAG -> Gen Bool
+        f dag = do
+              i <- (getNonNegative <$> arbitrary) `suchThat` (< numNodes dag)
+              let newDag = update dag [node']
+                  node   = nodes dag V.! i
+                  node'  = node { name = "Changed" }
+              pure $ newDag /= dag
+
 {-
 nonSingletonNetworkRootIsNotLeafTest :: TestTree
 nonSingletonNetworkRootIsNotLeafTest = testProperty "(numNodes t) > 1 ==> not (nodeIsLeaf (root t) t)" f
