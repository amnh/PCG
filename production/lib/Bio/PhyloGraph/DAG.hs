--- conflicted
+++ resolved
@@ -11,8 +11,6 @@
 -- Instances and other stuff for a DAG
 --
 -----------------------------------------------------------------------------
-{-# LANGUAGE TypeSynonymInstances, FlexibleInstances, MultiParamTypeClasses #-}
-{-# OPTIONS_GHC -fno-warn-orphans #-}
 
 module Bio.PhyloGraph.DAG
   ( StandardDAG(..)
@@ -25,363 +23,6 @@
   , toTopo
   , arbitraryDAGGS
   ) where
-<<<<<<< HEAD
-=======
 
-import           Bio.Character.Dynamic.Coded
-import           Bio.Character.Parsed
-import           Bio.Metadata.Internal                     (CharacterMetadata)
-import           Bio.PhyloGraph.DAG.Internal
-import           Bio.PhyloGraph.DAG.Class
-import           Bio.PhyloGraph.Edge
-import           Bio.PhyloGraph.Forest
-import qualified Bio.PhyloGraph.Network             as N
-import qualified Bio.PhyloGraph.Network.Subsettable as SN
-import           Bio.PhyloGraph.Node
-import qualified Bio.PhyloGraph.Node.Topological    as TN
-import qualified Bio.PhyloGraph.Tree.EdgeAware      as ET
-import           Bio.PhyloGraph.Tree.Binary
-import qualified Bio.PhyloGraph.Tree.Referential    as RT
-import           Bio.PhyloGraph.Tree.Rose
-import           Data.Alphabet
-import           Data.Bifunctor
-import           Data.BitVector                     hiding (foldr,index)
-import           Data.HashMap.Lazy                         (HashMap)
-import qualified Data.HashMap.Lazy                  as H   (toList)
-import           Data.IntSet                               (IntSet)
-import qualified Data.IntSet                        as IS
-import           Data.IntMap                               (IntMap)
-import qualified Data.IntMap                        as IM
-import           Data.Key                                  ((!),lookup)
-import           Data.Maybe
-import           Data.Monoid
-import           Data.MonoTraversable
-import           Data.Vector                               ((//), Vector, elemIndex)
-import qualified Data.Vector                        as V
-import qualified File.Format.Newick                 as New
-import           Prelude                            hiding (lookup)
---import           Safe
-import           Test.Tasty.QuickCheck
-
-instance StandardDAG DAG NodeInfo EdgeSet where
-    getNodes       = nodes
-    setNodes inD n = inD {nodes = n}
-    getEdges       = edges
-    setEdges inD e = inD {edges = e}
-    getRoot  inD   = nodes inD V.! root inD
-
-instance Arbitrary DAG where
-  arbitrary = binaryTreeToDAG <$> (arbitrary :: Gen (TestingBinaryTree Node))
-
-
-instance Arbitrary (Positive Int, Positive Int, Alphabet String, [BitVector]) where
-  arbitrary = do
-    alphabet   <- arbitrary :: Gen (Alphabet String)
-    taxaCount  <- getPositive <$> (arbitrary :: Gen (Positive Int)) -- this should be limited to <= 10
-    charCount  <- getPositive <$> (arbitrary :: Gen (Positive Int))
-    let bvGen  =  fromBits    <$> vectorOf (charCount * length alphabet) (arbitrary :: Gen Bool)
-    bitVectors <- vectorOf taxaCount bvGen
-    pure (Positive taxaCount, Positive charCount, alphabet, bitVectors)
-    
-
-data TestingBinaryTree a 
-   = Leaf a
-   | Internal (TestingBinaryTree a) (TestingBinaryTree a)
-   deriving (Eq,Show)
-
-type Counter = Int
-type Accumulator = (IntMap NodeInfo, IntMap EdgeSet, Counter)
-
-binaryTreeToDAG :: TestingBinaryTree Node -> DAG
-binaryTreeToDAG binaryRoot = DAG 
-                           { nodes = V.generate (length totalNodeMap) (totalNodeMap !)
-                           , edges = V.generate (length totalEdgeMap) (totalEdgeMap !)
-                           , root  = 0
-                           }
-   where
-       (totalNodeMap, totalEdgeMap, _) = f Nothing binaryRoot (mempty, mempty, 0)
-       f :: Maybe Int -> TestingBinaryTree Node -> Accumulator -> Accumulator
-       f parentMay (Leaf node) (nodeMap, edgeMap, counter) = 
-           ( IM.insert counter (node { code = counter, name = "Taxon: " <> show (code node), parents = otoList (inNodeSet parentMay)} ) nodeMap
-           , IM.insert counter (EdgeSet (inNodeSet parentMay) mempty) edgeMap
-           , counter + 1
-           )
-           
-       f parentMay (Internal left right) (nodeMap, edgeMap, counter) =
-           ( IM.insert counter internalNode nodeMap'
-           , IM.insert counter (EdgeSet resultingInNodes resultingOutNodes) edgeMap'
-           , counter''
-           )
-         where
-           leftAccumulator@(_, _, counter') = f (Just counter) left  (nodeMap, edgeMap, counter + 1)
-           (nodeMap', edgeMap', counter'')  = f (Just counter) right leftAccumulator
-           resultingInNodes  = inNodeSet parentMay
-           resultingOutNodes = IM.insert  counter'   (EdgeInfo 0 internalNode (nodeMap' ! counter'   ) Nothing)
-                              (IM.insert (counter+1) (EdgeInfo 0 internalNode (nodeMap' ! (counter+1)) Nothing) mempty)
-           internalNode = Node 
-                        { code        = counter
-                        , name        = "HTU: " <> show counter
-                        , isRoot      = null $ maybe [] pure parentMay
-                        , isLeaf      = False
-                        , children    = [counter+1, counter']
-                        , parents     = maybe [] pure parentMay
-                        , encoded     = mempty
-                        , packed      = mempty
-                        , preliminary = mempty
-                        , final       = mempty
-                        , temporary   = mempty
-                        , aligned     = mempty
-                        , random      = mempty
-                        , union       = mempty
-                        , single      = mempty
-                        , gapped      = mempty
-                        , iaHomology  = mempty
-                        , localCost   = 0
-                        , totalCost   = 0
-                        }
-       inNodeSet :: Maybe Int -> IntSet
-       inNodeSet (Just parentReference) = IS.insert parentReference mempty
-       inNodeSet  Nothing               = mempty
-
-{-
-instance Arbitrary a => Arbitrary (TestingBinaryTree a) where
-    arbitrary = do
-        leafCount <- (getPositive <$> (arbitrary :: Gen (Positive Int))) `suchThat` (<=10)
-        leaves    <- (fmap Leaf) <$> vectorOf leafCount arbitrary
-        f leaves
-      where
-        f :: Eq a => [TestingBinaryTree a] -> Gen (TestingBinaryTree a)
-        f [x] = pure x
-        f subTrees  = do
-            left:right:remaining <- shuffle subTrees 
-            f (Internal left right : remaining)
--}
-
-instance Arbitrary (TestingBinaryTree Node) where
-    arbitrary = do
-        leafCount <- (getPositive <$> (arbitrary :: Gen (Positive Int))) `suchThat` (\x -> 2 <= x && x <= 10)
-        alphabet  <- arbitrary :: Gen (Alphabet String)
-        leaves    <- generateLeavesDO alphabet leafCount
-        generateBinaryTree leaves
-      where
-        generateBinaryTree :: [a] -> Gen (TestingBinaryTree a)
-        generateBinaryTree = f . fmap Leaf
-          where
-            f :: [TestingBinaryTree a] -> Gen (TestingBinaryTree a)
-            f [x] = pure x
-            f subTrees  = do
-                left:right:remaining <- shuffle subTrees 
-                f (Internal left right : remaining)
-
--- TODO: For DAGS, we'll need a testing flag to set the maximum number of taxa and number of children
--- for now we default to 10 taxa
-maxTaxa :: Int
-maxTaxa = 10
-
-maxChildren :: Int
-maxChildren = 2 -- it's a binary tree.
-
--- | Generate an arbitrary TopoDAG given an alphabet
---arbitraryTopoDAGGA :: Alphabet String -> Gen TopoDAG 
---arbitraryTopoDAGGA inAlph = TopoDAG <$> TN.arbitraryTopoGivenCAL maxChildren inAlph (0, maxTaxa)
-
--- | Generate an arbitrary DAG given sequences
-arbitraryDAGGS :: HashMap String ParsedChars -> Vector (CharacterMetadata DynamicChar) -> Gen DAG
-arbitraryDAGGS allSeqs metadata = fromTopo . TopoDAG <$> TN.arbitraryTopoGivenCSNA maxChildren (H.toList allSeqs) metadata (0, maxTaxa)
-
--- TODO: I'm pretty sure this is also an improper use of monoid, as graphs can't be "appended". Rather, the
--- can be joined, in various ways.
-instance Monoid DAG where
-    mempty = DAG mempty mempty 0
-    -- append is adding dag2 to dag1 just below the root---which isn't actually appending, of course.
-    mappend dag1 dag2 = attachAt dag1 dag2 (N.root dag1)
-
-instance Monoid TopoDAG where
-    mempty = TopoDAG mempty
-    mappend (TopoDAG topo1) (TopoDAG topo2) = TopoDAG $ topo1 { TN.children = topo2 : TN.children topo1 }
-
-instance SN.SubsettableNetwork DAG NodeInfo where
-  appendSubtree = attachAt
-  accessSubtree = grabAt
-
--- | This tree knows its edges
-instance ET.EdgedTree DAG NodeInfo EdgeSet where
-  edges    n t   = edges t V.! code n
-  setEdges n t e = t {edges = edges t // [(code n, e)]}
-
--- | This particular tree is referential
-instance RT.ReferentialTree DAG NodeInfo where
-  code node tree = elemIndex node (nodes tree)
-  getNthNode tree pos = nodes tree V.! pos
-
-instance BinaryTree DAG NodeInfo where
-    leftChild  n t = lookup 0 $ (\i -> nodes t V.! i) <$> children n
-    rightChild n t = lookup 1 $ (\i -> nodes t V.! i) <$> children n
-    verifyBinary   = all ((2 >=) . length . children) . nodes
-
-instance RoseTree DAG NodeInfo where
-    parent n t = headMay $ fmap (\i -> nodes t V.! i) (parents n)
-
-instance N.Network DAG NodeInfo where
-    parents n t    = fmap (\i -> nodes t V.! i) (parents n)
-    root t         = nodes t V.! root t
-    children n t   = fmap (\i -> nodes t V.! i) (children n)
-    update t new   = t {nodes = nodes t // fmap (\n -> (code n, n)) new}
-    numNodes       = length . nodes 
-    addNode t n    = DAG nodes2 edges2 reroot
-      where
-          addPos = length $ nodes t
-          newNode = resetPos n t addPos
-          newEdge = makeEdges newNode t
-          edges2 = edges t V.++ pure newEdge
-          nodes2 = addConnections newNode (nodes t) V.++ pure newNode
-          reroot = if isRoot n && null (nodes t) then addPos else root t
-
--- | attachAt is used to build arbitrary trees. It takes two DAGs, d_1, d_2 and a node, node_11 and node_12, that must exist in the first DAG, 
--- and that must, furthermore, be connected by an edge. 
--- Previously, it combined d_1 and d_2 by creating a new (directed) edge between the root of d_2, 
--- i.e. root_2, and node_11.
--- I'm not sure that this was a mathematically valid operation: It's possible that root_2 should actually
--- be replaced by node_11.
--- More important, at this point---5/16/16---DAGs are only used to represent binary trees, thus I'm amending 
--- this operation to only allow binary trees. The amended function will add anode, node_1new, between 
--- node_11 and node_12, and root_1 will be attached to node_1new by a new edge, e_new. node_1new will 
--- thus be the parent of both root_2 and node_12, and a child of node_11.
--- TODO: generalize this to DAGs. Move this (binary tree) operation off to Tree.Binary.Internal.
-attachAt :: DAG -> DAG -> NodeInfo -> DAG
-attachAt d1@(DAG nodes_1 edges_1 root_1) d2@(DAG nodes_2 edges_2 root_2) node_11
-    | null nodes_1 = d2
-    | null nodes_2 = d1
-    | root_1 > length nodes_1 - 1 || root_2 > length nodes_2 - 1 = error "Root out of bounds when trying to append trees"
-    | otherwise = DAG allNodes connectEdges root_1
-        where
-            shiftNum        = length nodes_1 + 1 -- how much to add to the code of each node in DAG_2. Adding one because a new node, node_1new is added to nodes_1
-            hCode           = code node_11
-
-            -- hang and shift the nodes
-            hungNodes       = nodes_2 // [( root_2
-                                          , (nodes_2 V.! root_2) { isRoot = False
-                                                               , parents = [hCode]
-                                                               }
-                                          )]
-    
-            connectN        = nodes_1  // [( hCode
-                                           , node_11 { children = (shiftNum + root_2) : children node_11
-                                                     , isLeaf = False
-                                                     }
-                                           )]
-    
-            recodeNew       = fmap recodeFun hungNodes -- this changes the parents of the root, which has already been set in hungNodes
-            recodeFun m     = m { code     = code m + shiftNum
-                                , children = fmap (shiftNum +) (children m)
-                                , parents  = fmap (shiftNum +) (parents m) 
-                                }
-            allNodes        = connectN V.++ recodeNew
-
-            -- update edges and add connecting edge
-            reMapOut        = IM.foldWithKey (\k val acc -> IM.insert (k + shiftNum) (reMapInfo val) acc) mempty
-            reMapInfo eInfo = eInfo { origin   = allNodes V.! (code (origin   eInfo) + shiftNum)
-                                    , terminal = allNodes V.! (code (terminal eInfo) + shiftNum)
-                                    }
-
-            shiftEdge edge  = edge { inNodes  = IS.map (shiftNum +) (inNodes edge)
-                                   , outNodes = reMapOut (outNodes edge)
-                                   }
-
-            newEdges        = fmap shiftEdge edges_2
-            allEdges        = edges_1 V.++ newEdges
-            hangUpdate      = (allEdges V.! hCode) { outNodes = fmap (\info -> info { origin = allNodes V.! hCode }) (outNodes (allEdges V.! hCode)) }
-            hangAdd         = hangUpdate <> EdgeSet (inNodes $ edges_1 V.! hCode) (IM.insert (root_2 + shiftNum) (EdgeInfo 0 (allNodes V.! hCode) (allNodes V.! (root_2 + shiftNum)) Nothing) (outNodes $ edges_1 V.! hCode))
-            hangedUpdate    = (allEdges V.! (root_2 + shiftNum)) <> EdgeSet (IS.singleton hCode) mempty
-            connectEdges    = allEdges // [(hCode, hangAdd), (root_2 + shiftNum, hangedUpdate)]
-
-
--- | Function to grab from a DAG
-grabAt :: DAG -> NodeInfo -> DAG
-grabAt inTree hangNode = fromTopo rootedTopo
-  where 
-    topo = nodeToTopo inTree hangNode
-    rootedTopo = TopoDAG topo
-
--- | Function to go from referential to topo
--- TODO define all these conversion functions
-fromTopo :: TopoDAG -> DAG
-fromTopo (TopoDAG inTopo) = internalFromTopo inTopo
-    where
-        internalFromTopo :: Topo -> DAG
-        internalFromTopo topo
-            | TN.isLeaf topo = singletonDAG topo 
-            | otherwise = foldr (\n acc -> acc <> internalFromTopo n) (singletonDAG topo) (TN.children topo)
-                where
-                    -- | Function to convert a node to a tree for folding
-                    singletonDAG :: Topo -> DAG
-                    singletonDAG topoNode = 
-                      let myNode = Node 0 (TN.name topoNode) (TN.isRoot topoNode) (TN.isLeaf topoNode) [] [] (TN.encoded topoNode) (TN.packed topoNode) (TN.preliminary topoNode) 
-                                              (TN.final topoNode) (TN.temporary topoNode) (TN.aligned topoNode) mempty mempty mempty mempty mempty (TN.localCost topoNode) (TN.totalCost topoNode)
-                      in DAG (pure myNode) (pure mempty) 0 
-
--- | Function to go from topo to referential
-toTopo :: DAG -> TopoDAG
-toTopo tree = TopoDAG $ nodeToTopo tree (nodes tree V.! root tree)
-
--- | convert a given node to topo
-nodeToTopo :: DAG -> NodeInfo -> Topo
-nodeToTopo inDAG curNode
-    | N.nodeIsLeaf curNode inDAG = leaf
-    | otherwise                  = leaf { TN.children = childDAGs }
-      where
-          childDAGs = fmap (\i -> nodeToTopo inDAG (nodes inDAG V.! i)) (children curNode)
-          leaf = TN.TopoNode (isRoot curNode) (N.nodeIsLeaf curNode inDAG) (name curNode) mempty (encoded curNode) (packed curNode) (preliminary curNode) 
-                  (final curNode) (temporary curNode) (aligned curNode) (random curNode) (union curNode) (single curNode) (gapped curNode) (localCost curNode) (totalCost curNode)
-
--- | makeEdges is a small function assisting attachAt
--- it creates the edge set for a given node in the given tree
-makeEdges :: NodeInfo -> DAG -> EdgeSet
-makeEdges node inDAG = EdgeSet (IS.fromList $ parents node) out
-  where
-    out  = foldr (\i acc -> IM.insert i (info $ nodes inDAG V.! i) acc) mempty (children node)
-    info input = EdgeInfo 0 node input Nothing
-
--- | resetPos is a small function assisting the joining of two subtrees
--- simple function to reset positioning of a node
-resetPos :: NodeInfo -> DAG -> Int -> NodeInfo
-resetPos node prevDAG index =
-  let
-    leaf = null $ children node
-    nroot = null (parents node) && null (nodes prevDAG)
-  in node {code = index, isLeaf = leaf, isRoot = nroot}
-
--- | addConnections is a small function assiting subtree joins
--- it adds edges between a new node and an existing tree
-addConnections :: NodeInfo -> Vector NodeInfo -> Vector NodeInfo
-addConnections newNode myNodes = 
-  let 
-    setIn curPos curNodes = curNodes // [(curPos, (curNodes V.! curPos) {children = code newNode : children (curNodes V.! curPos), isLeaf = False})]
-    withIn = foldr setIn myNodes (parents newNode)
-    setOut curPos curNodes = curNodes // [(curPos, (curNodes V.! curPos) {parents = code newNode : parents (curNodes V.! curPos), isRoot = False})]
-    withOut = foldr setOut withIn (children newNode)
-  in withOut 
-
--- | Convert from a Newick format to a current DAG
-fromNewick :: New.NewickForest -> Forest DAG
---fromNewick forest | trace ("fromNewick on forest " ++ show forest) False = undefined
-fromNewick forest = fst $ foldr (\d (acc, counter) -> first (: acc) $ oneNewick counter d) ([], 0) forest
-  where
-    oneNewick :: Int -> New.NewickNode -> (DAG, Int)
-    --oneNewick new | trace ("oneNewick on tree " ++ show new) False = undefined
-    oneNewick count new = first fromTopo $ newickTopo count new
-    
-    newickTopo :: Int -> New.NewickNode -> (TopoDAG, Int)
-    --newickTopo tree0 | trace ("newickTopo on tree " ++ show tree0) False = undefined
-    newickTopo count tree0 = first (TopoDAG . (\x -> x {TN.isRoot = True})) $ internalNewick count tree0 
-      where
-        internalNewick :: Int -> New.NewickNode -> (Topo, Int)
-        internalNewick nameCount inTree = (outNode, nextNameCount)
-          where
-            myName = fromMaybe ("HTU " ++ show nameCount) (New.newickLabel inTree)
-            baseCase = ([], if isNothing $ New.newickLabel inTree then nameCount + 1 else nameCount)
-            myCost = fromMaybe 0 (New.branchLength inTree)
-            --recurse = V.toList $ V.imap (\i n -> internalNewick n (nameCount + i + 1)) (V.fromList $ New.descendants inTree) 
-            (recurse,nextNameCount) = foldr (\n (acc,i) -> first (: acc) $ internalNewick i n) baseCase (New.descendants inTree) 
-            outNode = TN.TopoNode False (null $ New.descendants inTree) myName recurse mempty mempty mempty mempty mempty mempty mempty mempty mempty mempty myCost 0
->>>>>>> d8537068
+import Bio.PhyloGraph.DAG.Class
+import Bio.PhyloGraph.DAG.Internal