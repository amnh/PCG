--- conflicted
+++ resolved
@@ -162,26 +162,6 @@
     numChars (DC bm) = numRows bm
 
 instance Bits DynamicChar where
-<<<<<<< HEAD
-    (.&.) (DynamicChar n l g) (DynamicChar _ r _) = DynamicChar n ((.&.) l r) g
-    (.|.) (DynamicChar n l g) (DynamicChar _ r _) = DynamicChar n ((.|.) l r) g
-    xor (DynamicChar n l g) (DynamicChar _ r _)   = DynamicChar n (xor l r) g
-    complement (DynamicChar n l g)                = DynamicChar n (complement l) g
-    shift  (DynamicChar n l g) s                  = DynamicChar n (shift l s) g
-    rotate (DynamicChar n l g) r                  = DynamicChar n (rotate l r) g
-    setBit (DynamicChar n l g) s                  = DynamicChar n (setBit l s) g
-    bit n                                         = DynamicChar n (bit n) (bitVec n (0 :: Integer))
-    bitSize                                       = fromMaybe 0 . bitSizeMaybe
-    bitSizeMaybe (DynamicChar _ l _)              = bitSizeMaybe l
-    isSigned (DynamicChar _ l _)                  = isSigned l
-    popCount (DynamicChar _ l _)                  = popCount l
-    testBit (DynamicChar _ l _) i                 = testBit l i
-
-
-instance Memoizable BitVector where
-    memoize f char = memoize (f . bitVec w) (nat char)
-                        where w = width char
-=======
     (.&.) (DC lhs) (DC rhs)  = DC $ lhs  .&.  rhs
     (.|.) (DC lhs) (DC rhs)  = DC $ lhs  .|.  rhs
     xor   (DC lhs) (DC rhs)  = DC $ lhs `xor` rhs
@@ -195,7 +175,6 @@
     bitSizeMaybe (DC b)      = bitSizeMaybe b
     isSigned     (DC b)      = isSigned b
     popCount     (DC b)      = popCount b
->>>>>>> 6bed665d
 
 instance Memoizable DynamicChar where
     memoize f (DC bm) = memoize (f . DC) bm
@@ -230,16 +209,8 @@
 
 instance Arbitrary DynamicChar where
     arbitrary = do 
-<<<<<<< HEAD
-        len    <- arbitrary :: Gen Int
-        charCt <- if len == 0 then 0 else arbitrary :: Gen Int -- If the alphabet has length 0 nothing can be encoded
-        charBv <- vector (charCt * len) :: Gen [Bool]
-        let gapBv = setBit (bitVec len (0 :: Integer)) (len - 1)
-        pure $ DynamicChar len (fromBits charBv) gapBv
-=======
         nRows   <- arbitrary :: Gen Int
         nCols   <- arbitrary :: Gen Int
         let genRow = fromBits <$> vector nCols
         rowVals <- sequence $ replicate nRows genRow
-        pure . DC $ fromRows rowVals
->>>>>>> 6bed665d
+        pure . DC $ fromRows rowVals