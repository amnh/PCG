-----------------------------------------------------------------------------
-- |
-- Module      :  Bio.Sequence.Coded.Class
-- Copyright   :  (c) 2015-2015 Ward Wheeler
-- License     :  BSD-style
--
-- Maintainer  :  wheeler@amnh.org
-- Stability   :  provisional
-- Portability :  portable
--
-- Class for needed operations of coded sequences and characters
-- 
--
-----------------------------------------------------------------------------


{-# LANGUAGE FlexibleContexts, FunctionalDependencies, MultiParamTypeClasses #-}

module Bio.Sequence.Coded.Class where

--import Bio.Sequence.Character.Coded
import Bio.Sequence.Parsed

import Data.Alphabet
import Data.BitVector
import Data.Maybe           (fromJust)
--import Data.Monoid
import Data.MonoTraversable

{- LAWS:
 - decodeChar alphabet . encodeChar alphabet . toList == id
 - encodeChar alphabet [alphabet !! i] == bit i
 - encodeChar alphabet alphabet == compliment zeroBits
 - decodeChar alphabet (encodeChar alphabet xs .|. encodeChar alphabet ys) == toList alphabet `Data.List.intersect` (toList xs `Data.List.union` toList ys)
 - decodeChar alphabet (encodeChar alphabet xs .&. encodeChar alphabet ys) == toList alphabet `Data.List.intersect` (toList xs `Data.List.intersect` toList ys)
 - finiteBitSize . encodeChar alphabet == const (length alphabet)
 -}
class Bits b => EncodableStaticCharacter b where
--  gapChar    ::  Eq a              => Alphabet a -> b
  decodeChar ::  Eq a              => Alphabet' a -> b   -> [a]
  encodeChar :: (Eq a, Foldable t) => Alphabet' a -> t a -> b

{- LAWS:
 - decodeMany alphabet . encodeMany alphabet . fmap toList . toList = id
 - TODO: Add more laws here
 -}
class ( EncodableStaticCharacter (Element s)
      , MonoTraversable s
      , OldEncodableDynamicCharacterToBeRemoved s
      ) => EncodableDynamicCharacter s where
  -- All default instances can be "overidden" for efficientcy.
  decodeDynamic ::  Eq a => Alphabet' a -> s -> [[a]]
  decodeDynamic alphabet = ofoldr (\e acc -> decodeChar alphabet e : acc) []

  encodeDynamic :: (Eq a, Foldable t, Foldable c) => Alphabet' a -> c (t a) -> s

  indexChar  :: s -> Int -> (Element s)
  indexChar i = fromJust . lookupChar i

  lookupChar :: s -> Int -> Maybe (Element s)
  lookupChar xs i = fst $ ofoldl' f (Nothing, 0) xs
    where
      f (Nothing, n) e = if n == i then (Just e, n) else (Nothing, n + 1)
      f acc          _ = acc

<<<<<<< HEAD
  unsafeAppend  :: s -> Element s -> s
  unsafeAppend  = flip unsafePrepend

  unsafePrepend :: Element s -> s -> s
  unsafePrepend = flip unsafeAppend
=======
  unsafeAppend  :: s -> s -> s
  unsafeCons :: Element s -> s -> s
>>>>>>> 99089025

-- | A coded sequence allows grabbing of a character, filtering, and some standard types
class OldEncodableDynamicCharacterToBeRemoved s where
    -- TODO: I switched the order of input args in decode fns and encodeOver...
  decodeOverAlphabet :: Alphabet -> s -> ParsedDynChar
  decodeOneChar      :: Alphabet -> s -> ParsedDynChar
  encodeOverAlphabet :: Alphabet -> ParsedDynChar -> s
  encodeOneChar      :: Alphabet -> AmbiguityGroup -> s
  emptyChar          :: s
  filterGaps         :: s -> s
  gapChar            :: s -> s
  getAlphLen         :: s -> Int
  grabSubChar        :: s -> Int -> s
  isEmpty            :: s -> Bool
  numChars           :: s -> Int<|MERGE_RESOLUTION|>--- conflicted
+++ resolved
@@ -63,16 +63,8 @@
       f (Nothing, n) e = if n == i then (Just e, n) else (Nothing, n + 1)
       f acc          _ = acc
 
-<<<<<<< HEAD
-  unsafeAppend  :: s -> Element s -> s
-  unsafeAppend  = flip unsafePrepend
-
-  unsafePrepend :: Element s -> s -> s
-  unsafePrepend = flip unsafeAppend
-=======
   unsafeAppend  :: s -> s -> s
   unsafeCons :: Element s -> s -> s
->>>>>>> 99089025
 
 -- | A coded sequence allows grabbing of a character, filtering, and some standard types
 class OldEncodableDynamicCharacterToBeRemoved s where
