-----------------------------------------------------------------------------
--
-- Module      :  Bio.Sequence.Coded.Class
-- Copyright   :  (c) 2015-2015 Ward Wheeler
-- License     :  BSD-style
--
-- Maintainer  :  wheeler@amnh.org
-- Stability   :  provisional
-- Portability :  portable
--
-- Class for needed operations of coded sequences and characters
-- 
--
-----------------------------------------------------------------------------

{- This is Sequence/Coded/Class module, which should be renamed. -}

{-# LANGUAGE MultiParamTypeClasses, FunctionalDependencies #-}

module Bio.Sequence.Coded.Class where

--import Bio.Sequence.Character.Coded
import Bio.Sequence.Parsed

import Data.BitVector

{- LAWS:
 - decodeChar alphabet . encodeChar alphabet . toList == id
 - encodeChar alphabet [alphabet !! i] == bit i
 - encodeChar alphabet alphabet == compliment zeroBits
 - decodeChar alphabet (encodeChar alphabet xs .|. encodeChar alphabet ys) == toList alphabet `Data.List.intersect` (toList xs `Data.List.union` toList ys)
 - decodeChar alphabet (encodeChar alphabet xs .&. encodeChar alphabet ys) == toList alphabet `Data.List.intersect` (toList xs `Data.List.intersect` toList ys)
 - finiteBitSize . encodeChar alphabet == const (length alphabet)
 -}

class FiniteBits b => StaticCoded b where
  decodeChar ::  Eq a              => Alphabet a -> b   -> [a]
  encodeChar :: (Eq a, Foldable t) => Alphabet a -> t a -> b
  gapChar    :: b

{- LAWS:
 - decodeMany alphabet . encodeMany alphabet . fmap toList . toList = id
 - TODO: Add more laws here
 -}
class ( Bits s
      , StaticCoded (Element s)
      , Monoid s
      , MonoTraversable s
      ) => DynamicCoded s where
  -- All default instances can be "overidden" for efficientcy.
  decodeMany ::  Eq a => Alphabet a -> s -> [[a]]
  decodeMany alphabet = ofoldr (\e acc -> decodeChar alphabet e : acc) []

  encodeMany :: (Eq a, Foldable t, Foldable c) => Alphabet a -> c (t a) -> s
  encodeMany alphabet = ofoldl' (\acc e -> acc <> encodeChar alphabet e) mempty

  indexChar  :: s -> Int -> s
  indexChar = fromJust . lookupChar

  lookupChar :: s -> Int -> Maybe s
  lookupChar xs i = fst $ ofoldl' f (Nothing, 0) xs
    where
      f (Nothing, n) e = if n == i then (Just e, n) else (Nothing, n + 1)
      f acc          _ = acc

-- OLD structure
-- | A coded sequence allows grabbing of a character, filtering, and some standard types
class Monoid s => CodedSequence s where
    decodeOverAlphabet   :: s -> Alphabet -> ParsedSeq
    decodeOneChar        :: s -> Alphabet -> ParsedSeq 
    -- TODO: This should be translated to:
    -- encode :: (Foldable f, Functor f, Foldable t, Foldable c, Ord a) => f (t a) -> c a -> s
    encodeOverAlphabet   :: ParsedSeq -> Alphabet -> s
    encodeOneChar        :: Alphabet -> AmbiguityGroup -> s
    emptySeq             :: s
    filterGaps           :: s -> s -> Alphabet -> s
    gapChar              :: Int -> s
    grabSubChar          :: s -> Int -> Int -> s
    isEmpty              :: s -> Bool
<<<<<<< HEAD
    numChars             :: s -> Int -> Int
    mapChars             :: Functor f => (a -> b) -> Int -> s -> f b
    foldrChars           :: (a -> b -> b) -> b -> Int -> s -> b
    
=======
    numChars             :: s -> Int -> Int
>>>>>>> 9c0077df
<|MERGE_RESOLUTION|>--- conflicted
+++ resolved
@@ -77,11 +77,4 @@
     gapChar              :: Int -> s
     grabSubChar          :: s -> Int -> Int -> s
     isEmpty              :: s -> Bool
-<<<<<<< HEAD
     numChars             :: s -> Int -> Int
-    mapChars             :: Functor f => (a -> b) -> Int -> s -> f b
-    foldrChars           :: (a -> b -> b) -> b -> Int -> s -> b
-    
-=======
-    numChars             :: s -> Int -> Int
->>>>>>> 9c0077df
