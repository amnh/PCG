--- conflicted
+++ resolved
@@ -1,8 +1,4 @@
-<<<<<<< HEAD
 {-# LANGUAGE MultiParamTypeClasses, FunctionalDependencies #-}
-=======
-{-# LANGUAGE MultiParamTypeClasses #-}
->>>>>>> 1eec0b93
 
 module Bio.Sequence.Coded.Class where
 
@@ -11,4 +7,4 @@
     gapChar :: s
     emptySeq :: s
     isEmpty :: s -> Bool
-    grabSubChar :: s -> Int -> Maybe b
+    grabSubChar :: s -> Int -> Maybe b