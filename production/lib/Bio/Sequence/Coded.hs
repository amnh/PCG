--- conflicted
+++ resolved
@@ -17,9 +17,6 @@
 -- TODO: fix and remove this ghc option:
 {-# OPTIONS_GHC -fno-warn-orphans #-}
 
-<<<<<<< HEAD
-module Bio.Sequence.Coded (CodedSequence(..), EncodedChar, EncodedChars, CodedChar(..), encodeAll, decodeMany) where
-=======
 module Bio.Sequence.Coded
   ( CodedSequence(..)
   , EncodedSeq
@@ -27,7 +24,6 @@
   , CodedChar(..)
 --  , encodeAll
   , decodeMany) where
->>>>>>> 88f796b5
 
 import           Prelude        hiding (and, head, or)
 import           Bio.Sequence.Coded.Class
@@ -60,11 +56,6 @@
 -- TODO: change name to make clear the difference between a CodedSequence and an EncodedChar
 type EncodedChar = BitVector
 
-<<<<<<< HEAD
-data EncodedCharOverAlphabet a = forall a. Bits a => BBV Int a
-
-instance Foldable EncodedCharOverAlphabet where
-=======
 --data EncodedSequenceOverAlphabet a = forall a. Bits a => BBV Int a
 
 type instance Element DynamicCharacterBV = BitVector
@@ -117,7 +108,6 @@
   
 {-
 instance Foldable EncodedSequenceOverAlphabet where
->>>>>>> 88f796b5
     foldr f e (BBV n bv) = foldr f e $ g <$> [0 .. len-1]
       where
         len = bv `div` n
