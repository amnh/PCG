--- conflicted
+++ resolved
@@ -3,12 +3,8 @@
 module Bio.Sequence.Coded where
 
 import Prelude hiding (map, length, zipWith, null, foldr, head)
-<<<<<<< HEAD
-import Data.Vector (map, length, zipWith, empty, null, foldr, Vector, head, (!), singleton)
-=======
 import Control.Applicative  (liftA2)
 import Data.Vector    (map, length, zipWith, empty, null, foldr, Vector, head, (!))
->>>>>>> c303ec48
 import Data.Bits
 import Data.Maybe
 import Bio.Sequence.Coded.Class
