--- conflicted
+++ resolved
@@ -13,189 +13,6 @@
 -----------------------------------------------------------------------------
 
 module Bio.Sequence.Coded
-<<<<<<< HEAD
-  ( CodedSequence(..)
-  , EncodedSeq
-  , EncodedSequences
-  , CodedSequence(..)
---  , encodeAll
-  , decodeMany) where
-
-import           Prelude        hiding (and, head, or)
-import           Bio.Sequence.Coded.Class
-import           Bio.Sequence.Packed.Class
-import           Bio.Sequence.Parsed
-import           Control.Applicative   (liftA2)
-import           Control.Monad
-import           Data.Bits
-import           Data.BitVector hiding (foldr, foldl, join, not)
-import           Data.Foldable
-import           Data.Maybe
-import           Data.Monoid           ((<>))
-import           Data.MonoTraversable
-import           Data.Vector           (Vector, fromList, singleton)
-
--- TODO: Change EncodedChar/Sequences to EncodedCharacters
-        -- Make a missing a null vector
-        -- Think about a nonempty type class or a refinement type for this
-
--- | EncodedChars is short for a vector of EncodedChar
-type EncodedSequences = Vector EncodedSeq
-
--- | An EncodedChar (encoded sequence) is a maybe vector of characters
--- TODO: change name to make clear the difference between a CodedSequence and an EncodedChar
-type EncodedSeq = BitVector
-
-type instance Element DynamicCharacterBV = BitVector
-data DynamicCharacterBV
-   = DynamicBV Int BitVector
-   deriving (Show)
-
-unpackCharacters :: DynamicCharacterBV -> [Element DynamicCharacterBV]
-unpackCharacters (DynamicBV n bv) = (bv @@) <$> [((c+1)*m-1,c*m) | c <- [0..n-1]]
-  where
-    m = width bv `div` n
-
-instance MonoFunctor DynamicCharacterBV where
-  omap f t@(DynamicBV n bv) = DynamicBV n . mconcat $ f <$> unpackCharacters t
-
-instance MonoFoldable DynamicCharacterBV where
-  -- | Map each element of a monomorphic container to a 'Monoid'
-  -- and combine the results.
-  ofoldMap f xs = ofoldr (mappend . f) mempty $ unpackCharacters xs
-  {-# INLINE ofoldMap #-}
-
-  -- | Right-associative fold of a monomorphic container.
-  ofoldr f e xs = foldr f e $ unpackCharacters xs
-  {-# INLINE ofoldr #-}
-
-  -- | Strict left-associative fold of a monomorphic container.
-  ofoldl' f e xs = foldl' f e $ unpackCharacters xs
-  {-# INLINE ofoldl' #-}
-
-  -- | Right-associative fold of a monomorphic container with no base element.
-  --
-  -- Note: this is a partial function. On an empty 'MonoFoldable', it will
-  -- throw an exception.
-  --
-  -- /See 'Data.MinLen.ofoldr1Ex' from "Data.MinLen" for a total version of this function./
-  ofoldr1Ex f xs = foldr1 f $ unpackCharacters xs
-  {-# INLINE ofoldr1Ex #-}
-
-  -- | Strict left-associative fold of a monomorphic container with no base
-  -- element.
-  --
-  -- Note: this is a partial function. On an empty 'MonoFoldable', it will
-  -- throw an exception.
-  --
-  -- /See 'Data.MinLen.ofoldl1Ex'' from "Data.MinLen" for a total version of this function./
-  ofoldl1Ex' f xs = foldl1 f $ unpackCharacters xs
-  {-# INLINE ofoldl1Ex' #-}
-
-
--- | Make EncodedChar an instance of CodedSequence
-instance CodedSequence EncodedSeq where
-    decodeOverAlphabet encoded alphabet 
-        | length alphabet == 0 = mempty
-        | width  encoded  == 0 = mempty
-        | otherwise            = decodedSeq
-            where 
-                alphLen    = length alphabet
-                decodedSeq = foldr (\theseBits acc -> (decodeOneChar theseBits alphabet) <> acc) mempty (group alphLen encoded)
-    decodeOneChar inSeq alphabet = singleton $ foldr (\(charValExists, char) acc -> if charValExists 
-                                                                                    then char : acc 
-                                                                                    else acc
-                                                     ) [] (zip (toBits inSeq) alphabet)
-    emptySeq = bitVec 0 0 -- TODO: Should this be bitVec alphLen 0?
-    -- This works over minimal alphabet
-    encodeOverAlphabet inSeq alphabet 
-        | null inSeq = bitVec 0 0
-        | otherwise  = foldr (\x acc -> (encodeOneChar alphabet x) <> acc ) (bitVec 0 0) inSeq 
-    encodeOneChar alphabet inChar = bitRepresentation
-        where 
-        -- For each (yeah, foreach!) letter in (ordered) alphabet, decide whether it's present in the ambiguity group.
-        -- Collect into [Bool].
-            bits = map (flip elem inChar) alphabet
-            bitRepresentation = fromBits bits
-    filterGaps inSeq gap alphabet 
-        | width gap == 0 = inSeq
-        | otherwise      = if width inSeq == 0
-                           then inSeq
-                           else foldr (f gap) (bitVec 0 0) $ group alphLen inSeq
-            where 
-                alphLen = length alphabet
-                f gapVal x acc = if   x ==. gapVal
-                                 then x <> acc
-                                 else acc
---    gapChar alphLen = setBit (bitVec alphLen 0) 0
-    grabSubChar inSeq pos alphLen = extract left right inSeq
-        where
-            left = ((pos + 1) * alphLen) - 1
-            right = pos * alphLen
-    isEmpty seqs 
-        | width seqs == 0 = True
-        | otherwise       = seqs == zeroBits
-    numChars inSeq alphLen 
-        | width inSeq == 0 = 0
-        | otherwise        = width inSeq `div` alphLen
-
-{-
-instance Bits EncodedChar where
-    (.&.)           = liftA2 (.&.)
-    (.|.)           = liftA2 (.|.)
-    xor             = liftA2 xor
-    complement      = fmap complement
-    shift  bits s   = fmap (`shift`  s) bits
-    rotate bits r   = fmap (`rotate` r) bits
-    setBit bits s   = fmap (`setBit` s) bits
-    bit             = Just . bit
-    bitSize         = fromMaybe 0 . (bitSizeMaybe =<<)
-    bitSizeMaybe    = (bitSizeMaybe =<<)
-    isSigned        = maybe False isSigned
-    popCount        = maybe 0 popCount
-    testBit bits i  = maybe False (`testBit` i) bits
--}
-
-instance PackedSequence EncodedSeq where
-    packOverAlphabet = undefined
-
-{-
--- | Get parsed sequenceS, return encoded sequenceS.
--- Recall that each is Vector of Maybes, to this type is actually
--- Vector Maybe Vector [String] -> Vector Maybe BV.
--- (I only wish I were kidding.)
-encodeAll :: ParsedSequences -> EncodedChars
-encodeAll = fmap (\s -> join $ encode <$> s)
--}
-
-
-{-
--- | Simple functionality to set a single element in a bitvector
--- That element is a singleton character, but may be ambiguous
-setElem :: Bits b => Alphabet -> b -> Int -> AmbiguityGroup -> b 
-setElem alphabet curBit charNum ambChar = foldl g curBit ambChar
-    where g curSeq char = case elemIndex char alphabet of
-                       Nothing -> curSeq
-                       Just idx -> setBit curSeq (idx + (charNum * alphLen))
--}
-
--- TODO: make sure this works under current, BV scheme
--- Actually, it's unused. Do we even need it?
-{-
-setElemAt :: (Bits b) => String -> b -> [String] -> b
-setElemAt char orig alphabet
-    | char == "-" = setBit orig 0
-    | otherwise = case elemIndex char alphabet of
-                        Nothing -> orig
-                        Just pos -> setBit orig (pos + 1)    
--}
-
-
--- | Functionality to unencode many encoded sequences
-decodeMany :: EncodedSequences -> Alphabet -> ParsedSequences
-decodeMany seqs alph = fmap (Just . flip decodeOverAlphabet alph) seqs
-y
-=======
   ( EncodableDynamicCharacter(..)
   , DynamicChar
   , DynamicChars
@@ -204,4 +21,3 @@
 
 import Bio.Sequence.Coded.Internal
 import Bio.Sequence.Coded.Class
->>>>>>> bc97c672
