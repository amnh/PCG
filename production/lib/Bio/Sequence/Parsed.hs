-----------------------------------------------------------------------------
-- |
-- Module      :  Bio.Sequence.Parsed
-- Copyright   :  (c) 2015-2015 Ward Wheeler
-- License     :  BSD-style
--
-- Maintainer  :  wheeler@amnh.org
-- Stability   :  provisional
-- Portability :  portable
--
-- Module holding the data type for a parsed sequence
--
-----------------------------------------------------------------------------

{-# LANGUAGE TypeSynonymInstances, FlexibleInstances #-}
{-# OPTIONS_GHC -fno-warn-orphans #-}

module Bio.Sequence.Parsed (module Bio.Sequence.Parsed.Internal, module Bio.Sequence.Parsed.Class) where


<<<<<<< HEAD
-- TODO do ambiguity group types: more aliasing
-- TODO Add a definition for ParsedSeq for single characters
-- TODO change to ParsedChar
-- TODO: make AmbiguityGroup a nonempty list
type AmbiguityGroup = [String]

type ParsedSeq = Vector AmbiguityGroup
-- TODO change to ParsedCharacters
type ParsedSequences = Vector (Maybe ParsedSeq)
-- TODO change to TaxaCharacters???
-- TODO add a TaxonIdentifier or TerminalName as type string - lots of aliasing
type TreeSeqs = Map String ParsedSequences
type Alphabet = Vector String

--instance Arbitrary ParsedSeq where
--    arbitrary = fromList <$> listOf (listOf (arbitrary :: Gen String))
{-
rectifySeqs :: TreeSeqs -> TreeSeqs -> TreeSeqs
rectifySeqs lhs rhs = 
    let
        leftSide = intersectionWith (<>) (lhs \\ rhs) rhs
        rightSide = intersectionWith (<>) (rhs \\ lhs) lhs
        middle = intersectionWith (<>) lhs rhs
    in unions [leftSide, middle, rightSide]
-}
=======
import Bio.Sequence.Parsed.Class
import Bio.Sequence.Parsed.Internal
>>>>>>> e57fdfe5
<|MERGE_RESOLUTION|>--- conflicted
+++ resolved
@@ -8,43 +8,12 @@
 -- Stability   :  provisional
 -- Portability :  portable
 --
--- Module holding the data type for a parsed sequence
+-- Export of parsed character
 --
 -----------------------------------------------------------------------------
 
-{-# LANGUAGE TypeSynonymInstances, FlexibleInstances #-}
-{-# OPTIONS_GHC -fno-warn-orphans #-}
 
 module Bio.Sequence.Parsed (module Bio.Sequence.Parsed.Internal, module Bio.Sequence.Parsed.Class) where
 
-
-<<<<<<< HEAD
--- TODO do ambiguity group types: more aliasing
--- TODO Add a definition for ParsedSeq for single characters
--- TODO change to ParsedChar
--- TODO: make AmbiguityGroup a nonempty list
-type AmbiguityGroup = [String]
-
-type ParsedSeq = Vector AmbiguityGroup
--- TODO change to ParsedCharacters
-type ParsedSequences = Vector (Maybe ParsedSeq)
--- TODO change to TaxaCharacters???
--- TODO add a TaxonIdentifier or TerminalName as type string - lots of aliasing
-type TreeSeqs = Map String ParsedSequences
-type Alphabet = Vector String
-
---instance Arbitrary ParsedSeq where
---    arbitrary = fromList <$> listOf (listOf (arbitrary :: Gen String))
-{-
-rectifySeqs :: TreeSeqs -> TreeSeqs -> TreeSeqs
-rectifySeqs lhs rhs = 
-    let
-        leftSide = intersectionWith (<>) (lhs \\ rhs) rhs
-        rightSide = intersectionWith (<>) (rhs \\ lhs) lhs
-        middle = intersectionWith (<>) lhs rhs
-    in unions [leftSide, middle, rightSide]
--}
-=======
 import Bio.Sequence.Parsed.Class
-import Bio.Sequence.Parsed.Internal
->>>>>>> e57fdfe5
+import Bio.Sequence.Parsed.Internal