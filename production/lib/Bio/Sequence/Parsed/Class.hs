-----------------------------------------------------------------------------
-- |
-- Module      :  Bio.Sequence.Parsed.Class
-- Copyright   :  (c) 2015-2015 Ward Wheeler
-- License     :  BSD-style
--
-- Maintainer  :  wheeler@amnh.org
-- Stability   :  provisional
-- Portability :  portable
--
-- Typeclas for a parsed sequence
--
-----------------------------------------------------------------------------
{-# LANGUAGE TypeSynonymInstances, FlexibleInstances #-}

module Bio.Sequence.Parsed.Class where

import           Bio.Sequence.Parsed
import           Data.Bifunctor   (second)
import           Data.Foldable
import           Data.Key
import           Data.Map         (insert)
import qualified Data.Map    as M (fromList)
import           Data.Maybe
import           Data.Monoid
import           Data.Tree
import qualified Data.Vector as V
import           File.Format.Fasta
import           File.Format.Fastc
import           File.Format.Newick
import           File.Format.Nexus
import           File.Format.TNT
import           File.Format.TransitionCostMatrix
import           File.Format.VertexEdgeRoot

-- TODO: Make sure that pipelines don't undo and redo the conversion to treeSeqs
-- currently we pack and unpack codes, make parsers dumber in the future. Read below!

-- | Instances provide a method to extract Character sequences from raw parsed results.
--   The 'TreeSeqs' are agnostic of character data types. "Tree-only" return values from
--   files will extract the taxa labels from leaf nodes only with empty sequences.
--
--   Characters of types DNA, RNA, protein, and amino acid will *not* have thier IUPAC
--   codes translated to the apropriate groups. This abiguity group translation will
--   occur later during the rectification process with the character metadata. Parsers
--   which produce expanded ambiguity groups for these character types will be collapsed
--   back to the IUPAC code for the ambiguity group during the type-class's extraction
--   process.
--
--   It is expected that parsers will altered to return simpler character literals for
--   time efficientcy in the future.
class ParsedCharacters a where
    unifyCharacters :: a -> [TreeSeqs]

instance ParsedCharacters FastaParseResult where
    unifyCharacters = pure . foldr f mempty
        where
            convertSeq = V.fromList . map (Just . pure . pure . pure)
            f (FastaSequence n s) = insert n (convertSeq s)

instance ParsedCharacters FastcParseResult where
    unifyCharacters = pure . foldl f mempty
        where
            f m (FastcSequence label symbols) = insert label (pure $ pure symbols) m

instance ParsedCharacters NewickForest where
    unifyCharacters = map f 
        where
            f :: NewickNode -> TreeSeqs
            f node 
              | null (descendants node) = insert name mempty mempty
              | otherwise = foldl1 (<>) $ f <$> descendants node
              where
                  name = fromMaybe "" $ newickLabel node
<<<<<<< HEAD
=======

instance ParsedCharacters Nexus where
    unifyCharacters _ = mempty

instance ParsedCharacters TntResult where
    unifyCharacters (Left trees) = foldl f mempty trees
      where
          f xs tree = foldl g mempty tree : xs
          g m (Index  i) = insert (show i) mempty m
          g m (Name   n) = insert n mempty m
          g m (Prefix p) = insert p mempty m
    unifyCharacters (Right (WithTaxa seqs _ []   )) = pure . M.fromList . toList $ second tntToTheSuperSequence   <$> seqs
    unifyCharacters (Right (WithTaxa seqs _ trees)) = (M.fromList . toList . fmap (second tntToTheSuperSequence)) <$> trees

tntToTheSuperSequence :: TaxonSequence -> ParsedSequences
tntToTheSuperSequence inSeq = V.fromList $ (Just . pure . f . show) <$> inSeq
  where
    f ('[':xs) = pure <$> init xs
    f e        = pure e

instance ParsedCharacters TCM where
    unifyCharacters _ = mempty

instance ParsedCharacters VertexEdgeRoot where
    unifyCharacters (VER v e r) = f . buildTree <$> toList r
        where
            es = toList e
            f node 
              | null (subForest node) = insert (rootLabel node) mempty mempty
              | otherwise = foldl1 (<>) $ f <$> subForest node
            buildTree name = Node name kids
                where
                    kids = fmap (buildTree . snd) . filter ((==name) . fst) $ edgeConnection <$> es
>>>>>>> 6762eca6
<|MERGE_RESOLUTION|>--- conflicted
+++ resolved
@@ -72,8 +72,6 @@
               | otherwise = foldl1 (<>) $ f <$> descendants node
               where
                   name = fromMaybe "" $ newickLabel node
-<<<<<<< HEAD
-=======
 
 instance ParsedCharacters Nexus where
     unifyCharacters _ = mempty
@@ -106,5 +104,4 @@
               | otherwise = foldl1 (<>) $ f <$> subForest node
             buildTree name = Node name kids
                 where
-                    kids = fmap (buildTree . snd) . filter ((==name) . fst) $ edgeConnection <$> es
->>>>>>> 6762eca6
+                    kids = fmap (buildTree . snd) . filter ((==name) . fst) $ edgeConnection <$> es