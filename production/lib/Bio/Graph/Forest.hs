-----------------------------------------------------------------------------
-- |
-- Module      :  Bio.Graph.Forest
-- Copyright   :  (c) 2015-2015 Ward Wheeler
-- License     :  BSD-style
--
-- Maintainer  :  wheeler@amnh.org
-- Stability   :  provisional
-- Portability :  portable
--
-- The Phylogentic Graph types.
--
--
--
-----------------------------------------------------------------------------

{-# LANGUAGE DeriveTraversable, FlexibleContexts, FlexibleInstances, FunctionalDependencies, GeneralizedNewtypeDeriving, MultiParamTypeClasses, TypeFamilies, UndecidableInstances #-}

module Bio.Graph.Forest
  ( PhylogeneticForest(..)
  ) where

import Bio.Graph.LeafSet
import Control.Lens              hiding (Indexable)
import Data.Foldable
import Data.GraphViz.Printing
import Data.Key
import Data.List                        (intercalate)
import Data.List.NonEmpty               (NonEmpty(..))
import Data.Maybe
import Data.Semigroup
import Data.Semigroup.Foldable
-- import Data.Semigroup.Traversable
<<<<<<< HEAD
import Prelude                   hiding (head, lookup)
import Text.Newick.Class
import Text.XML.Class
=======
import Prelude                hiding (head, lookup, zip, zipWith)
import Text.XML.Custom
>>>>>>> c1c12734
-- import Text.XML.Light.Types


-- |
-- A newtype wrapper for a 'NonEmpty' collection of forests.
newtype PhylogeneticForest a
      = PhylogeneticForest (NonEmpty a)
      deriving (Foldable, Foldable1, Functor, Semigroup, Traversable)


type instance Key PhylogeneticForest = Int


instance Adjustable PhylogeneticForest where

    {-# INLINE adjust  #-}
    adjust  f i = PhylogeneticForest . adjust  f i . unwrap

    {-# INLINE replace #-}
    replace i e = PhylogeneticForest . replace i e . unwrap


instance FoldableWithKey PhylogeneticForest where

    {-# INLINE toKeyedList #-}
    toKeyedList = toKeyedList . unwrap

    {-# INLINE foldMapWithKey #-}
    foldMapWithKey f   = foldMapWithKey f   . unwrap

    {-# INLINE foldrWithKey #-}
    foldrWithKey   f e = foldrWithKey   f e . unwrap

    {-# INLINE foldlWithKey #-}
    foldlWithKey   f e = foldlWithKey   f e . unwrap


instance FoldableWithKey1 PhylogeneticForest where

    {-# INLINE foldMapWithKey1 #-}
    foldMapWithKey1 f = foldMapWithKey1 f . unwrap


instance (HasLeafSet a b, Semigroup b) => HasLeafSet (PhylogeneticForest a) b where

    leafSet = lens getter undefined
      where
<<<<<<< HEAD
         getter e    = (^. leafSet) <$> unwrap e
        --  setter e _f = id e            -- No setter method
=======
        setter e _ = id e
        getter = (foldMap1 (^. leafSet)) . unwrap
>>>>>>> c1c12734


instance Indexable PhylogeneticForest where

    {-# INLINE index #-}
    index forest i = fromMaybe errorMessage $ i `lookup` unwrap forest
      where
        errorMessage =  error $ mconcat
            [ "Could not index PhylogeneticForest at location '"
            , show i
            , "' with a valid range of [0,"
            , show $ length forest
            , "]."
            ]


instance Keyed PhylogeneticForest where

    {-# INLINE mapWithKey #-}
    mapWithKey f = PhylogeneticForest . mapWithKey f . unwrap


instance Lookup PhylogeneticForest where

    {-# INLINE lookup #-}
    lookup i = lookup i . unwrap


instance PrintDot a => PrintDot (PhylogeneticForest a) where

    unqtDot       = unqtListToDot . toList . unwrap

    toDot         = listToDot . toList . unwrap

    unqtListToDot = fmap mconcat . sequenceA . fmap unqtDot

    listToDot     = fmap mconcat . sequenceA . fmap toDot


instance ToNewick a => ToNewick (PhylogeneticForest a) where

    toNewick forest = intercalate "\n" (toList $ fmap toNewick (unwrap forest))


instance ToXML a => ToXML (PhylogeneticForest a) where

    toXML = collapseElemList "Forest" [] . unwrap


instance Traversable1 PhylogeneticForest where

    {-# INLINE traverse1 #-}
    traverse1 f = fmap PhylogeneticForest . traverse1 f . unwrap


instance TraversableWithKey PhylogeneticForest where

    {-# INLINE traverseWithKey #-}
    traverseWithKey  f = fmap PhylogeneticForest . traverseWithKey f . unwrap

    {-# INLINE mapWithKeyM #-}
    mapWithKeyM      f = fmap PhylogeneticForest . mapWithKeyM     f . unwrap


instance TraversableWithKey1 PhylogeneticForest where

    {-# INLINE traverseWithKey1 #-}
    traverseWithKey1 f = fmap PhylogeneticForest . traverseWithKey1 f . unwrap


instance Zip PhylogeneticForest where

    {-# INLINE zipWith #-}
    zipWith f lhs rhs = PhylogeneticForest $ zipWith f (unwrap lhs) (unwrap rhs)

    {-# INLINE zip #-}
    zip lhs rhs = PhylogeneticForest $ zip (unwrap lhs) (unwrap rhs)

    {-# INLINE zap #-}
    zap lhs rhs = PhylogeneticForest $ zap (unwrap lhs) (unwrap rhs)


instance ZipWithKey PhylogeneticForest where

    {-# INLINE zipWithKey #-}
    zipWithKey f lhs rhs = PhylogeneticForest $ zipWithKey f (unwrap lhs) (unwrap rhs)

    {-# INLINE zapWithKey #-}
    zapWithKey   lhs rhs = PhylogeneticForest $ zapWithKey (unwrap lhs) (unwrap rhs)


{-# INLINE unwrap #-}
unwrap :: PhylogeneticForest a -> NonEmpty a
unwrap (PhylogeneticForest x) = x<|MERGE_RESOLUTION|>--- conflicted
+++ resolved
@@ -31,14 +31,9 @@
 import Data.Semigroup
 import Data.Semigroup.Foldable
 -- import Data.Semigroup.Traversable
-<<<<<<< HEAD
-import Prelude                   hiding (head, lookup)
+import Prelude                hiding (head, lookup, zip, zipWith)
 import Text.Newick.Class
-import Text.XML.Class
-=======
-import Prelude                hiding (head, lookup, zip, zipWith)
 import Text.XML.Custom
->>>>>>> c1c12734
 -- import Text.XML.Light.Types
 
 
@@ -86,13 +81,7 @@
 
     leafSet = lens getter undefined
       where
-<<<<<<< HEAD
-         getter e    = (^. leafSet) <$> unwrap e
-        --  setter e _f = id e            -- No setter method
-=======
-        setter e _ = id e
         getter = (foldMap1 (^. leafSet)) . unwrap
->>>>>>> c1c12734
 
 
 instance Indexable PhylogeneticForest where
