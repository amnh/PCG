-----------------------------------------------------------------------------
-- |
-- Module      :  Bio.Graph.Solution
-- Copyright   :  (c) 2015-2015 Ward Wheeler
-- License     :  BSD-style
--
-- Maintainer  :  wheeler@amnh.org
-- Stability   :  provisional
-- Portability :  portable
--
--
-----------------------------------------------------------------------------

{-# LANGUAGE FlexibleContexts, FlexibleInstances, GeneralizedNewtypeDeriving, MonoLocalBinds, MultiParamTypeClasses, UndecidableInstances #-}

module Bio.Graph.Solution
  ( PhylogeneticSolution(..)
  , PhylogeneticForest(..)
  , phylogeneticForests
  ) where

import           Bio.Graph.Forest
import           Bio.Graph.LeafSet
import           Bio.Graph.Node
import           Bio.Metadata.Discrete
import           Bio.Metadata.DiscreteWithTCM
-- import           Bio.Metadata.General
import           Bio.Graph.PhylogeneticDAG
import           Bio.Graph.ReferenceDAG.Internal
import           Bio.Sequence
import           Control.Lens           hiding (Indexable)
import           Data.Foldable
import           Data.GraphViz.Printing hiding ((<>), indent) -- Seriously, why is this redefined?
import           Data.GraphViz.Printing        (renderDot, toDot)
import           Data.Key
import           Data.List
import           Data.List.NonEmpty            (NonEmpty)
import qualified Data.List.NonEmpty     as NE
import           Data.Semigroup
import           Data.Semigroup.Foldable
import           Data.TCM                      (generate)
import qualified Data.Text.Lazy         as L
import           Prelude                hiding (lookup)
import           Text.Newick.Class
import           Text.XML


-- |
-- A solution that contains one or more equally costly forests.
newtype PhylogeneticSolution a
      = PhylogeneticSolution (NonEmpty (PhylogeneticForest a))
      deriving (Semigroup)


-- |
-- Retrieve the non-empty collection of phylogenetic forests from the solution.
{-# INLINE phylogeneticForests #-}
phylogeneticForests :: PhylogeneticSolution a -> NonEmpty (PhylogeneticForest a)
phylogeneticForests (PhylogeneticSolution x) = x


instance (HasLeafSet a b, Semigroup b) => HasLeafSet (PhylogeneticSolution a) b where

    leafSet = lens getter undefined
      where
        getter = foldMap1 (^. leafSet) . phylogeneticForests


instance PrintDot a => PrintDot (PhylogeneticSolution a) where

    unqtDot       = unqtListToDot . toList . phylogeneticForests

    toDot         =     listToDot . toList . phylogeneticForests

    unqtListToDot = fmap mconcat . sequenceA . fmap unqtDot

    listToDot     = fmap mconcat . sequenceA . fmap   toDot


instance Show a => Show (PhylogeneticSolution a) where

    show = ("Solution:\n\n" <>) . indent . renderForests . fmap renderForest . phylogeneticForests
      where
        indent       = intercalate "\n" . fmap ("  " <>) . lines
        renderForest = indent . foldMapWithKey f
          where
            f k e = mconcat
                [ "Component #"
                , show k
                , ":\n\n"
                , indent $ show e
                , "\n"
                ]
        renderForests = indent . foldMapWithKey f
          where
            f k e = mconcat
                [ "Forest #"
                , show k
                , ":\n\n"
                , indent e
                , "\n"
                ]


instance ToNewick a => ToNewick (PhylogeneticSolution a) where

    toNewick soln = unlines $ fmap toNewick (toList $ phylogeneticForests soln)


instance
<<<<<<< HEAD
  ( -- Show n
--   Show (f String)
--  , ToXML (f String)
    ToXML u
=======
  ( ToXML u
>>>>>>> 9fc3da7f
  , ToXML v
  , ToXML w
  , ToXML y
  , ToXML z
  , GeneralCharacterMetadata  u
  , DiscreteCharacterMetadata v
  , DiscreteCharacterMetadata w
  , DiscreteCharacterMetadata x
  , DiscreteCharacterMetadata y
  , DiscreteCharacterMetadata z
  , Applicative f
  , Foldable f
  , HasSymbolChangeMatrix x (Word -> Word -> Word)
  , HasSymbolChangeMatrix y (Word -> Word -> Word)
  , HasSymbolChangeMatrix z (Word -> Word -> Word)
<<<<<<< HEAD
--  , PrintDot (PhylogeneticDAG2 e (f String) u v w x y z)
  --, ToNewick (LeafSet (f String))
  --, ToNewick (PhylogeneticDAG2 e (f String) u v w x y z)
=======
  , PrintDot (PhylogeneticDAG2 e (f String) u v w x y z)
>>>>>>> 9fc3da7f
  ) => ToXML (PhylogeneticSolution (PhylogeneticDAG2 e (f String) u v w x y z)) where

    toXML soln@(PhylogeneticSolution forests) = xmlElement "Solution" attrs forestContents
        where
            attrs          = []
            forestContents = [ Right leaves
                             , Right graphRepresentations
                             , Right characterMetadata
                             , Right $ collapseElemList "Final_graph" attrs forests
                             ]

            leaves   = collapseElemList "Leaf_sets" attrs leafSets
            leafSets = fmap (^. leafSet) <$> forests

            graphRepresentations = xmlElement "Graph_representations" attrs graphContents
            graphContents        = [ Left ("DOT"   , getDOT   soln)
                                   , Left ("Newick", toNewick soln)
                                   --, Right graphASCII
                                   ]
            -- TODO: This no longer works. Can't remember what I changed; pretty sure it's something simple.
            -- graphASCII           = xmlElement "Graphical" attrs graphASCIIContents
            -- graphASCIIContents   = (Right . toXML) <$> toList forests

            getDOT :: PrintDot a => PhylogeneticSolution a -> String
            getDOT = L.unpack . renderDot . toDot

            characterMetadata = xmlElement "Character_metadata" attrs metadataContents
            metadataContents  = [Right $ toXML metadataSequence]
                                -- [ Right . toXML $ fst metadataSequence
                                -- , Right . toXML $ snd metadataSequence
                                -- ]

            metadataSequence = hexmap f1 f2 f3 f4 f5 f6 arbitraryCharSeq
                where
                    arbitraryCharSeq = characterSequence . NE.head . resolutions . nodeDecoration $ arbitraryNode
                    arbitraryNode    = references arbitraryRefDAG ! arbitraryRootRef
                    arbitraryRootRef        = NE.head $ rootRefs arbitraryRefDAG
                    (PDAG2 arbitraryRefDAG) = NE.head arbitraryPDAG
                    arbitraryPDAG           = toNonEmpty $ NE.head forests
                    f1  = extractGeneralCharacterMetadata
                    f2  = extractDiscreteCharacterMetadata
                    f3  = extractDiscreteCharacterMetadata
                    f4  = g
                    f5  = g
                    f6  = g
                    g x = (generate dim scm, extractDiscreteCharacterMetadata x)
                        where
                            scm = uncurry $ x ^. symbolChangeMatrix
                            dim = length  $ x ^. characterAlphabet

<|MERGE_RESOLUTION|>--- conflicted
+++ resolved
@@ -108,14 +108,7 @@
 
 
 instance
-<<<<<<< HEAD
-  ( -- Show n
---   Show (f String)
---  , ToXML (f String)
-    ToXML u
-=======
   ( ToXML u
->>>>>>> 9fc3da7f
   , ToXML v
   , ToXML w
   , ToXML y
@@ -131,13 +124,7 @@
   , HasSymbolChangeMatrix x (Word -> Word -> Word)
   , HasSymbolChangeMatrix y (Word -> Word -> Word)
   , HasSymbolChangeMatrix z (Word -> Word -> Word)
-<<<<<<< HEAD
 --  , PrintDot (PhylogeneticDAG2 e (f String) u v w x y z)
-  --, ToNewick (LeafSet (f String))
-  --, ToNewick (PhylogeneticDAG2 e (f String) u v w x y z)
-=======
-  , PrintDot (PhylogeneticDAG2 e (f String) u v w x y z)
->>>>>>> 9fc3da7f
   ) => ToXML (PhylogeneticSolution (PhylogeneticDAG2 e (f String) u v w x y z)) where
 
     toXML soln@(PhylogeneticSolution forests) = xmlElement "Solution" attrs forestContents
