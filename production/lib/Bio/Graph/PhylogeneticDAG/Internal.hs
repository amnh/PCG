--- conflicted
+++ resolved
@@ -89,9 +89,7 @@
 type EdgeReference = (Int, Int)
 
 
-<<<<<<< HEAD
-instance HasLeafSet (PhylogeneticDAG2 e n u v w x y z) (LeafSet n) where
-=======
+{-
 type SearchState = EvaluationT IO GraphState
 
 
@@ -180,8 +178,11 @@
          UnifiedDynamicCharacter
 
 
+-}
+
+
+--instance HasLeafSet (PhylogeneticDAG2 e n u v w x y z) (LeafSet n) where
 instance HasLeafSet (PhylogeneticDAG2 e n u v w x y z) (LeafSet (PhylogeneticNode2 (CharacterSequence u v w x y z) n)) where
->>>>>>> c1c12734
 
     leafSet = lens getter undefined
         where
