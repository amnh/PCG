--- conflicted
+++ resolved
@@ -39,12 +39,10 @@
 assignPunitiveNetworkEdgeCost input@(PDAG2 dag) = PDAG2 $ dag { graphData = newGraphData }
   where
     punativeCost  = calculatePunitiveNetworkEdgeCost input
-<<<<<<< HEAD
-    sequenceCosts = minimum . fmap totalSubtreeCost . (\x -> trace (renderResolutionContexts x) x) . resolutions . nodeDecoration . (references dag !) <$> rootRefs dag
-=======
 --    sequenceCosts = minimum . fmap totalSubtreeCost . resolutions . nodeDecoration . (references dag !) <$> rootRefs dag
-    sequenceCosts = sum . fmap minimum . NE.transpose . fmap (fmap blockCost . toBlocks . characterSequence) . resolutions . nodeDecoration . (references dag !) <$> rootRefs dag
->>>>>>> a67dfbe4
+    sequenceCosts = sum . fmap minimum . NE.transpose . fmap (fmap blockCost . toBlocks . characterSequence)
+                  . (\x -> trace (renderResolutionContexts x) x)
+                  . resolutions . nodeDecoration . (references dag !) <$> rootRefs dag
     newGraphData  =
         GraphData        
         { dagCost           = punativeCost + realToFrac (sum sequenceCosts)
