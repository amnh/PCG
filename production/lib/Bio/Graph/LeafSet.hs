--- conflicted
+++ resolved
@@ -23,21 +23,10 @@
 
 
 import Control.Lens
-<<<<<<< HEAD
---import Data.Foldable
--- import Data.List.NonEmpty
 import Data.List         (union)
 import Data.Semigroup
 import Text.Newick.Class ()
 import Text.XML.Custom   ()
---import Data.Set (Set)
---import Data.Monoid
--- import Text.XML.Custom
-=======
-import Data.List (union)
-import Data.Semigroup
---import Text.XML.Custom
->>>>>>> 9fc3da7f
 
 
 -- |
