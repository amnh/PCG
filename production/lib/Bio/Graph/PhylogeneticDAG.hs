--- conflicted
+++ resolved
@@ -25,11 +25,8 @@
   , preorderFromRooting
   , preorderSequence'
   , renderSummary
-<<<<<<< HEAD
-=======
-  , riefiedSolution
-  , riefyForest
->>>>>>> c1c12734
+--  , riefiedSolution
+--  , riefyForest
   , rootCosts
   -- * Mapping over networks
   , edgePreorderMap
