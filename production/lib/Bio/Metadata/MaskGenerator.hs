--- conflicted
+++ resolved
@@ -16,19 +16,6 @@
 
 import Bio.Phylogeny.Solution
 import Bio.Phylogeny.PhyloCharacter
-<<<<<<< HEAD
-import Bio.Phylogeny.Tree.Node hiding (aligned)
-import Bio.Sequence.Coded
-
-import Data.BitVector (fromBits)
-import Data.Key
-import Data.Maybe
-import Data.Vector (imap)
-import qualified Data.Vector as V
-
-addMasks :: Graph -> Graph
-addMasks (Graph dags) = Graph $ map addToDAG dags
-=======
 import Data.BitVector (fromBits)
 import Data.HashMap.Strict (elems)
 import Data.Maybe
@@ -39,7 +26,6 @@
 
 addMasks :: StandardSolution -> StandardSolution
 addMasks inSolution = inSolution {metadata = imap changeMetadata (metadata inSolution)}
->>>>>>> f558bc3e
     where
         changeMetadata :: Int -> CharacterMetadata -> CharacterMetadata
         changeMetadata pos curChar 
@@ -71,13 +57,8 @@
                 curSeq = someSeqs V.! pos
 
         -- | Generate mask pair given proper info
-<<<<<<< HEAD
         generateMasks :: Int -> Int -> (EncodedSeq, EncodedSeq)
         generateMasks alphLen sLen = (Just occupancy, Just periodic)
-=======
-        generateMasks :: Int -> Int -> (StandardCharacters, StandardCharacters)
-        generateMasks alphLen sLen = (Just $ singleton occupancy, Just $ singleton periodic)
->>>>>>> f558bc3e
             where
                 unit = replicate (alphLen - 1) False ++ [True]
                 periodic = fromBits $ concat (replicate sLen unit)
