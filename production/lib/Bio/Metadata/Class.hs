--- conflicted
+++ resolved
@@ -53,14 +53,7 @@
   | otherwise = x : addOtherCases xs
 
 class Metadata a where
-<<<<<<< HEAD
-    unifyMetadata :: a -> [Vector CharInfo]
-
-class StoredMetadata v m | v -> m where
-    allMetadata :: v -> Vector m
-=======
     unifyMetadata :: a -> Vector CharInfo
->>>>>>> f558bc3e
 
 class InternalMetadata m s | m -> s where
     weight :: m -> Double
