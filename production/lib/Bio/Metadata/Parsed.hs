--- conflicted
+++ resolved
@@ -103,17 +103,7 @@
 -- | Make a single info given an alphabet
 makeOneInfo :: Monoid s => Alphabet -> CharacterMetadata s
 makeOneInfo alph = CharMeta DirectOptimization alph mempty False False 1 mempty mempty (mempty, mempty) 1
-<<<<<<< HEAD
-  
-=======
-{-
-     | alph `subsetOf` dnaAlph || alph `subsetOf` rnaAlph = def {charType = Nucleotide}
-     | alph `subsetOf` aaAlph = def {charType = AminoAcid}
-     | otherwise = def {charType = Custom}
-     where def = CharMeta Unknown alph mempty False False 1 mempty mempty (mempty, mempty) 1
--}
 
->>>>>>> a8856d07
 -- | Functionality to make char info from tree seqs
 makeEncodeInfo :: Monoid s => TreeSeqs -> Vector (CharacterMetadata s)
 makeEncodeInfo seqs = V.map makeOneInfo alphabets
