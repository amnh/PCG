--- conflicted
+++ resolved
@@ -12,11 +12,8 @@
 --
 -----------------------------------------------------------------------------
 
-<<<<<<< HEAD
 {-# LANGUAGE FlexibleContexts #-}
-=======
-{-# LANGUAGE FlexibleContexts, FlexibleInstances, GeneralizedNewtypeDeriving, MultiParamTypeClasses, UndecidableInstances #-}
->>>>>>> c1c12734
+-- {-# LANGUAGE FlexibleContexts, FlexibleInstances, GeneralizedNewtypeDeriving, MultiParamTypeClasses, UndecidableInstances #-}
 
 module Bio.Graph
   ( CharacterResult
@@ -46,7 +43,7 @@
   , preorderSequence'
   , renderSummary
   , reifiedSolution
-  , reifiedToCharacterDAG
+--  , reifiedToCharacterDAG
   , rootCosts
   , phylogeneticForests
   -- * Mapping over networks
@@ -60,7 +57,6 @@
   , nodePostorderFold
   ) where
 
-<<<<<<< HEAD
 
 -- import           Bio.Sequence
 import           Bio.Graph.Constructions
@@ -80,7 +76,8 @@
 -- import qualified Data.List.NonEmpty as NE
 import           Prelude            hiding (zipWith)
 
-=======
+
+{-
 import           Bio.Graph.Forest
 import           Bio.Graph.LeafSet
 import           Bio.Graph.Node
@@ -169,4 +166,4 @@
       where
         setter e _ = id e
         getter = foldMap1 (foldMap1 (^. leafSet)) . phylogeneticForests
->>>>>>> c1c12734
+-}