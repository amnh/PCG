--- conflicted
+++ resolved
@@ -26,19 +26,11 @@
 import Test.Tasty.HUnit
 import Test.Tasty.QuickCheck
 
-<<<<<<< HEAD
 import qualified Data.IntMap       as IM  
 import qualified Data.HashMap.Lazy as HM  (insert, fromList, singleton)
 import Data.Vector                        (singleton, fromList, cons, (!))
 import qualified Data.Vector       as V   ((++), zipWith, and)
 import qualified Data.IntSet       as IS  
-=======
-import qualified Data.IntMap       as IM  (insert, keys, singleton, fromList)
-import qualified Data.HashMap.Lazy as HM  (insert, fromList, singleton)
-import Data.Vector                        (singleton, fromList, cons, (!))
-import qualified Data.Vector       as V   ((++), zipWith, and)
-import qualified Data.IntSet       as IS  (singleton, toList)
->>>>>>> dc684d4e
 import Data.Monoid
 
 import Debug.Trace
@@ -139,16 +131,9 @@
                 matchEdges tree1 tree2 = 
                     let
                         result = tree1 <> tree2
-<<<<<<< HEAD
-                        checkParents = V.zipWith (\n e -> (IS.toList $ inNodes e) == (parents n)) (nodes result) (edges result)
-                        checkChildren = V.zipWith (\n e -> (IM.keys $ outNodes e) == (children n)) (nodes result) (edges result)
-                    in trace ("result of edge join " ++ show result)
-                        V.and checkParents && V.and checkChildren
-=======
                         checkParents  = V.zipWith (\n e -> (IS.toList $ inNodes  e) == (parents  n)) (nodes result) (edges result)
                         checkChildren = V.zipWith (\n e -> (IM.keys   $ outNodes e) == (children n)) (nodes result) (edges result)
                     in V.and checkParents && V.and checkChildren
->>>>>>> dc684d4e
 
 subsetting :: TestTree
 subsetting = testGroup "Check correct subsetting of trees" [twoNode, smallerThan, threeNode, conservesChars, identity]
