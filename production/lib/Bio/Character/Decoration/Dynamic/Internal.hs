--- conflicted
+++ resolved
@@ -236,23 +236,9 @@
 
     characterAlphabet = lens getter setter
       where
-<<<<<<< HEAD
-        f (prefix, accessor) = prefix <> showStream (dec ^. characterAlphabet) (dec ^. accessor)
-        pairs =
-          [ ("Original Encoding   : ", encoded            )
-          , ("Preliminary   Gapped: ", preliminaryGapped  )
-          , ("Preliminary Ungapped: ", preliminaryUngapped)
-          , ("Left  Alignment     : ", leftAlignment      )
-          , ("Right Alignment     : ", rightAlignment     )
-          ]
-
-        (shownAlphabet, shownEdge, shownCost) = renderPrefix dec
-  
-=======
          getter e   = dynamicDecorationDirectOptimizationMetadata e ^. characterAlphabet
          setter e x = e { dynamicDecorationDirectOptimizationMetadata = dynamicDecorationDirectOptimizationMetadata e &  characterAlphabet .~ x }
 
->>>>>>> 5bccf570
 
 -- | (✔)
 instance HasCharacterAlphabet (DynamicDecorationDirectOptimizationPostOrderResult d) (Alphabet String) where
@@ -476,17 +462,12 @@
                               , hashWithSalt salt . dynamicDecorationDirectOptimizationPostOrderRightAlignmentField
                               ] <*> [dec]
 
-<<<<<<< HEAD
-        (shownAlphabet, shownEdge, shownCost) = renderPrefix dec
-  
-=======
 
 -- | (✔)
 instance Hashable d => Hashable (DynamicDecorationInitial d) where
 
     hashWithSalt salt = hashWithSalt salt . dynamicDecorationInitialEncodedField
 
->>>>>>> 5bccf570
 
 -- | (✔)
 instance HasImpliedAlignment (DynamicDecorationImpliedAlignment d) d where
@@ -879,43 +860,6 @@
 -- | (✔)
 instance Show d => ToXML (DynamicDecorationDirectOptimizationPostOrderResult d) where
 
-<<<<<<< HEAD
-
--- | (✔)
-instance EncodableDynamicCharacter d => ImpliedAlignmentDecoration   (DynamicDecorationImpliedAlignment d) d where
-
-
-renderAlphabet :: (HasCharacterAlphabet s a, Show a) => s -> String
-renderAlphabet dec = show $ dec ^. characterAlphabet
-
-
-renderEdge :: (HasTraversalFoci s (Maybe (f (a, b))), Functor f, Show (f a)) => s -> String
-renderEdge dec = maybe "" (\x -> "Locus Edges         : " <> show x <> "\n") . fmap (fmap fst) $ dec ^. traversalFoci
-
-
-renderCost :: (HasCharacterCost s a, HasCharacterLocalCost s b, Show a, Show b) => s -> String
-renderCost dec = unwords
-    [ "Cost                :"
-    , show (dec ^. characterCost)
-    , "{"
-    , show (dec ^. characterLocalCost)
-    , "}"
-    ]
-
-
-renderPrefix
-  :: ( HasCharacterAlphabet s a
-     , HasCharacterCost s b
-     , HasCharacterLocalCost s c
-     , HasTraversalFoci s (Maybe (f (d, e))), Functor f
-     , Show a
-     , Show b
-     , Show c
-     , Show (f d)
-     )
-  => s -> (String, String, String)
-renderPrefix = (,,) <$> renderAlphabet <*> renderEdge <*> renderCost
-=======
     toXML decoration = xmlElement "Dynamic DO post-order decoration result" attributes contents
         where
             attributes = []
@@ -923,5 +867,4 @@
                          , Left ("Local cost"               , show $ decoration ^. characterLocalCost )
                          , Left ("Preliminary gapped char"  , show $ decoration ^. preliminaryGapped  )    -- TODO: Call toXML here?
                          , Left ("Preliminary ungapped char", show $ decoration ^. preliminaryUngapped)    -- TODO: Call toXML here?
-                         ]
->>>>>>> 5bccf570
+                         ]