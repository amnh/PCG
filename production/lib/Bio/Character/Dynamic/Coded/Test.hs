--- conflicted
+++ resolved
@@ -20,7 +20,12 @@
 import Debug.Trace
 
 testSuite :: TestTree
-testSuite = testGroup "Custom Bits instances" [testVectorBits, testCodedSequenceInstance {-, overEmpties-}]
+testSuite = testGroup "Custom Bits instances"
+        [ testVectorBits
+        , testCodedSequenceInstance
+        --, overEmpties
+        , testEncodableStaticCharacterInstanceBitVector
+        ]
 
 testVectorBits :: TestTree
 testVectorBits = testGroup "Properties of instance Bits b => Bits (Vector b)"
@@ -108,17 +113,12 @@
                     where 
                         charToTest  = getParsedChar inChar
                         controlChar = (encodeOverAlphabet alph charToTest :: DynamicChar)-}
-<<<<<<< HEAD
-
-
-=======
 {-
 overEmpties :: TestTree
 overEmpties = testGroup "Verify function over empty structures" [filt]
     where
         filt = testCase "FilterGaps works over empty" ((filterGaps emptyChar) @?= emptyChar)
 -}
->>>>>>> 6c6a68b4
 type DynamicChar' = Vector
 
 type ParsedChar' = Vector (NonEmptyList (NonEmptyList Char))
