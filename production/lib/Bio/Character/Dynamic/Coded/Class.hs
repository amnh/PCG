--- conflicted
+++ resolved
@@ -31,15 +31,8 @@
  -}
 class Bits b => EncodableStaticCharacter b where
 --  gapChar    ::  Eq a              => Alphabet a -> b
-<<<<<<< HEAD
---  decodeChar' ::                       Alphabet -> b   -> [String]
---  encodeChar' :: (Eq a, Foldable t) => Alphabet -> t a -> b
-  decodeChar  ::  Eq a              => Alphabet' a -> b   -> [a]
-  encodeChar  :: (Eq a, Foldable t) => Alphabet' a -> t a -> b
-=======
   decodeChar ::  Eq a              => Alphabet a -> b   -> [a]
   encodeChar :: (Eq a, Foldable t) => Alphabet a -> t a -> b
->>>>>>> ec3bb38d
 
 {- LAWS:
  - decodeMany alphabet . encodeMany alphabet == fmap toList . toList
@@ -69,14 +62,6 @@
 
 -- | A coded sequence allows grabbing of a character, filtering, and some standard types
 class OldEncodableDynamicCharacterToBeRemoved s where
-<<<<<<< HEAD
--- TODO: I switched the order of input args in decode fns and encodeOver...
-  decodeOverAlphabet :: Alphabet -> s -> ParsedChar
-  decodeOneChar      :: Alphabet -> s -> ParsedChar
-  encodeOverAlphabet :: Alphabet -> ParsedChar -> s
-  encodeOneChar      :: Alphabet -> AmbiguityGroup -> s
-=======
->>>>>>> ec3bb38d
   emptyChar          :: s
   filterGaps         :: s -> s
   gapChar            :: s -> BitVector
