-----------------------------------------------------------------------------
-- |
-- Module      :  Bio.Character.Dynamic.Coded.Internal
-- Copyright   :  (c) 2015-2015 Ward Wheeler
-- License     :  BSD-style
--
-- Maintainer  :  wheeler@amnh.org
-- Stability   :  provisional
-- Portability :  portable
--
-- Data structures and instances for coded characters
-- Coded characters are dynamic characters recoded as 
--
-----------------------------------------------------------------------------

-- TODO: Remove all commented-out code.

-- TODO: are all of these necessary?
{-# LANGUAGE TypeSynonymInstances, FlexibleInstances, MultiParamTypeClasses, UndecidableInstances, TypeFamilies #-}
-- TODO: fix and remove this ghc option (is it needed for Arbitrary?):
{-# OPTIONS_GHC -fno-warn-orphans #-}

module Bio.Character.Dynamic.Coded.Internal
  ( DynamicChar()
  , DynamicChars
  , arbitraryDynamicsGA
  ) where

import Bio.Character.Dynamic.Coded.Class
import Bio.Character.Parsed
import Data.Alphabet
import Data.BitMatrix
import Data.Key
import Data.Bits
import Data.BitVector               hiding (foldr, join, replicate)
import Data.Foldable
import Data.Function.Memoize
import Data.Maybe                          (fromJust, fromMaybe)
import Data.Monoid                         ((<>))
import Data.MonoTraversable
import Data.Vector                         (Vector, fromList)
import Test.Tasty.QuickCheck        hiding ((.&.))
import Test.QuickCheck.Arbitrary.Instances ()

-- TODO: Change DynamicChar/Sequences to DynamicCharacters
        -- Make a missing a null vector
        -- Think about a nonempty type class or a refinement type for this

newtype DynamicChar
      = DC BitMatrix
      deriving (Eq, Show)

type instance Element DynamicChar = BitVector

type DynamicChars = Vector DynamicChar

instance MonoFunctor DynamicChar where
  omap f (DC bm) = DC $ omap f bm

instance MonoFoldable DynamicChar where
  -- | Map each element of a monomorphic container to a 'Monoid'
  -- and combine the results.
  ofoldMap f (DC bm) = ofoldMap f bm
  {-# INLINE ofoldMap #-}

  -- | Right-associative fold of a monomorphic container.
  ofoldr f e (DC bm) = ofoldr f e bm
  {-# INLINE ofoldr #-}

  -- | Strict left-associative fold of a monomorphic container.
  ofoldl' f e (DC bm) = ofoldl' f e bm
  {-# INLINE ofoldl' #-}

  -- | Right-associative fold of a monomorphic container with no base element.
  --
  -- Note: this is a partial function. On an empty 'MonoFoldable', it will
  -- throw an exception.
  --
  -- /See 'Data.MinLen.ofoldr1Ex' from "Data.MinLen" for a total version of this function./
  ofoldr1Ex f (DC bm) = ofoldr1Ex f bm
  {-# INLINE ofoldr1Ex #-}

  -- | Strict left-associative fold of a monomorphic container with no base
  -- element.
  --
  -- Note: this is a partial function. On an empty 'MonoFoldable', it will
  -- throw an exception.
  --
  -- /See 'Data.MinLen.ofoldl1Ex'' from "Data.MinLen" for a total version of this function./
  ofoldl1Ex' f (DC bm) = ofoldl1Ex' f bm
  {-# INLINE ofoldl1Ex' #-}

-- | Monomorphic containers that can be traversed from left to right.
instance MonoTraversable DynamicChar where
    -- | Map each element of a monomorphic container to an action,
    -- evaluate these actions from left to right, and
    -- collect the results.
    otraverse f (DC bm) = DC <$> otraverse f bm
    {-# INLINE otraverse #-}

    -- | Map each element of a monomorphic container to a monadic action,
    -- evaluate these actions from left to right, and
    -- collect the results.
    omapM = otraverse
    {-# INLINE omapM #-}

instance EncodableStaticCharacter BitVector where

  decodeChar alphabet character = foldMapWithKey f alphabet
    where
      f i symbol
        | character `testBit` i = [symbol]
        | otherwise             = []

  -- Use foldl here to do an implicit reversal of the alphabet!
  -- The head element of the list is the most significant bit when calling fromBits.
  -- We need the first element of the alphabet to correspond to the least significant bit.
  -- Hence foldl, don't try foldMap or toList & fmap without careful thought.
  encodeChar alphabet ambiguity = fromBits $ foldl' (\xs x -> (x `elem` ambiguity) : xs) []  alphabet

instance EncodableDynamicCharacter DynamicChar where

  decodeDynamic alphabet (DC bm) = ofoldMap (pure . decodeChar alphabet) $ rows bm

  encodeDynamic alphabet = DC . fromRows . fmap (encodeChar alphabet) . toList

  indexChar i = fromJust . lookupChar i

  lookupChar (DC bm) i
    |  0 <= i
    && i <  numRows bm = Just $ bm `row` i
    | otherwise        = Nothing

  -- TODO: Think about the efficiency of this
  unsafeCons static (DC dynamic) = DC . fromRows $ [static] <> (rows dynamic)

  unsafeAppend (DC dynamic1) bv = DC . fromRows $ rows dynamic1 <> [bv]

instance OldEncodableDynamicCharacterToBeRemoved DynamicChar where
    
--    emptyChar          :: s
    emptyChar = DC $ bitMatrix 0 0 (const False)
    
--    filterGaps         :: s -> s
    filterGaps c@(DC bm) = DC . fromRows . filter (== gapBV) $ rows bm
      where
        gapBV = gapChar c
    
--    gapChar            :: s -> s
    gapChar (DC bm) = zeroBits `setBit` (numCols bm - 1)
    
--    getAlphLen         :: s -> Int
    getAlphLen (DC bm) = numCols bm

--   grabSubChar        :: s -> Int -> s
    grabSubChar char i = {-trace ("grabSubChar " ++ show char ++ " " ++ show i) $ -} char `indexChar` i
    
--    isEmpty            :: s -> Bool
    isEmpty (DC bm) = isZeroMatrix bm

--    numChars           :: s -> Int
    numChars (DC bm) = numRows bm

-- TODO: Probably remove?
instance Bits DynamicChar where
    (.&.)        (DC lhs) (DC rhs)  = DC $ lhs  .&.  rhs
    (.|.)        (DC lhs) (DC rhs)  = DC $ lhs  .|.  rhs
    xor          (DC lhs) (DC rhs)  = DC $ lhs `xor` rhs
    complement   (DC b)             = DC $ complement b
    shift        (DC b)   n         = DC $ b `shift`  n
    rotate       (DC b)   n         = DC $ b `rotate` n
    setBit       (DC b)   i         = DC $ b `setBit` i
    testBit      (DC b)   i         = b `testBit` i
    bit i                           = DC $ fromRows [bit i]
    bitSize                         = fromMaybe 0 . bitSizeMaybe
    bitSizeMaybe (DC b)             = bitSizeMaybe b
    isSigned     (DC b)             = isSigned b
    popCount     (DC b)             = popCount b

instance Memoizable DynamicChar where
    memoize f (DC bm) = memoize (f . DC) bm

instance Arbitrary DynamicChar where
    arbitrary = do 
      arbAlph <- arbitrary :: Gen (Alphabet String)
      arbitraryDynamicGivenAlph arbAlph

-- | Function to generate an arbitrary DynamicChar given an alphabet
arbitraryDynamicGivenAlph :: Alphabet String -> Gen DynamicChar
arbitraryDynamicGivenAlph inAlph = do
  arbParsed <- arbitrary :: Gen ParsedChar
  pure $ encodeDynamic inAlph arbParsed

-- | Generate many dynamic characters using the above
<<<<<<< HEAD
arbitraryDynamicsGA :: Alphabet -> Gen DynamicChars
arbitraryDynamicsGA inAlph = fromList <$> listOf (arbitraryDynamicGivenAlph inAlph)

-- | Functionality to unencode many encoded sequences
-- decodeMany :: DynamicChars -> Alphabet -> ParsedChars
-- decodeMany seqs alph = fmap (Just . decodeOverAlphabet alph) seqs
=======
arbitraryDynamicsGA :: Alphabet String -> Gen DynamicChars
arbitraryDynamicsGA inAlph = fromList <$> listOf (arbitraryDynamicGivenAlph inAlph)
>>>>>>> ec3bb38d
<|MERGE_RESOLUTION|>--- conflicted
+++ resolved
@@ -192,14 +192,9 @@
   pure $ encodeDynamic inAlph arbParsed
 
 -- | Generate many dynamic characters using the above
-<<<<<<< HEAD
-arbitraryDynamicsGA :: Alphabet -> Gen DynamicChars
+arbitraryDynamicsGA :: Alphabet String -> Gen DynamicChars
 arbitraryDynamicsGA inAlph = fromList <$> listOf (arbitraryDynamicGivenAlph inAlph)
 
 -- | Functionality to unencode many encoded sequences
 -- decodeMany :: DynamicChars -> Alphabet -> ParsedChars
--- decodeMany seqs alph = fmap (Just . decodeOverAlphabet alph) seqs
-=======
-arbitraryDynamicsGA :: Alphabet String -> Gen DynamicChars
-arbitraryDynamicsGA inAlph = fromList <$> listOf (arbitraryDynamicGivenAlph inAlph)
->>>>>>> ec3bb38d
+-- decodeMany seqs alph = fmap (Just . decodeOverAlphabet alph) seqs