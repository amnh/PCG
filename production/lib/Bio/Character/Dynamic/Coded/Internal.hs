-----------------------------------------------------------------------------
-- |
-- Module      :  Bio.Character.Dynamic.Coded.Internal
-- Copyright   :  (c) 2015-2015 Ward Wheeler
-- License     :  BSD-style
--
-- Maintainer  :  wheeler@amnh.org
-- Stability   :  provisional
-- Portability :  portable
--
-- Data structures and instances for coded characters
-- Coded characters are dynamic characters recoded as 
--
-----------------------------------------------------------------------------

-- TODO: Remove all commented-out code.

-- TODO: are all of these necessary?
{-# LANGUAGE TypeSynonymInstances, FlexibleInstances, MultiParamTypeClasses, UndecidableInstances, TypeFamilies #-}
-- TODO: fix and remove this ghc option (is it needed for Arbitrary?):
{-# OPTIONS_GHC -fno-warn-orphans #-}

module Bio.Character.Dynamic.Coded.Internal
  ( DynamicChar()
  , DynamicChars
  , decodeMany
  , arbitraryDynamicsGA
  ) where

import Bio.Character.Dynamic.Coded.Class
import Bio.Character.Parsed
import Data.Alphabet
import Data.BitMatrix
import Data.Key
import Data.Bits
import Data.BitVector               hiding (join, replicate)
import Data.Foldable
import Data.Function.Memoize
import Data.Maybe                          (fromJust, fromMaybe)
import Data.Monoid                         ((<>))
import Data.MonoTraversable
import Data.Vector                         (Vector, fromList)
import Test.Tasty.QuickCheck        hiding ((.&.))
import Test.QuickCheck.Arbitrary.Instances ()

-- TODO: Change DynamicChar/Sequences to DynamicCharacters
        -- Make a missing a null vector
        -- Think about a nonempty type class or a refinement type for this

newtype DynamicChar
      = DC BitMatrix
      deriving (Eq, Show)

type instance Element DynamicChar = BitVector

type DynamicChars = Vector DynamicChar

instance MonoFunctor DynamicChar where
  omap f (DC bm) = DC $ omap f bm

instance MonoFoldable DynamicChar where
  -- | Map each element of a monomorphic container to a 'Monoid'
  -- and combine the results.
  ofoldMap f (DC bm) = ofoldMap f bm
  {-# INLINE ofoldMap #-}

  -- | Right-associative fold of a monomorphic container.
  ofoldr f e (DC bm) = ofoldr f e bm
  {-# INLINE ofoldr #-}

  -- | Strict left-associative fold of a monomorphic container.
  ofoldl' f e (DC bm) = ofoldl' f e bm
  {-# INLINE ofoldl' #-}

  -- | Right-associative fold of a monomorphic container with no base element.
  --
  -- Note: this is a partial function. On an empty 'MonoFoldable', it will
  -- throw an exception.
  --
  -- /See 'Data.MinLen.ofoldr1Ex' from "Data.MinLen" for a total version of this function./
  ofoldr1Ex f (DC bm) = ofoldr1Ex f bm
  {-# INLINE ofoldr1Ex #-}

  -- | Strict left-associative fold of a monomorphic container with no base
  -- element.
  --
  -- Note: this is a partial function. On an empty 'MonoFoldable', it will
  -- throw an exception.
  --
  -- /See 'Data.MinLen.ofoldl1Ex'' from "Data.MinLen" for a total version of this function./
  ofoldl1Ex' f (DC bm) = ofoldl1Ex' f bm
  {-# INLINE ofoldl1Ex' #-}

-- | Monomorphic containers that can be traversed from left to right.
instance MonoTraversable DynamicChar where
    -- | Map each element of a monomorphic container to an action,
    -- evaluate these actions from left to right, and
    -- collect the results.
    otraverse f (DC bm) = DC <$> otraverse f bm
    {-# INLINE otraverse #-}

    -- | Map each element of a monomorphic container to a monadic action,
    -- evaluate these actions from left to right, and
    -- collect the results.
    omapM = otraverse
    {-# INLINE omapM #-}

instance EncodableStaticCharacter BitVector where

  decodeChar alphabet character = foldMapWithKey f alphabet
    where
      f i symbol
        | character `testBit` i = [symbol]
        | otherwise             = []
                                  
  encodeChar alphabet ambiguity = fromBits $ (`elem` ambiguity) <$> toList alphabet

instance EncodableDynamicCharacter DynamicChar where

  decodeDynamic alphabet (DC bm) = ofoldMap (pure . decodeChar alphabet) $ rows bm

  encodeDynamic alphabet = DC . fromRows . fmap (encodeChar alphabet) . toList

  indexChar i = fromJust . lookupChar i

  lookupChar (DC bm) i
    |  0 <= i
    && i <  numRows bm = Just $ bm `row` i
    | otherwise        = Nothing

  -- TODO: Think about the efficiency of this
  unsafeCons static (DC dynamic) = DC . fromRows $ [static] <> (rows dynamic)

  unsafeAppend (DC dynamic1) bv = DC . fromRows $ rows dynamic1 <> [bv]

instance OldEncodableDynamicCharacterToBeRemoved DynamicChar where
      -- TODO: I switched the order of input args in decode fns and encodeOver...
--    decodeOverAlphabet :: Alphabet -> s -> ParsedChar
    decodeOverAlphabet alphabet = fromList . decodeDynamic (constructAlphabet alphabet)

--    decodeOneChar      :: Alphabet -> s -> ParsedChar
    decodeOneChar = decodeOverAlphabet

--    encodeOverAlphabet :: Alphabet -> ParsedChar -> s
    encodeOverAlphabet alphabet = encodeDynamic (constructAlphabet alphabet)
    
--    encodeOneChar      :: Alphabet -> AmbiguityGroup -> s
    encodeOneChar alphabet = encodeOverAlphabet alphabet . pure
    
--    emptyChar          :: s
    emptyChar = DC $ bitMatrix 0 0 (const False)
    
--    filterGaps         :: s -> s
    filterGaps c@(DC bm) = DC . fromRows . filter (== gapBV) $ rows bm
      where
        gapBV = gapChar c
    
--    gapChar            :: s -> s
    gapChar (DC bm) = zeroBits `setBit` (numCols bm - 1)
    
--    getAlphLen         :: s -> Int
    getAlphLen (DC bm) = numCols bm

--   grabSubChar        :: s -> Int -> s
    grabSubChar char i = {-trace ("grabSubChar " ++ show char ++ " " ++ show i) $ -} char `indexChar` i
    
--    isEmpty            :: s -> Bool
<<<<<<< HEAD
    isEmpty (DC bv) = (bitVec 0 (0 :: Integer)) == (Data.BitVector.concat $ rows bv)
=======
    isEmpty (DC bm) = isZeroMatrix bm
>>>>>>> 8a4159ec

--    numChars           :: s -> Int
    numChars (DC bm) = numRows bm

instance Bits DynamicChar where
    (.&.)        (DC lhs) (DC rhs)  = DC $ lhs  .&.  rhs
    (.|.)        (DC lhs) (DC rhs)  = DC $ lhs  .|.  rhs
    xor          (DC lhs) (DC rhs)  = DC $ lhs `xor` rhs
    complement   (DC b)             = DC $ complement b
    shift        (DC b)   n         = DC $ b `shift`  n
    rotate       (DC b)   n         = DC $ b `rotate` n
    setBit       (DC b)   i         = DC $ b `setBit` i
    testBit      (DC b)   i         = b `testBit` i
    bit i                           = DC $ fromRows [bit i]
    bitSize                         = fromMaybe 0 . bitSizeMaybe
    bitSizeMaybe (DC b)             = bitSizeMaybe b
    isSigned     (DC b)             = isSigned b
    popCount     (DC b)             = popCount b


instance Memoizable DynamicChar where
    memoize f (DC bm) = memoize (f . DC) bm

-- | Functionality to unencode many encoded sequences
decodeMany :: DynamicChars -> Alphabet -> ParsedChars
decodeMany seqs alph = fmap (Just . decodeOverAlphabet alph) seqs

instance Arbitrary DynamicChar where
    arbitrary = do 
      arbAlph <- arbitrary :: Gen Alphabet
      arbitraryDynamicGivenAlph arbAlph

instance Arbitrary (Alphabet' String) where
  arbitrary = Alphabet' <$> (arbitrary :: Gen (Vector String))

-- | Function to generate an arbitrary DynamicChar given an alphabet
arbitraryDynamicGivenAlph :: Alphabet -> Gen DynamicChar
arbitraryDynamicGivenAlph inAlph = do
  arbParsed <- arbitrary :: Gen ParsedChar
  pure $ encodeOverAlphabet inAlph arbParsed

-- | Generate many dynamic characters using the above
arbitraryDynamicsGA :: Alphabet -> Gen DynamicChars
arbitraryDynamicsGA inAlph = fromList <$> listOf (arbitraryDynamicGivenAlph inAlph)<|MERGE_RESOLUTION|>--- conflicted
+++ resolved
@@ -165,11 +165,7 @@
     grabSubChar char i = {-trace ("grabSubChar " ++ show char ++ " " ++ show i) $ -} char `indexChar` i
     
 --    isEmpty            :: s -> Bool
-<<<<<<< HEAD
-    isEmpty (DC bv) = (bitVec 0 (0 :: Integer)) == (Data.BitVector.concat $ rows bv)
-=======
     isEmpty (DC bm) = isZeroMatrix bm
->>>>>>> 8a4159ec
 
 --    numChars           :: s -> Int
     numChars (DC bm) = numRows bm
