{-# LANGUAGE FlexibleContexts #-}

module PCG.Command.Types.Read.Evaluate
  ( evaluate
  ) where

<<<<<<< HEAD
import           Bio.Phylogeny.Graph
import           Bio.Phylogeny.Graph.Parsed
import           Bio.Phylogeny.PhyloCharacter
import           Bio.Metadata.Class
=======
import           Bio.Metadata
import           Bio.Metadata.MaskGenerator
>>>>>>> 62441ce1
import           Bio.Sequence.Parsed
import           Bio.Sequence.Parsed.Class
import           Bio.Phylogeny.Solution.Parsed
import           Bio.Phylogeny.Solution (StandardMetadata)
import           Control.Monad              (when)
import           Control.Monad.IO.Class
import           Control.Monad.Trans.Either
import           Control.Evaluation
import           Data.Bifunctor             (bimap,first)
import           Data.Char                  (isLower,toLower,isUpper,toUpper)
import           Data.Either.Custom
import           Data.Foldable
import           Data.Key                   ((!),lookup)
import           Data.Map                   (Map,assocs,insert,union)
import qualified Data.Map              as M (fromList)
import           Data.Maybe                 (fromMaybe)
import           Data.Vector                (Vector)
import qualified Data.Vector           as V (zipWith)
--import           Debug.Trace
import           File.Format.Fasta   hiding   (FastaSequenceType(..))
import qualified File.Format.Fasta   as Fasta (FastaSequenceType(..))
import           File.Format.Fastc   hiding (Identifier)
import           File.Format.Newick
import           File.Format.Nexus          (nexusStreamParser)
import           File.Format.TNT     hiding (casei)
import           File.Format.TransitionCostMatrix
import           File.Format.VertexEdgeRoot
import           PCG.Command.Types (Command(..))
import           PCG.Command.Types.Read.Internal
import           PCG.Command.Types.Read.Unification.Master
import           Prelude             hiding (lookup)
import           Text.Megaparsec

evaluate :: Command -> SearchState -> SearchState
{--}
--evaluate (READ fileSpecs) _old | trace ("Evaluated called: " <> show fileSpecs) False = undefined
evaluate (READ fileSpecs) _old = do
    when (null fileSpecs) $ fail "No files specified in 'read()' command"
    result <- liftIO . runEitherT . eitherTValidation $ parseSpecifiedFile <$> fileSpecs
    case result of
      Left pErr -> fail $ show pErr   -- Report structural errors here.
      Right xs ->
        case masterUnify' $ transformation <$> concat xs of
          Left uErr -> fail $ show uErr -- Report rectification errors here.
          Right g   -> pure g           -- TODO: rectify against 'old' SearchState, don't just blindly merge or ignore old state
  where
    transformation = expandIUPAC . prependFilenamesToCharacterNames . applyReferencedTCM

evaluate _ _ = fail "Invalid READ command binding"
{--}
parseSpecifiedFile  :: FileSpecification -> EitherT ReadError IO [FracturedParseResult]
parseSpecifiedFile      AnnotatedFile     {}     = fail "Annotated file specification is not implemented"
parseSpecifiedFile      ChromosomeFile    {}     = fail "Chromosome file specification is not implemented"
parseSpecifiedFile      GenomeFile        {}     = fail "Genome file specification is not implemented"
parseSpecifiedFile spec@AminoAcidFile     {}     = fastaAminoAcid spec
parseSpecifiedFile spec@NucleotideFile    {}     = fastaDNA       spec
parseSpecifiedFile spec@CustomAlphabetFile{}     = parseCustomAlphabet spec
parseSpecifiedFile     (PrealignedFile x tcmRef) = do
    tcmContent <- getSpecifiedTcm tcmRef
    subContent <- parseSpecifiedFile x
    fmap (fmap setCharactersToAligned) $
      case tcmContent of
        Nothing             -> pure subContent
        Just (path,content) -> do
          tcmMat <- hoistEither . first unparsable $ parse tcmStreamParser path content
          traverse (setTcm tcmMat) subContent
  where
    setTcm :: TCM -> FracturedParseResult -> EitherT ReadError IO FracturedParseResult
    setTcm t fpr = case relatedTcm fpr of
                     Nothing -> pure $ fpr { relatedTcm = Just t }
                     Just _  -> fail "Multiple TCM files defined in prealigned file specification"
parseSpecifiedFile spec@(UnspecifiedFile    _    ) =
  getSpecifiedContent spec >>= eitherTValidation . fmap (progressiveParse . fst) . dataFiles

fastaDNA :: FileSpecification -> EitherT ReadError IO [FracturedParseResult]
--fastaDNA spec | trace ("fasta DNA parser with spec " ++ show spec) False = undefined
fastaDNA spec = getSpecifiedContent spec >>= (hoistEither . parseSpecifiedContent parse')
  where
    parse' :: FileResult -> Either ReadError FracturedParseResult
    parse' (path,content) = toFractured Nothing path <$> parseResult
      where
        parseResult = {- (\x -> trace (show x) x) . -} first unparsable $ parse combinator path content
        combinator  = (\x -> try (fastaStreamConverter Fasta.DNA x) <|> fastaStreamConverter Fasta.RNA x) =<< fastaStreamParser

-- TODO: abstract these two (three) v^
fastaAminoAcid :: FileSpecification -> EitherT ReadError IO [FracturedParseResult]
fastaAminoAcid spec = getSpecifiedContent spec >>= (hoistEither . parseSpecifiedContent parse')
  where
    parse' :: FileResult -> Either ReadError FracturedParseResult
    parse' (path,content) = toFractured Nothing path <$> parseResult
      where
        parseResult = first unparsable $ parse combinator path content
        combinator  = fastaStreamConverter Fasta.AminoAcid =<< fastaStreamParser

parseSpecifiedContent :: (FileResult -> Either ReadError FracturedParseResult) -> FileSpecificationContent -> Either ReadError [FracturedParseResult]
parseSpecifiedContent parse' = eitherValidation . fmap parse' . dataFiles

parseCustomAlphabet :: FileSpecification -> EitherT ReadError IO [FracturedParseResult]
parseCustomAlphabet spec = getSpecifiedContent spec >>= (hoistEither . parseSpecifiedContentWithTcm)
  where
    parseSpecifiedContentWithTcm :: FileSpecificationContent -> Either ReadError [FracturedParseResult]
    parseSpecifiedContentWithTcm specContent = do
        tcmMay <- case tcmFile specContent of
                    Nothing             -> pure Nothing
                    Just (path,content) -> bimap unparsable Just $ parse tcmStreamParser path content
        eitherValidation . fmap (parse' tcmMay) $ dataFiles specContent
    parse' m (path, content) = toFractured m path <$> parseResult
      where
        parseResult = first unparsable $ parse fastcStreamParser path content

applyReferencedTCM :: FracturedParseResult -> FracturedParseResult
applyReferencedTCM fpr =
  case relatedTcm fpr of
     Nothing -> fpr
     Just x  -> let newAlphabet = toList $ customAlphabet x
                    newTcm      = transitionCosts x
                in  fpr { parsedMetas = updateAlphabet newAlphabet . updateTcm newTcm <$> parsedMetas fpr }

prependFilenamesToCharacterNames :: FracturedParseResult -> FracturedParseResult
prependFilenamesToCharacterNames fpr = fpr { parsedMetas = prependName (sourceFile fpr) <$> parsedMetas fpr }

setCharactersToAligned :: FracturedParseResult -> FracturedParseResult
setCharactersToAligned fpr = fpr { parsedMetas = updateAligned True <$> parsedMetas fpr }

expandIUPAC :: FracturedParseResult -> FracturedParseResult
expandIUPAC fpr = fpr { parsedChars = newTreeSeqs }
  where
    newTreeSeqs = f (parsedChars fpr) (parsedMetas fpr)
    f :: TreeSeqs -> Vector StandardMetadata -> TreeSeqs
    f mapping meta = g <$> mapping
      where
        g :: ParsedSequences -> ParsedSequences
        g = V.zipWith h meta 
          where
            h :: StandardMetadata -> Maybe ParsedSeq -> Maybe ParsedSeq
            h cInfo seqMay = expandCodes <$> seqMay
              where
                cType = charType cInfo
                
                expandCodes :: ParsedSeq -> ParsedSeq
                expandCodes x 
                  | cType == DNA || cType == RNA  = expandOrId nucleotideIUPAC <$> x
                  | cType == AminoAcid = expandOrId aminoAcidIUPAC  <$> x
                  | otherwise = x
    expandOrId m x = fromMaybe x $ x `lookup` m

progressiveParse :: FilePath -> EitherT ReadError IO FracturedParseResult
progressiveParse inputPath = do
    nukeResult <- liftIO . runEitherT . parseSpecifiedFile $ NucleotideFile [inputPath]
    case nukeResult of
      Right x -> pure $ head x
      Left  _ -> do
        aminoAcidResult <- liftIO . runEitherT . parseSpecifiedFile $ AminoAcidFile [inputPath]
        case aminoAcidResult of
          Right x -> pure $ head x
          Left  _ -> do
            (filePath, fileContent) <- head . dataFiles <$> getSpecifiedContent (UnspecifiedFile [inputPath])
            case parse newickStreamParser filePath fileContent of
              Right x -> pure $ toFractured Nothing filePath x
              Left  _ ->
                case parse verStreamParser filePath fileContent of
                  Right x -> pure $ toFractured Nothing filePath x
                  Left  _ ->
                    case parse tntStreamParser filePath fileContent of
                      Right x -> pure $ toFractured Nothing filePath x
                      Left  _ ->
                        case parse nexusStreamParser filePath fileContent of
                          Right x -> pure $ toFractured Nothing filePath x
                          Left  _ -> fail $ "Could not determine the file type of '" ++ filePath ++ "'. Try annotating the expected file data in the 'read' for more explicit error message on file parsing failures."

toFractured :: (ParsedMetadata a, ParsedCharacters a, ParseGraph a) => Maybe TCM -> FilePath -> a -> FracturedParseResult
toFractured tcmMat path = FPR <$> unifyCharacters
                              <*> unifyMetadata
                              <*> unifyGraph
                              <*> const tcmMat
                              <*> const path
{--}

nucleotideIUPAC :: Map AmbiguityGroup AmbiguityGroup
nucleotideIUPAC = casei core
  where
    ref  = (core !)
    core = M.fromList
         [ (["A"], ["A"]     )
         , (["G"], ["G"]     )
         , (["C"], ["C"]     )
         , (["T"], ["T"]     )
         , (["-"], ["-"]     ) -- assume 5th state (TODO: fix this)
         , (["U"], ref ["T"] )
         , (["R"], ref ["A"] <> ref ["G"])
         , (["M"], ref ["A"] <> ref ["C"])
         , (["W"], ref ["A"] <> ref ["T"])
         , (["S"], ref ["G"] <> ref ["C"])
         , (["K"], ref ["G"] <> ref ["T"])
         , (["Y"], ref ["C"] <> ref ["T"])
         , (["V"], ref ["A"] <> ref ["G"] <> ref ["C"])
         , (["D"], ref ["A"] <> ref ["G"] <> ref ["T"])
         , (["H"], ref ["A"] <> ref ["C"] <> ref ["T"])
         , (["B"], ref ["G"] <> ref ["C"] <> ref ["T"])
         , (["N"], ref ["A"] <> ref ["G"] <> ref ["C"] <> ref ["T"])
         , (["X"], ref ["N"])
         , (["?"], ref ["A"] <> ref ["G"] <> ref ["C"] <> ref ["T"] <> ref ["-"])
         ]

aminoAcidIUPAC :: Map AmbiguityGroup AmbiguityGroup
aminoAcidIUPAC = casei $ core `union` multi
  where
    core         = M.fromList $ zip symbolGroups symbolGroups
    symbolGroups = pure . pure <$> "ACDEFGHIKLMNPQRSTVWY-"
    ref          = (core !)
    allSymbols   = foldl1 (<>) symbolGroups
    allAcids     = foldl1 (<>) $ init symbolGroups
    multi        = M.fromList
                 [ (["B"], ref ["D"] <> ref ["N"])
                 , (["Z"], ref ["E"] <> ref ["Q"])
                 , (["X"], allAcids  )
                 , (["?"], allSymbols)
                 ]

casei :: Map AmbiguityGroup v -> Map AmbiguityGroup v
casei x = foldl f x $ assocs x
  where
    f m ([[k]], v)
      | isLower k  = insert [[toUpper k]] v m
      | isUpper k  = insert [[toLower k]] v m
      | otherwise  = m
    f m (_    , _) = m

                                                                    <|MERGE_RESOLUTION|>--- conflicted
+++ resolved
@@ -4,15 +4,8 @@
   ( evaluate
   ) where
 
-<<<<<<< HEAD
-import           Bio.Phylogeny.Graph
-import           Bio.Phylogeny.Graph.Parsed
-import           Bio.Phylogeny.PhyloCharacter
-import           Bio.Metadata.Class
-=======
 import           Bio.Metadata
 import           Bio.Metadata.MaskGenerator
->>>>>>> 62441ce1
 import           Bio.Sequence.Parsed
 import           Bio.Sequence.Parsed.Class
 import           Bio.Phylogeny.Solution.Parsed
