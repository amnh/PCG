{-# LANGUAGE FlexibleContexts, TypeFamilies #-}

module PCG.Command.Types.Read.Evaluate
  ( evaluate
  ) where

import           Bio.Character.Parsed
import           Bio.Metadata.Parsed
import           Bio.PhyloGraph.Forest
import           Bio.PhyloGraphPrime
import           Bio.PhyloGraphPrime.PhylogeneticDAG
--import           Bio.PhyloGraph.Solution      (SearchState)
import           Control.Evaluation
import           Control.Monad                (when)
import           Control.Monad.IO.Class
import           Control.Monad.Trans.Either
import           Control.Parallel.Strategies
import           Data.Alphabet   --    hiding (AmbiguityGroup)
-- import           Data.Alphabet.IUPAC
import           Data.Bifunctor               (bimap,first)
-- import           Data.Char                    (isLower,toLower,isUpper,toUpper)
import           Data.Either.Custom
import           Data.Foldable
import           Data.Functor
<<<<<<< HEAD
-- import           Data.Key                     ((!),lookup)
-- import           Data.List.NonEmpty           (NonEmpty( (:|) ))
-- import qualified Data.List.NonEmpty    as NE
-- import           Data.List.Utility            (subsetOf)
-- import           Data.Map                     (Map,assocs,insert,union)
-- import qualified Data.Map              as M
-- import           Data.Maybe                   (fromMaybe)
-- import           Data.Monoid                  ((<>))
=======
import           Data.Key                     ((!),foldMapWithKey,lookup)
import           Data.List.NonEmpty           (NonEmpty( (:|) ))
import qualified Data.List.NonEmpty    as NE
import           Data.List.Utility            (subsetOf)
import           Data.Map                     (Map,assocs,insert,union, keys)
import qualified Data.Map              as M
import           Data.Maybe                   (fromMaybe)
import           Data.Monoid                  ((<>))
>>>>>>> 262ab609
import           Data.Ord                     (comparing)
import           Data.TCM                     (TCMDiagnosis(..), TCMStructure(..), diagnoseTcm)
import qualified Data.TCM              as TCM
-- import           Data.Vector                  (Vector)
-- import qualified Data.Vector           as V   (zipWith)
import           File.Format.Fasta   hiding   (FastaSequenceType(..))
import qualified File.Format.Fasta   as Fasta (FastaSequenceType(..))
import           File.Format.Fastc   hiding   (Identifier)
import           File.Format.Newick
import           File.Format.Nexus            (nexusStreamParser)
import           File.Format.TNT     hiding   (weight)
import           File.Format.TransitionCostMatrix
import           File.Format.VertexEdgeRoot
import           PCG.Command.Types            (Command(..))
import           PCG.Command.Types.Read.DecorationInitialization
import           PCG.Command.Types.Read.Internal
import           PCG.Command.Types.Read.Unification.Master
--import           PCG.SearchState
import           Prelude             hiding   (lookup)
import           Text.Megaparsec

import Debug.Trace (trace)

-- type SearchState = EvaluationT IO (Either TopologicalResult CharacterResult)


parse' :: Parsec Dec s a -> String -> s -> Either (ParseError (Token s) Dec) a
parse' = parse


--evaluate :: Command -> EvaluationT IO a -> EvaluationT IO (Either TopologicalResult DecoratedCharacterResult)
--evaluate :: Command -> EvaluationT IO a -> EvaluationT IO (Either TopologicalResult CharacterResult)
evaluate :: Command -> EvaluationT IO a -> SearchState -- EvaluationT IO (Either TopologicalResult CharacterResult)
-- evaluate (READ fileSpecs) _old | trace ("Evaluated called: " <> show fileSpecs) False = undefined
-- evaluate (READ fileSpecs) _old | trace "STARTING READ COMMAND" False = undefined
evaluate (READ fileSpecs) _old = do
    when (null fileSpecs) $ fail "No files specified in 'read()' command"
    result <- liftIO . runEitherT . eitherTValidation $ parMap rpar parseSpecifiedFile fileSpecs
    case result of
      Left pErr -> fail $ show pErr   -- Report structural errors here.
      Right xs ->
        case decoration . masterUnify $ transformation <$> concat xs of
--        case masterUnify $ transformation <$> concat xs of
          Left uErr -> fail $ show uErr -- Report unification errors here.
           -- TODO: rectify against 'old' SearchState, don't just blindly merge or ignore old state
          Right g   -> -- (liftIO . putStrLn {- . take 500000 -} $ show g)
                        (liftIO . putStrLn $ renderSequenceCosts g)
                    $> g
  where
<<<<<<< HEAD
    transformation = id -- expandIUPAC
    decoration = fmap (fmap initializeDecorations)
=======
    transformation      = id -- expandIUPAC
    decoration          = fmap (fmap initializeDecorations2)
>>>>>>> 262ab609

evaluate _ _ = fail "Invalid READ command binding"

renderSequenceCosts (Left    x) = "<Trees only>"
renderSequenceCosts (Right sol) = outputStream
  where
    outputStream = foldMapWithKey f $ phylogeneticForests sol
    f key forest = unlines
        [ "Solution #" <> show key
        , ""
        , foldMapWithKey g forest
        ]
    g key dag = unlines
        [ "Forest #" <> show key
        , ""
        , foldMapWithKey h $ rootCosts dag
        ]
    h key rootCost = unlines
        [ "Root #"  <> show key
        , "Cost = " <> show rootCost
        ]
      
--    unlines . toList . fmap (unlines . toList . fmap (unlines . fmap show . toList . rootCosts)) . phylogeneticForests


parseSpecifiedFile  :: FileSpecification -> EitherT ReadError IO [FracturedParseResult]
parseSpecifiedFile      AnnotatedFile     {}     = fail "Annotated file specification is not implemented"
parseSpecifiedFile      ChromosomeFile    {}     = fail "Chromosome file specification is not implemented"
parseSpecifiedFile      GenomeFile        {}     = fail "Genome file specification is not implemented"
parseSpecifiedFile spec@AminoAcidFile     {}     = fastaAminoAcid spec
parseSpecifiedFile spec@NucleotideFile    {}     = fastaDNA       spec
parseSpecifiedFile spec@CustomAlphabetFile{}     = parseCustomAlphabet spec
parseSpecifiedFile spec@(UnspecifiedFile      _) =
  getSpecifiedContent spec >>= eitherTValidation . fmap (progressiveParse . fst) . dataFiles
parseSpecifiedFile     (PrealignedFile x tcmRef) = do
    tcmContent <- getSpecifiedTcm tcmRef
    subContent <- parseSpecifiedFile x
    fmap (fmap setCharactersToAligned) $
      case tcmContent of
        Nothing              -> pure subContent
        Just (path, content) -> do
          tcmMat <- hoistEither . first unparsable $ parse' tcmStreamParser path content
          traverse (hoistEither . setTcm tcmMat path) subContent


setTcm :: TCM -> FilePath -> FracturedParseResult -> Either ReadError FracturedParseResult
setTcm t tcmPath fpr =
   case relatedTcm fpr of
     Just _  -> Left $ multipleTCMs (sourceFile fpr) tcmPath
     Nothing ->
       let (coefficient, resultTCM, structure) = (,,) <$> factoredWeight <*> factoredTcm <*> tcmStructure $ diagnoseTcm unfactoredTCM
           (unfactoredWeight, unfactoredTCM)   = TCM.fromList . toList $ transitionCosts t
           relatedAlphabet                     = fromSymbols $ customAlphabet t
           metadataUpdate x = x
               { weight   = weight x * fromRational unfactoredWeight * fromIntegral coefficient
               , alphabet = relatedAlphabet
               }
       in  pure $ fpr
           { parsedMetas = metadataUpdate <$> parsedMetas fpr
           , relatedTcm  = Just (resultTCM, structure)
           }


fastaDNA :: FileSpecification -> EitherT ReadError IO [FracturedParseResult]
--fastaDNA spec | trace ("fasta DNA parser with spec " ++ show spec) False = undefined
fastaDNA spec = getSpecifiedContent spec >>= (hoistEither . parseSpecifiedContent parse'')
  where
    parse'' :: FileResult -> Either ReadError FracturedParseResult
    parse'' (path,content) = toFractured Nothing path <$> parseResult
      where
        parseResult = {- (\x -> trace (show x) x) . -} first unparsable $ parse' combinator path content
        combinator  = (\x -> try (fastaStreamConverter Fasta.DNA x) <|> fastaStreamConverter Fasta.RNA x) =<< fastaStreamParser


-- TODO: abstract these two (three) v^
fastaAminoAcid :: FileSpecification -> EitherT ReadError IO [FracturedParseResult]
fastaAminoAcid spec = getSpecifiedContent spec >>= (hoistEither . parseSpecifiedContent parse'')
  where
    parse'' :: FileResult -> Either ReadError FracturedParseResult
    parse'' (path,content) = toFractured Nothing path <$> parseResult
      where
        parseResult = first unparsable $ parse' combinator path content
        combinator  = fastaStreamConverter Fasta.AminoAcid =<< fastaStreamParser


parseSpecifiedContent :: (FileResult -> Either ReadError FracturedParseResult) -> FileSpecificationContent -> Either ReadError [FracturedParseResult]
parseSpecifiedContent parse'' = eitherValidation . fmap parse'' . dataFiles


parseCustomAlphabet :: FileSpecification -> EitherT ReadError IO [FracturedParseResult]
parseCustomAlphabet spec = getSpecifiedContent spec >>= (hoistEither . parseSpecifiedContentWithTcm)
  where
    parse'' m (path, content) =
        case m of
          Nothing     -> fracturedResult
          Just oldTCM -> setTcm oldTCM path =<< fracturedResult
      where
        fracturedResult = toFractured Nothing path <$> parseResult
        parseResult     = first unparsable $ parse' fastcStreamParser path content

    parseSpecifiedContentWithTcm :: FileSpecificationContent -> Either ReadError [FracturedParseResult]
    parseSpecifiedContentWithTcm specContent = do
        tcmMay <-
          case tcmFile specContent of
            Nothing              -> pure Nothing
            Just (path, content) -> bimap unparsable Just $ parse' tcmStreamParser path content
        eitherValidation . fmap (parse'' tcmMay) $ dataFiles specContent

{-
applyReferencedTCM :: FracturedParseResult -> FracturedParseResult
applyReferencedTCM fpr =
    case relatedTcm fpr of
       Nothing -> fpr
       Just x  ->
         let newAlphabet = fromSymbols $ customAlphabet x
             newTcm      = transitionCosts x
         in  fpr
             { parsedMetas = updateAlphabet newAlphabet <$> parsedMetas fpr
            }
  where
    updateAlphabet parsedMeta newValue = parsedMeta { alphabet = newValue }
-}

--prependFilenamesToCharacterNames :: FracturedParseResult -> FracturedParseResult
--prependFilenamesToCharacterNames fpr = fpr { parsedMetas = prependName (sourceFile fpr) <$> parsedMetas fpr }


setCharactersToAligned :: FracturedParseResult -> FracturedParseResult
setCharactersToAligned fpr = fpr { parsedMetas = setAligned <$> parsedMetas fpr }
  where
    setAligned x = x { isDynamic = False }

{- removed to eliminate compilation warning
expandIUPAC :: FracturedParseResult -> FracturedParseResult
expandIUPAC fpr = fpr { parsedChars = newTreeChars }
  where
    newTreeChars = f (parsedChars fpr) (parsedMetas fpr)
    f :: TreeChars -> Vector ParsedCharacterMetadata -> TreeChars
    f mapping meta = g <$> mapping
      where
        g :: ParsedChars -> ParsedChars
        g = V.zipWith h meta
          where
            h :: ParsedCharacterMetadata -> Maybe ParsedChar -> Maybe ParsedChar
            h cInfo seqMay = expandCodes <$> seqMay
              where
                cAlph = alphabet cInfo

                expandCodes :: ParsedChar -> ParsedChar
                expandCodes x
                  | isAlphabetDna       cAlph = expandOrId nucleotideIUPAC <$> x
                  | isAlphabetAminoAcid cAlph = expandOrId aminoAcidIUPAC  <$> x
                  | otherwise = x
    expandOrId m x = fromMaybe x $ x `lookup` m
-}

-- TODO: check file extension, to guess which parser to use first
progressiveParse :: FilePath -> EitherT ReadError IO FracturedParseResult
progressiveParse _ | trace "STARTING PROGRESSIVE PARSE" False = undefined
progressiveParse inputPath = do
    (filePath, fileContent) <- head . dataFiles <$> getSpecifiedContent (UnspecifiedFile [inputPath])
    case trace "FASTA (Nucleiotide)" $ parse' nukeParser filePath fileContent of
      Right x    -> pure $ toFractured Nothing filePath x
      Left  err1 ->
        case trace "FASTA (Amino Acid)" $ parse' acidParser filePath fileContent of
          Right x    -> pure $ toFractured Nothing filePath x
          Left  err2 ->
            case trace "Newick" $ parse' newickStreamParser filePath fileContent of
              Right x    -> pure $ toFractured Nothing filePath x
              Left  err3 ->
                case trace "VER" $ parse' verStreamParser filePath fileContent of
                  Right x    -> pure $ toFractured Nothing filePath x
                  Left  err4 ->
                    case trace "TNT" $ parse' tntStreamParser filePath fileContent of
                      Right x    -> pure $ toFractured Nothing filePath x
                      Left  err5 ->
                        case parse' nexusStreamParser filePath $ trace "Nexus" fileContent of
                          Right x    -> pure $ toFractured Nothing filePath x
                          Left  err6 ->
                            let previousErrors      = [(err1,"Fasta"),(err2,"Fasta"),(err3,"Newick tree"),(err4,"VER"),(err5,"Henning/TNT"),(err6,"Nexus")]
                                (parseErr,_fileType) = maximumBy (comparing (farthestParseErr . fst)) previousErrors
                            in  left $ unparsable parseErr
{-
                                fail $ mconcat [ "Could not parse '"
                                               , filePath
                                               , "', appears to be a "
                                               , fileType
                                               , " file.\n"
                                               , parseErrorPretty parseErr
                                               ]
-}
  where
    -- | We use this to find the parser which got farthest through the stream before failing.
    farthestParseErr :: ParseError t e -> SourcePos
    farthestParseErr err = maximum $ errorPos err
    nukeParser = (\x -> try (fastaStreamConverter Fasta.DNA x) <|> fastaStreamConverter Fasta.RNA x) =<< fastaStreamParser
    acidParser = fastaStreamConverter Fasta.DNA =<< fastaStreamParser


toFractured :: (ParsedMetadata a, ParsedCharacters a, ParsedForest a) => Maybe (TCM.TCM, TCMStructure) -> FilePath -> a -> FracturedParseResult
toFractured tcmMat path =
    FPR <$> unifyCharacters
        <*> unifyMetadata
        <*> unifyGraph
        <*> const tcmMat
        <*> const path
{--}

{- removed to eliminate compilation warning
nucleotideIUPAC :: Map (AmbiguityGroup String) (AmbiguityGroup String)
nucleotideIUPAC = casei $ nonEmptyMap core
  where
    ref  = (core !)
    core = M.fromList
         [ (["A"], ["A"]     )
         , (["G"], ["G"]     )
         , (["C"], ["C"]     )
         , (["T"], ["T"]     )
         , (["-"], ["-"]     ) -- assume 5th state (TODO: fix this)
         , (["U"], ref ["T"] )
         , (["R"], ref ["A"] <> ref ["G"])
         , (["M"], ref ["A"] <> ref ["C"])
         , (["W"], ref ["A"] <> ref ["T"])
         , (["S"], ref ["G"] <> ref ["C"])
         , (["K"], ref ["G"] <> ref ["T"])
         , (["Y"], ref ["C"] <> ref ["T"])
         , (["V"], ref ["A"] <> ref ["G"] <> ref ["C"])
         , (["D"], ref ["A"] <> ref ["G"] <> ref ["T"])
         , (["H"], ref ["A"] <> ref ["C"] <> ref ["T"])
         , (["B"], ref ["G"] <> ref ["C"] <> ref ["T"])
         , (["N"], ref ["A"] <> ref ["G"] <> ref ["C"] <> ref ["T"])
         , (["X"], ref ["N"])
         , (["?"], ref ["A"] <> ref ["G"] <> ref ["C"] <> ref ["T"] <> ref ["-"])
         ]


aminoAcidIUPAC :: Map (AmbiguityGroup String) (AmbiguityGroup String)
aminoAcidIUPAC = casei . nonEmptyMap $ core `union` multi
  where
    core         = M.fromList $ zip symbolGroups symbolGroups
    symbolGroups = pure . pure <$> "ACDEFGHIKLMNPQRSTVWY-"
    ref          = (core !)
    allSymbols   = foldl1 (<>) symbolGroups
    allAcids     = foldl1 (<>) $ init symbolGroups
    multi        = M.fromList
                 [ (["B"], ref ["D"] <> ref ["N"])
                 , (["Z"], ref ["E"] <> ref ["Q"])
                 , (["X"], allAcids  )
                 , (["?"], allSymbols)
                 ]

nonEmptyMap :: Map [a] [a] -> Map (NonEmpty a) (NonEmpty a)
nonEmptyMap = fmap NE.fromList . M.mapKeysMonotonic NE.fromList

casei :: Map (AmbiguityGroup String ) v -> Map (AmbiguityGroup String) v
casei x = foldl f x $ assocs x
  where
    f m ([k]:|[], v)
      | isLower k  = insert (pure . pure $ toUpper k) v m
      | isUpper k  = insert (pure . pure $ toLower k) v m
      | otherwise  = m
    f m (_    , _) = m
-}
<|MERGE_RESOLUTION|>--- conflicted
+++ resolved
@@ -22,25 +22,14 @@
 import           Data.Either.Custom
 import           Data.Foldable
 import           Data.Functor
-<<<<<<< HEAD
--- import           Data.Key                     ((!),lookup)
+import           Data.Key
 -- import           Data.List.NonEmpty           (NonEmpty( (:|) ))
 -- import qualified Data.List.NonEmpty    as NE
 -- import           Data.List.Utility            (subsetOf)
 -- import           Data.Map                     (Map,assocs,insert,union)
 -- import qualified Data.Map              as M
 -- import           Data.Maybe                   (fromMaybe)
--- import           Data.Monoid                  ((<>))
-=======
-import           Data.Key                     ((!),foldMapWithKey,lookup)
-import           Data.List.NonEmpty           (NonEmpty( (:|) ))
-import qualified Data.List.NonEmpty    as NE
-import           Data.List.Utility            (subsetOf)
-import           Data.Map                     (Map,assocs,insert,union, keys)
-import qualified Data.Map              as M
-import           Data.Maybe                   (fromMaybe)
 import           Data.Monoid                  ((<>))
->>>>>>> 262ab609
 import           Data.Ord                     (comparing)
 import           Data.TCM                     (TCMDiagnosis(..), TCMStructure(..), diagnoseTcm)
 import qualified Data.TCM              as TCM
@@ -86,17 +75,12 @@
 --        case masterUnify $ transformation <$> concat xs of
           Left uErr -> fail $ show uErr -- Report unification errors here.
            -- TODO: rectify against 'old' SearchState, don't just blindly merge or ignore old state
-          Right g   -> -- (liftIO . putStrLn {- . take 500000 -} $ show g)
-                        (liftIO . putStrLn $ renderSequenceCosts g)
+          Right g   ->  (liftIO . putStrLn {- . take 500000 -} $ show g)
+                       -- (liftIO . putStrLn $ renderSequenceCosts g)
                     $> g
   where
-<<<<<<< HEAD
     transformation = id -- expandIUPAC
     decoration = fmap (fmap initializeDecorations)
-=======
-    transformation      = id -- expandIUPAC
-    decoration          = fmap (fmap initializeDecorations2)
->>>>>>> 262ab609
 
 evaluate _ _ = fail "Invalid READ command binding"
 
