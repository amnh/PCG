--- conflicted
+++ resolved
@@ -89,13 +89,8 @@
                         )
 -}
 
-<<<<<<< HEAD
 {-
 --initializeDecorations2 :: CharacterResult -> PhylogeneticSolution InitialDecorationDAG
-=======
-
-initializeDecorations2 :: CharacterResult -> PhylogeneticSolution InitialDecorationDAG
->>>>>>> 262ab609
 initializeDecorations2 (PhylogeneticSolution forests) = PhylogeneticSolution $ fmap performDecoration <$> forests
   where
 --    performDecoration :: CharacterDAG -> InitialDecorationDAG
@@ -106,12 +101,7 @@
         id2
         (g    fitchPostOrder)
         (g additivePostOrder)
-<<<<<<< HEAD
         (g adaptiveDirectOptimizationPostOrder)
-=======
-        (g dynamicScoring)  
---        (g adaptiveDirectOptimizationPostOrder)  
->>>>>>> 262ab609
       where
         g _  Nothing  [] = error $ "Uninitialized leaf node. This is bad!"
         g h (Just  v) [] = h v []
@@ -281,7 +271,7 @@
                                    -> c
                                    -> (c, Double, c, c, c)
 --chooseDirectOptimizationComparison _ _ = (\x y -> naiveDOConst x y undefined)
-{--}
+{--
 chooseDirectOptimizationComparison dec decs = \x y -> naiveDO x y scm
   where
     scm =
@@ -290,7 +280,6 @@
           x:_ -> selectBranch x
       where
         selectBranch candidate = candidate ^. symbolChangeMatrix
-<<<<<<< HEAD
 --}
 chooseDirectOptimizationComparison dec decs =
     case decs of
@@ -299,10 +288,7 @@
   where
 --    selectBranch candidate = pairwiseSequentialAlignment (candidate ^. sparseTransitionCostMatrix) 
     selectBranch candidate = let !_ = force (candidate ^. sparseTransitionCostMatrix)
-                             in \x y -> (x,1,x,x,y) -- pairwiseSequentialAlignment (candidate ^. sparseTransitionCostMatrix) 
-=======
-{--}
->>>>>>> 262ab609
+                             in \x y -> naiveDOConst x y undefined -- pairwiseSequentialAlignment (candidate ^. sparseTransitionCostMatrix) 
 {--}
 -- do this when shit stops segfaulting
 {-
@@ -312,13 +298,10 @@
       x:_ -> selectBranch x
   where
     selectBranch candidate =
-<<<<<<< HEAD
        case candidate ^. denseTransitionCostMatrix of
          _ -> let !scm = (candidate ^. symbolChangeMatrix) in \x y -> naiveDO x y scm
 -}
 {-
-=======
->>>>>>> 262ab609
          Just  d -> \x y -> foreignPairwiseDO x y d
          Nothing ->
            let !scm = (candidate ^. symbolChangeMatrix)
