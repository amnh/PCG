-----------------------------------------------------------------------------
-- |
-- Module      :  PCG.Command.Types.Read.Unification.Master
-- Copyright   :  (c) 2015-2015 Ward Wheeler
-- License     :  BSD-style
--
-- Maintainer  :  wheeler@amnh.org
-- Stability   :  provisional
-- Portability :  portable
--
-- Containing the master command for unifying all input types: tree, metadata, and sequence
--
-----------------------------------------------------------------------------

module PCG.Command.Types.Read.Unification.Master where

import           Bio.Phylogeny.Graph      (CharInfo)
import           Bio.Phylogeny.Solution hiding (parsedChars)
import           Bio.Sequence.Coded
import           Bio.Sequence.Parsed
--import           Bio.Phylogeny.Tree.Node hiding (isLeaf)
import           Control.Arrow            ((***),(&&&))
import           Data.BitVector hiding (not, foldr)
import           Data.Foldable
import qualified Data.HashMap.Lazy  as HM
--import           Data.IntMap              (elems)
--import qualified Data.IntMap        as IM 
--import           Data.Key                 ((!))
--import           Data.List                (isPrefixOf, nub)
import qualified Data.List.NonEmpty as NE (fromList)
import           Data.List.Utility        (duplicates)
import           Data.Map                 (assocs, difference, intersectionWith, keys)
import           Data.Maybe               (catMaybes, fromJust)
import           Data.Semigroup           ((<>))
import           Data.Set                 ((\\))
import qualified Data.Set           as S  (fromList)
<<<<<<< HEAD
import           Data.Vector              (Vector, (//), cons, generate, imap)
import qualified Data.Vector        as V  (replicate, foldr, (!), find, length)
import           File.Format.Conversion.Encoder
=======
import           Data.Vector              (Vector, generate)
--import qualified Data.Vector        as V  (replicate, foldr, (!))
--import           File.Format.Conversion.Encoder
>>>>>>> 765366bd
import           File.Format.Newick
import           File.Format.TransitionCostMatrix
import           PCG.Command.Types.Read.Unification.UnificationError

--import Debug.Trace

data FracturedParseResult
   = FPR
   { parsedChars  :: TreeSeqs
   , parsedMetas  :: Vector CharInfo
   , parsedTrees  :: Forest NewickNode
   , relatedTcm   :: Maybe TCM
   , sourceFile   :: FilePath
   } deriving (Show)

masterUnify' :: [FracturedParseResult] -> Either UnificationError (Solution DAG)
masterUnify' = rectifyResults

rectifyResults :: [FracturedParseResult] -> Either UnificationError (Solution DAG)
rectifyResults fprs
  | not (null errors) = Left  $ foldl1 (<>) errors
  | otherwise         = Right $ Solution (HM.fromList $ assocs charSeqs) combinedMetadata dagForests
  where
    -- Step 1: Gather data file contents
    dataSeqs        = (parsedChars &&& parsedMetas) <$> filter (not . fromTreeOnlyFile) fprs
    -- Step 2: Union the taxa names together into total terminal set
    taxaSet         = mconcat $ (S.fromList . keys . fst) <$> dataSeqs
    -- Step 3: Gather forest file data
    allForests      = filter (not . null . parsedTrees) fprs
    -- Step 4: Gather the taxa names for each forest from terminal nodes
    forestTaxa      = (mconcat . fmap terminalNames . parsedTrees &&& id) <$> allForests
    -- Step 5: Assert that each terminal node name is unique in the forest
    duplicateNames  = filter (null . fst) $ (duplicates *** id) <$> forestTaxa
    -- Step 6: Assert that each forest's terminal node set is exactly the same as the taxa set from "data files"
    extraNames      = filter (not . null . (taxaSet \\) . fst) $ (S.fromList *** id) <$> forestTaxa
    missingNames    = filter (not . null . (\\ taxaSet) . fst) $ (S.fromList *** id) <$> forestTaxa
    -- Step 7: Combine disparte sequences from many sources  into single metadata & character sequence.
    (charSeqs,combinedMetadata) = joinSequences dataSeqs
    -- Step 8: Convert topological forests to DAGs (using reference indexing from #7 results)
    dagForests      = fromNewick . parsedTrees <$> allForests
    -- Step 9:  TODO: Node encoding
    -- Step 10: TODO: masking for the nodes
    

    errors         = catMaybes [duplicateError, extraError, missingError]
    duplicateError =
      if null duplicateNames
      then Nothing
      else Just . UnificationError . NE.fromList $ uncurry ForestDuplicateTaxa . (NE.fromList . toList *** sourceFile) <$> duplicateNames
    extraError =
      if null extraNames
      then Nothing
      else Just . UnificationError . NE.fromList $ uncurry ForestExtraTaxa     . (NE.fromList . toList *** sourceFile) <$> extraNames
    missingError =
      if null missingNames
      then Nothing
      else Just . UnificationError . NE.fromList $ uncurry ForestMissingTaxa   . (NE.fromList . toList *** sourceFile) <$> missingNames

fromTreeOnlyFile :: FracturedParseResult -> Bool
fromTreeOnlyFile fpr = null chars || all null chars
  where
    chars = parsedChars fpr

terminalNames :: NewickNode -> [Identifier]
terminalNames n
  | isLeaf n  = [fromJust $ newickLabel n]
  | otherwise = mconcat $ terminalNames <$> descendants n

-- | Functionality to encode into a solution
encodeSolution :: StandardSolution -> StandardSolution
encodeSolution inVal@(Solution taxaSeqs metadata inForests) = inVal {forests = HM.foldrWithKey encodeAndSet inForests taxaSeqs}
  where
    combineWithSet :: [Forest DAG] -> [Forest DAG] -> [Forest DAG]
    combineWithSet = zipWith (zipWith comboSet)
      where
        comboSet :: DAG -> DAG -> DAG
        comboSet dag1 dag2 = dag1 {nodes = foldr (\i acc -> (chooseNode (nodes dag1) (nodes dag2) i) `cons` acc) mempty [0..nodeLen-1]}
          where
            nodeLen = V.length $ nodes  dag1
            chooseNode :: Vector NodeInfo -> Vector NodeInfo -> Int -> NodeInfo
            chooseNode nodes1 nodes2 pos 
              | not $ null $ encoded $ nodes1 V.! pos = nodes1 V.! pos
              | not $ null $ encoded $ nodes2 V.! pos = nodes2 V.! pos
              | otherwise = nodes1 V.! pos
    --encodeAndSet :: Identifier -> Sequences -> [Forest DAG]
    --encodeAndSet name s = fmap (overForests name (encodeIt s metadata)) forests
    --overForests :: Identifier -> Sequences -> [Forest DAG] -> [Forest DAG]
    --overForests name coded forests = fmap (applyToForest name coded) forests
    --applyToForest :: Identifier -> EncodedSequences BitVector -> Forest DAG -> Forest DAG
    --applyToForest name coded forest = fmap (applyToDAG name coded) forest
    encodeAndSet :: Identifier -> Sequences -> [Forest DAG] -> [Forest DAG]
    encodeAndSet name s inForests = fmap (fmap (applyToDAG name coded)) inForests
      where coded = encodeIt s metadata

    applyToDAG :: Identifier -> EncodedSequences BitVector -> DAG -> DAG
    applyToDAG inName coded inD@(DAG inNodes _ _) = case matching of
      Nothing -> inD
      Just matching -> inD {nodes = inNodes // [(code matching, matching {encoded = coded})]}
      where
        matching = V.find (\n -> name n == inName) inNodes

{-
-- | Takes in a list of parse results and outputs 
-- accumulates in metadata, then topological structure, then sequences 
-- before encoding and outputting
masterUnify :: [FracturedParseResult] -> Either UnificationError Graph
--masterUnify inResults | trace ("initial input " <> show (map parsedChars inResults)) False = undefined
masterUnify inResults = 
    let
      firstTopo    = foldr (mergeParsedGraphs . parsedTrees) (Right mempty) inResults
      withMetadata = --trace ("initial graph " <> show firstTopo)
                     enforceGraph firstTopo $ (mergeParsedMetadata . parsedMetas) <$> inResults
      withSeqs     = --trace ("graph with meatadata " <> show withMetadata)
                     verifyTaxaSeqs $ foldr (mergeParsedChars . parsedChars) withMetadata inResults
      encodedRes   = --trace ("graph with seqs " <> show withSeqs)
                     encodeGraph withSeqs
    in encodedRes

    where
      -- | Simple function to shove metadata in a tree structure
      enforceGraph :: Either UnificationError Graph -> [Vector CharInfo] -> Either UnificationError Graph
--      enforceGraph _graph chars | trace ("enforce graph on " <> show chars) False = undefined
      enforceGraph graph chars = eitherAction graph id (Right . Graph . shoveIt)
        where
          shoveIt (Graph dags) = if null chars then dags
                                  else zipWith (\d c -> d {characters = c}) dags chars


taxaSet :: [FracturedParseResult] -> Set String
taxaSet = mconcat . fmap (S.fromList . keys . parsedChars) . filter (not fromTreeOnlyFile)
  where
    fromTreeOnlyFile fpr = null chars || all null chars
      where
        chars = parsedChars fpr



-- | Verify that between two graphs, the taxa names are the same
checkTaxaMatch :: Graph -> Graph -> ([String], [String])
--checkTaxaMatch (Graph g1) (Graph g2) | trace ("checking taxa match " <> show g1 <> "\n" <> show g2) False = undefined
checkTaxaMatch (Graph g1) (Graph g2) 
  | null allNames1 || null allNames2 = (mempty, mempty)
  | otherwise = (allNames1 \\ allNames2, allNames2 \\ allNames1)
    where
        allNames1 = gatherNames g1
        allNames2 = gatherNames g2
        nonInternal = IM.filter (not . isPrefixOf "HTU")
        gatherNames = elems . nonInternal . foldr ((<>) . nodeNames) mempty

-- | Specialized functionality to merge parsed graphs, simply adding the lists of dags together
mergeParsedGraphs :: Graph -> Either UnificationError Graph -> Either UnificationError Graph
mergeParsedGraphs graph1@(Graph newGraph) carry = eitherAction carry id matchThese
  where
    filterEmpty = filter (null . nodes) newGraph
    matchThese :: Graph -> Either UnificationError Graph
    matchThese in2@(Graph accumGraph)
      | doesMatch = Right $ Graph (accumGraph <> filterEmpty)
      | otherwise = Left . UnificationError . pure  $ uncurry NonMatchingTaxa matchCheck
        where
          matchCheck = checkTaxaMatch graph1 in2
          doesMatch  = null (fst matchCheck) && null (snd matchCheck)

-- | Functionality to fully merge sets of metadata
-- we make a lot of assumptions about whether the metadata agrees and assume:
-- that each item of the list CORRECTLY corresponds to a single file
-- and each element of the vector CORRECTLY identifies a single character in that file
-- if either of these assumptions are violated, this thing becomes more complicated
mergeParsedMetadata :: [Vector CharInfo] -> Vector CharInfo
--mergeParsedMetadata inMeta | trace ("merge metadata " <> show inMeta) False = undefined
mergeParsedMetadata inMeta = foldl (<>) mempty inMeta
                   -- TODO: Investigate above claim
                      
-- | Verify that after all the parsed sequences have been merged in, taxa names match
verifyTaxaSeqs :: Either UnificationError Graph -> Either UnificationError Graph
--verifyTaxaSeqs inGraph | trace ("verifyTaxaSeqs on " ++ show inGraph) False = undefined
verifyTaxaSeqs inGraph = eitherAction inGraph id verifySeqs
  where
    verifySeqs :: Graph -> Either UnificationError Graph
    verifySeqs (Graph g) | trace ("verify seq match " ++ show g) False = undefined
    verifySeqs (Graph g)
      | doesMatch = Right $ Graph g
      | otherwise = Left  . UnificationError . pure $ uncurry NonMatchingTaxaSeqs checkTuple
      where
        nonInternal = filter (not . isPrefixOf "HTU")
        graphNames = nub $ nonInternal . elems $ foldr ((<>) . nodeNames) mempty g
        seqNames = nonInternal $ nub $ foldr (\e acc -> acc <> HM.keys (parsedSeqs e)) mempty g
        checkTuple = (graphNames \\ seqNames, seqNames \\ graphNames)
        doesMatch = null (fst checkTuple) && null (snd checkTuple)
      

-- | Specialized merge to join sequences to an existing graph
mergeParsedChars :: [TreeSeqs] -> Either UnificationError Graph -> Either UnificationError Graph
mergeParsedChars inSeqs carry = eitherAction carry id addSeqs
    where
      addSeqs :: Graph -> Either UnificationError Graph
      addEncodeSeqs g@(Graph accumDags) | trace ("addEncodeSeqs on accumDags " <> show accumDags) False = undefined
      addSeqs g@(Graph accumDags)
        | null inSeqs = Right g
        | otherwise = Right (Graph $ zipWith (\d s -> d {parsedSeqs = s}) accumDags outSeqs)
        -- otherwise = Left (UnificationError (pure (NonMatchingTaxaSeqs ({-fromList $-} fst matchCheck) ({-fromList $-} snd matchCheck))))
        where
        --  matchCheck = checkTaxaSeqs g inSeqs
        --  doesMatch = null (fst matchCheck) && null (snd matchCheck)

          curSeqLen = getLen . parsedSeqs <$> accumDags
          outSeqs   = zipWith (\s l -> foldWithKey (addIn l) mempty s) inSeqs curSeqLen

          addIn :: Int -> String -> ParsedSequences -> HM.HashMap String ParsedSequences -> HM.HashMap String ParsedSequences
          addIn curLen k v acc = if k `elem` HM.keys acc
                                 then HM.adjust (<> v) k acc
                                 else HM.insert k (V.replicate curLen Nothing <> v) acc

          getLen :: HM.HashMap Identifier ParsedSequences -> Int
          getLen = HM.foldr (\s acc -> if   length s /= acc && acc /= 0
                                       then error "Uneven sequence length" else length s) 0

-- | Finally, functionality to do an encoding over a graph
encodeGraph :: Either UnificationError Graph -> Either UnificationError Graph
encodeGraph inGraph = eitherAction inGraph id (Right . onGraph)
  where
    onGraph (Graph g) = Graph $ fmap determineBuild g
    determineBuild inDAG = if null $ nodes inDAG then encodeOver inDAG buildWithSeqs 
                            else encodeOver inDAG encodeNode
    encodeOver startDAG f = foldr f startDAG (IM.assocs $ nodeNames startDAG)

    -- | Wrapper to allow encoding on a node
    -- assumes that the correct amount of nodes is already present
    encodeNode :: (Int,Identifier) -> DAG -> DAG
    --encodeNode curPos curName curDAG | trace ("trying to encode " <> show (parsedSeqs curDAG)) False = undefined
    encodeNode (curPos,curName) curDAG 
      | isLeaf curNode = curDAG { nodes = nodes curDAG // [(curPos, newNode)] }
      | otherwise = curDAG 
        where
          curNode = nodes curDAG V.! curPos
          curSeqs = parsedSeqs curDAG HM.! curName
          newNode = curNode {encoded = encodeIt curSeqs (characters curDAG)}

    -- | Encodes a bunch of disconnected nodes given the sequences
    buildWithSeqs :: (Int,Identifier) -> DAG -> DAG
    buildWithSeqs (curPos,curName) curDAG = curDAG { nodes = generatedNode `cons` nodes curDAG, edges = mempty `cons` edges curDAG }
      where
          curSeqs = parsedSeqs curDAG HM.! curName
          generatedNode = mempty { code = curPos, encoded = encodeIt curSeqs (characters curDAG) }

-- | Simple helper function for partitioning either
eitherAction :: Either a b -> (a -> a) -> (b -> Either a b) -> Either a b
eitherAction inVal fun1 fun2 = case inVal of
  Left x -> Left $ fun1 x
  Right y -> fun2 y

-- | New master unification function
masterUnify' :: [FracturedParseResult] -> Either UnificationError Graph
--masterUnify inResults | trace ("initial input " <> show (map parsedChars inResults)) False = undefined
masterUnify' inResults = encoded
  where
    -- union taxa names
    namesFromOne = foldr ((<>) . M.keys) mempty
    allNames = nub $ foldr ((<>) . namesFromOne . parsedChars) mempty inResults

    -- grab the graph with an actual topology
    topoStruc = grabTopo inResults allNames

    -- check names
    namesVerified = verifyNaming topoStruc allNames

    -- merge metadata and sequences
    seqInfo = joinSequences inResults

    -- encode into the existing nodes
    encoded = encodeGraph' seqInfo namesVerified

-- | Get a graph with a topological structure from a result
-- defaults or errors as needed
grabTopo :: [FracturedParseResult] -> [String] -> Either UnificationError Graph
grabTopo results names
  | length filtered > 1 = Left $ UnificationError $ pure $ TooManyTrees (map sourceFile filtered)
  | length filtered == 1 = Right $ parsedTrees $ head $ filtered
  | otherwise = Right $ makeEmptyNodes names
  where
    hasNodes (Graph g) = not $ null $ filter (not . null . nodes) g
    filtered = filter (hasNodes . parsedTrees) results

-- | Make empty nodes with matching names and shove into graph
-- creates a graph with node names, edges, and nodes, but nothing else
makeEmptyNodes :: [String] -> Graph
makeEmptyNodes names = Graph $ pure oneDAG
  where
    withCodes = foldr (\n acc -> IM.insert (IM.size acc) n acc) mempty names
    emptyNodes = V.replicate (IM.size withCodes) mempty
    emptyEdges = V.replicate (IM.size withCodes) mempty
    oneDAG = DAG withCodes mempty mempty emptyNodes emptyEdges 0

-- | Check that names match between dags and with seqs
verifyNaming :: Either UnificationError Graph -> [String] -> Either UnificationError Graph
verifyNaming eGraph seqNames = eGraph
  where
    nonInternal = IM.filter (not . isPrefixOf "HTU")
    namesList = map (elems . nodeNames)
    doMatch l1 l2 = if null l1 || null l2 then (mempty, mempty)
                      else ((l1 \\ l2), (l1 \\ l2))
-}

-- | Joins the sequences of a fractured parse result
joinSequences :: Foldable t => t (TreeSeqs, Vector CharInfo) -> (TreeSeqs, Vector CharInfo)
joinSequences =  foldl' g (mempty, mempty)
  where
--    f :: (TreeSeqs, Vector CharInfo) -> FracturedParseResult -> (TreeSeqs, Vector CharInfo)
--    f acc fpr = g acc $ (parsedMetas fpr, parsedChars fpr)

    g :: (TreeSeqs, Vector CharInfo) -> (TreeSeqs, Vector CharInfo) -> (TreeSeqs, Vector CharInfo)
    g (oldTreeSeqs, oldMetaData) (nextTreeSeqs, nextMetaData) = (inOnlyOld `mappend` inBoth `mappend` inOnlyNext, oldMetaData `mappend` nextMetaData)
      where
        oldPad       = generate (length  oldMetaData) (const Nothing) 
        nextPad      = generate (length nextMetaData) (const Nothing)
        inBoth       = intersectionWith mappend oldTreeSeqs nextTreeSeqs
        inOnlyOld    = fmap (`mappend` nextPad) $  oldTreeSeqs `difference` nextTreeSeqs
        inOnlyNext   = fmap (oldPad  `mappend`) $ nextTreeSeqs `difference`  oldTreeSeqs



{-
-- | New functionality to encode into a graph
encodeGraph' :: (Vector CharInfo, TreeSeqs) -> Either UnificationError Graph -> Either UnificationError Graph
encodeGraph' (metadata, taxaSeqs) inGraph = case inGraph of
  Left e -> Left e
  Right g -> Right $ encodeGraph g
  where
    encodeGraph (Graph g) = Graph $ map setNodes g
    setNodes d = d {nodes = makeNodes d}
    makeNodes d = imap (\i n -> if isLeaf n then encodeSeq i n d else n) (nodes d)
    encodeSeq pos node d = node {encoded = encodeIt (getSeq pos d) metadata}
    -- TODO: figure out why we need this stopgap check
    getName pos d = if pos `IM.member` nodeNames d then nodeNames d ! pos
                      else mempty
    getSeq pos d = if (getName pos d) `M.member` taxaSeqs then taxaSeqs ! (getName pos d)
                    else mempty
-}<|MERGE_RESOLUTION|>--- conflicted
+++ resolved
@@ -18,7 +18,7 @@
 import           Bio.Phylogeny.Solution hiding (parsedChars)
 import           Bio.Sequence.Coded
 import           Bio.Sequence.Parsed
---import           Bio.Phylogeny.Tree.Node hiding (isLeaf)
+import           Bio.Phylogeny.Tree.Node hiding (isLeaf)
 import           Control.Arrow            ((***),(&&&))
 import           Data.BitVector hiding (not, foldr)
 import           Data.Foldable
@@ -34,15 +34,11 @@
 import           Data.Semigroup           ((<>))
 import           Data.Set                 ((\\))
 import qualified Data.Set           as S  (fromList)
-<<<<<<< HEAD
 import           Data.Vector              (Vector, (//), cons, generate, imap)
 import qualified Data.Vector        as V  (replicate, foldr, (!), find, length)
 import           File.Format.Conversion.Encoder
-=======
-import           Data.Vector              (Vector, generate)
 --import qualified Data.Vector        as V  (replicate, foldr, (!))
 --import           File.Format.Conversion.Encoder
->>>>>>> 765366bd
 import           File.Format.Newick
 import           File.Format.TransitionCostMatrix
 import           PCG.Command.Types.Read.Unification.UnificationError
