-----------------------------------------------------------------------------
-- |
-- Module      :  PCG.Command.Types.Read.Unification.Master
-- Copyright   :  (c) 2015-2015 Ward Wheeler
-- License     :  BSD-style
--
-- Maintainer  :  wheeler@amnh.org
-- Stability   :  provisional
-- Portability :  portable
--
-- Containing the master command for unifying all input types: tree, metadata, and sequence
--
-----------------------------------------------------------------------------

module PCG.Command.Types.Read.Unification.Master where

import           Bio.Phylogeny.Graph
import           Bio.Sequence.Parsed
import           Bio.Phylogeny.Tree.Node
import qualified Data.HashMap.Lazy as HM
import           Data.IntMap             (elems)
import qualified Data.IntMap       as IM (assocs, filter)
import           Data.List               ((\\), isPrefixOf, nub)
import           Data.Map                (foldWithKey)
import           Data.Monoid
import           Data.Vector             (Vector, (!), (//), cons)
import qualified Data.Vector       as V  (replicate)
import           File.Format.Conversion.Encoder
import           File.Format.TransitionCostMatrix
import           PCG.Command.Types.Read.Unification.UnificationError

--import Debug.Trace

data FracturedParseResult
   = FPR
   { parsedChars  :: [TreeSeqs]
   , parsedMetas  :: [Vector CharInfo]
   , parsedTrees  :: Graph
   , relatedTcm   :: Maybe TCM
   , sourceFile   :: FilePath
   } deriving (Show)
          

-- | Takes in a list of parse results and outputs 
-- accumulates in metadata, then topological structure, then sequences 
-- before encoding and outputting
masterUnify :: [FracturedParseResult] -> Either UnificationError Graph
masterUnify inResults | trace ("initial input " <> show (map parsedChars inResults)) False = undefined
masterUnify inResults = 
    let
      firstTopo    = foldr (mergeParsedGraphs . parsedTrees) (Right mempty) inResults
      withMetadata = --trace ("initial graph " <> show firstTopo)
                     enforceGraph firstTopo $ (mergeParsedMetadata . parsedMetas) <$> inResults
      withSeqs     = --trace ("graph with meatadata " <> show withMetadata)
                     verifyTaxaSeqs $ foldr (mergeParsedChars . parsedChars) withMetadata inResults
      encodedRes   = trace ("graph with seqs " <> show withSeqs)
                     encodeGraph withSeqs
    in encodedRes

    where
      -- | Simple function to shove metadata in a tree structure
      enforceGraph :: Either UnificationError Graph -> [Vector CharInfo] -> Either UnificationError Graph
<<<<<<< HEAD
      --enforceGraph _graph chars | trace ("enforce graph on " <> show chars) False = undefined
=======
--      enforceGraph _graph chars | trace ("enforce graph on " <> show chars) False = undefined
>>>>>>> cd8f4bc1
      enforceGraph graph chars = eitherAction graph id (Right . Graph . shoveIt)
        where
          shoveIt (Graph dags) = if null chars then dags
                                  else zipWith (\d c -> d {characters = c}) dags chars

-- | Verify that between two graphs, the taxa names are the same
checkTaxaMatch :: Graph -> Graph -> ([String], [String])
--checkTaxaMatch (Graph g1) (Graph g2) | trace ("checking taxa match " <> show g1 <> "\n" <> show g2) False = undefined
checkTaxaMatch (Graph g1) (Graph g2) 
  | null allNames1 || null allNames2 = (mempty, mempty)
  | otherwise = (allNames1 \\ allNames2, allNames2 \\ allNames1)
    where
        allNames1 = gatherNames g1
        allNames2 = gatherNames g2
        nonInternal = IM.filter (not . isPrefixOf "HTU")
        gatherNames = elems . nonInternal . foldr ((<>) . nodeNames) mempty

-- | Specialized functionality to merge parsed graphs, simply adding the lists of dags together
mergeParsedGraphs :: Graph -> Either UnificationError Graph -> Either UnificationError Graph
mergeParsedGraphs graph1@(Graph newGraph) carry = eitherAction carry id matchThese
  where
    matchThese :: Graph -> Either UnificationError Graph
    matchThese in2@(Graph accumGraph)
      | doesMatch = Right $ Graph (accumGraph <> newGraph)
      | otherwise = Left . UnificationError . pure  $ uncurry NonMatchingTaxa matchCheck
        where
          matchCheck = checkTaxaMatch graph1 in2
          doesMatch  = null (fst matchCheck) && null (snd matchCheck)

-- | Functionality to fully merge sets of metadata
-- we make a lot of assumptions about whether the metadata agrees and assume:
-- that each item of the list CORRECTLY corresponds to a single file
-- and each element of the vector CORRECTLY identifies a single character in that file
-- if either of these assumptions are violated, this thing becomes more complicated
mergeParsedMetadata :: [Vector CharInfo] -> Vector CharInfo
--mergeParsedMetadata inMeta | trace ("merge metadata " <> show inMeta) False = undefined
mergeParsedMetadata inMeta = foldl (<>) mempty inMeta
                   -- TODO: Investigate above claim
                      
-- | Verify that after all the parsed sequences have been merged in, taxa names match
verifyTaxaSeqs :: Either UnificationError Graph -> Either UnificationError Graph
--verifyTaxaSeqs inGraph | trace ("verifyTaxaSeqs on " ++ show inGraph) False = undefined
verifyTaxaSeqs inGraph = eitherAction inGraph id verifySeqs
  where
    verifySeqs :: Graph -> Either UnificationError Graph
    verifySeqs (Graph g)
      | doesMatch = Right $ Graph g
      | otherwise = Left  . UnificationError . pure $ uncurry NonMatchingTaxaSeqs checkTuple
      where
        nonInternal = filter (not . isPrefixOf "HTU")
        graphNames = nonInternal . elems $ foldr1 (<>) (fmap nodeNames g)
        seqNames = nonInternal $ nub $ foldr (\e acc -> acc <> HM.keys (parsedSeqs e)) mempty g
        checkTuple = (graphNames \\ seqNames, seqNames \\ graphNames)
        doesMatch = null (fst checkTuple) && null (snd checkTuple)
      

-- | Specialized merge to join sequences to an existing graph
mergeParsedChars :: [TreeSeqs] -> Either UnificationError Graph -> Either UnificationError Graph
mergeParsedChars inSeqs carry = eitherAction carry id addSeqs
    where
      addSeqs :: Graph -> Either UnificationError Graph
      --addEncodeSeqs g@(Graph accumDags) | trace ("addEncodeSeqs on accumDags " <> show accumDags) False = undefined
      addSeqs g@(Graph accumDags)
        | null inSeqs = Right g
        | otherwise = Right (Graph $ zipWith (\d s -> d {parsedSeqs = s}) accumDags outSeqs)
        -- otherwise = Left (UnificationError (pure (NonMatchingTaxaSeqs ({-fromList $-} fst matchCheck) ({-fromList $-} snd matchCheck))))
        where
        --  matchCheck = checkTaxaSeqs g inSeqs
        --  doesMatch = null (fst matchCheck) && null (snd matchCheck)

          curSeqLen = getLen . parsedSeqs <$> accumDags
          outSeqs   = zipWith (\s l -> foldWithKey (addIn l) mempty s) inSeqs curSeqLen

          addIn :: Int -> String -> ParsedSequences -> HM.HashMap String ParsedSequences -> HM.HashMap String ParsedSequences
          addIn curLen k v acc = if k `elem` HM.keys acc
                                 then HM.adjust (<> v) k acc
                                 else HM.insert k (V.replicate curLen Nothing <> v) acc

          getLen :: HM.HashMap Identifier ParsedSequences -> Int
          getLen = HM.foldr (\s acc -> if   length s /= acc
                                       then error "Uneven sequence length"                                      else length s) 0

-- | Finally, functionality to do an encoding over a graph
encodeGraph :: Either UnificationError Graph -> Either UnificationError Graph
encodeGraph inGraph = eitherAction inGraph id (Right . onGraph)
  where
    onGraph (Graph g) = Graph $ fmap determineBuild g
    determineBuild inDAG = if null $ nodes inDAG then encodeOver inDAG buildWithSeqs 
                            else encodeOver inDAG encodeNode
    encodeOver startDAG f = foldr f startDAG (IM.assocs $ nodeNames startDAG)

    -- | Wrapper to allow encoding on a node
    -- assumes that the correct amount of nodes is already present
    encodeNode :: (Int,Identifier) -> DAG -> DAG
    --encodeNode curPos curName curDAG | trace ("trying to encode " <> show (parsedSeqs curDAG)) False = undefined
    encodeNode (curPos,curName) curDAG 
      | isLeaf curNode = curDAG { nodes = nodes curDAG // [(curPos, newNode)] }
      | otherwise = curDAG 
        where
          curNode = nodes curDAG ! curPos
          curSeqs = parsedSeqs curDAG HM.! curName
          newNode = curNode {encoded = encodeIt curSeqs (characters curDAG)}

    -- | Encodes a bunch of disconnected nodes given the sequences
    buildWithSeqs :: (Int,Identifier) -> DAG -> DAG
    buildWithSeqs (curPos,curName) curDAG = curDAG { nodes = generatedNode `cons` nodes curDAG, edges = mempty `cons` edges curDAG }
      where
          curSeqs = parsedSeqs curDAG HM.! curName
          generatedNode = mempty { code = curPos, encoded = encodeIt curSeqs (characters curDAG) }

-- | Simple helper function for partitioning either
eitherAction :: Either a b -> (a -> a) -> (b -> Either a b) -> Either a b
eitherAction inVal fun1 fun2 = case inVal of
  Left x -> Left $ fun1 x
  Right y -> fun2 y<|MERGE_RESOLUTION|>--- conflicted
+++ resolved
@@ -60,11 +60,7 @@
     where
       -- | Simple function to shove metadata in a tree structure
       enforceGraph :: Either UnificationError Graph -> [Vector CharInfo] -> Either UnificationError Graph
-<<<<<<< HEAD
-      --enforceGraph _graph chars | trace ("enforce graph on " <> show chars) False = undefined
-=======
 --      enforceGraph _graph chars | trace ("enforce graph on " <> show chars) False = undefined
->>>>>>> cd8f4bc1
       enforceGraph graph chars = eitherAction graph id (Right . Graph . shoveIt)
         where
           shoveIt (Graph dags) = if null chars then dags
