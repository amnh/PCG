--- conflicted
+++ resolved
@@ -27,12 +27,8 @@
 import Bio.Phylogeny.Graph
 import Data.IntMap ((\\), elems)
 import Data.Monoid
-<<<<<<< HEAD
 import Data.Map (keys, adjust, insert, foldWithKey)
 import Data.Vector (Vector, (++))
-=======
-import Data.Vector (Vector)
->>>>>>> fc85309d
 import File.Format.TransitionCostMatrix
 
 data FracturedParseResult
