--- conflicted
+++ resolved
@@ -32,16 +32,8 @@
 import           Data.Semigroup                ((<>))
 import           Data.Set                      ((\\))
 import qualified Data.Set                as S  (fromList)
-<<<<<<< HEAD
-import           Data.Vector                   (Vector, (//), generate)
-import qualified Data.Vector             as V  (find)
-import           File.Format.Conversion.Encoder
---import qualified Data.Vector        as V  (replicate, foldr, (!))
---import           File.Format.Conversion.Encoder
-=======
 import           Data.Vector                   (Vector, (!), (//), cons, generate)
 import qualified Data.Vector             as V  (find, zipWith)
->>>>>>> 62441ce1
 import           File.Format.Newick
 import           File.Format.TransitionCostMatrix
 import           PCG.Command.Types.Read.Unification.UnificationError
@@ -116,30 +108,6 @@
 encodeSolution :: StandardSolution -> StandardSolution
 encodeSolution inVal@(Solution taxaSeqs metadataInfo inForests) = inVal {forests = HM.foldrWithKey encodeAndSet inForests taxaSeqs}
   where
-{-
-    combineWithSet :: [Forest DAG] -> [Forest DAG] -> [Forest DAG]
-    combineWithSet = zipWith (zipWith comboSet)
-      where
-        comboSet :: DAG -> DAG -> DAG
-        comboSet dag1 dag2 = dag1 {nodes = foldr (\i acc -> chooseNode (nodes dag1) (nodes dag2) i `cons` acc) mempty [0..nodeLen-1]}
-          where
-            nodeLen = length $ nodes  dag1
-            chooseNode :: Vector NodeInfo -> Vector NodeInfo -> Int -> NodeInfo
-            chooseNode nodes1 nodes2 pos 
-              | not . null . encoded $ nodes1 ! pos = nodes1 ! pos
-              | not . null . encoded $ nodes2 ! pos = nodes2 ! pos
-              | otherwise = nodes1 ! pos
-<<<<<<< HEAD
--}
-    --encodeAndSet :: Identifier -> Sequences -> [Forest DAG]
-    --encodeAndSet name s = fmap (overForests name (encodeIt s metadataInfo)) forests
-    --overForests :: Identifier -> Sequences -> [Forest DAG] -> [Forest DAG]
-    --overForests name coded forests = fmap (applyToForest name coded) forests
-    --applyToForest :: Identifier -> EncodedSequences BitVector -> Forest DAG -> Forest DAG
-    --applyToForest name coded forest = fmap (applyToDAG name coded) forest
-=======
-
->>>>>>> 62441ce1
     encodeAndSet :: Identifier -> Sequences -> [Forest DAG] -> [Forest DAG]
     encodeAndSet taxonName s = fmap (fmap (applyToDAG taxonName coded))
       where coded = encodeIt s metadataInfo
