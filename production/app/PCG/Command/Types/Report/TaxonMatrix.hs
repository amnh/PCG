--- conflicted
+++ resolved
@@ -16,16 +16,9 @@
 module PCG.Command.Types.Report.TaxonMatrix where
 
 import Bio.Phylogeny.Solution
-<<<<<<< HEAD
-import Bio.Phylogeny.PhyloCharacter
---import Bio.Phylogeny.Tree.Node hiding (name)
---import qualified Bio.Phylogeny.Tree.Node as N
-=======
 import Bio.Metadata
 import Bio.Phylogeny.Node hiding (name)
 import qualified Bio.Phylogeny.Node as N
->>>>>>> 62441ce1
---import PCG.Command.Types.Report.CharacterMatrix
 
 import qualified Data.HashMap.Strict as HM
 --import qualified Data.IntMap as IM
