--- conflicted
+++ resolved
@@ -44,11 +44,6 @@
     mappend = (<|>)
 
 taxonReferenceOutput :: StandardSolution -> [FilePath] -> String
-<<<<<<< HEAD
---taxonReferenceOutput sol files | trace (show (fmap length (toList $ parsedChars sol))) False = undefined
-=======
---taxonReferenceOutput sol files | trace (show . fmap fst . filter ((==1789) . length . snd) . HM.toList $ parsedChars sol) False = undefined
->>>>>>> ee331be8
 taxonReferenceOutput sol files = printIt $ makeRef sol files
     where
         makeRef :: StandardSolution -> [FilePath] -> TaxaPresence
