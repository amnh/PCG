--- conflicted
+++ resolved
@@ -8,12 +8,8 @@
 import           Control.Monad.IO.Class
 import           Control.Evaluation
 import           PCG.Command.Types (Command(..))
-<<<<<<< HEAD
 import           PCG.Command.Types.Report.TaxonMatrix
-=======
-import           PCG.Command.Types.Report.CharacterMatrix
 import           PCG.Command.Types.Report.GraphViz
->>>>>>> cc6823fa
 import           PCG.Command.Types.Report.Internal
 import           PCG.Command.Types.Report.Metadata
 import           PCG.Command.Types.Report.Newick
@@ -37,13 +33,8 @@
 
 generateOutput :: Graph -> OutputFormat -> Either String String
 -- Don't ignore names later
-<<<<<<< HEAD
---generateOutput g _ | trace ("generate output on g " ++ show g) False = undefined
-generateOutput g (CrossReferences _) = Right $ taxonReferenceOutput g mempty
-=======
 generateOutput g CrossReferences {} = Right $ crossReferenceOutput g
 generateOutput g Data            {} = Right $ newickReport g
 generateOutput g DotFile         {} = Right $ dotOutput g
 generateOutput g Metadata        {} = Right $ metadataCsvOutput g
->>>>>>> cc6823fa
 generateOutput _ _ = Left "Unrecognized 'report' command"