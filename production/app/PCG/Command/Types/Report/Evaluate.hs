{-# LANGUAGE BangPatterns, FlexibleContexts #-}

module PCG.Command.Types.Report.Evaluate
  ( evaluate
  ) where

import           Analysis.Parsimony.Binary.Optimization
import           Bio.Phylogeny.Solution
import           Bio.Phylogeny.Tree.Binary.Class
import           Control.Monad.IO.Class
import           Control.Evaluation
import           PCG.Command.Types (Command(..))
import           PCG.Command.Types.Report.TaxonMatrix
--import           PCG.Command.Types.Report.GraphViz
import           PCG.Command.Types.Report.Internal
--import           PCG.Command.Types.Report.Metadata
import           PCG.Command.Types.Report.Newick

evaluate :: Command -> SearchState -> SearchState
evaluate (REPORT target format) old = do
    stateValue <- old
    case generateOutput stateValue format of
     Left  errMsg -> fail errMsg
     Right output ->
       case target of
         OutputToStdout -> old <> info output
         OutputToFile f -> old <* liftIO (writeFile f output)

evaluate _ _ = fail "Invalid READ command binding"

-- | Function to add optimization to the newick reporting
-- TODO: change this error into a warning
addOptimization :: StandardSolution -> StandardSolution --Graph -> Graph
addOptimization result
  | allBinary = solutionOptimization 1 result
  | otherwise = error ("Cannot perform optimization because graph is not binary, outputting zero cost") result
    where allBinary = all (all verifyBinary) (forests result)

-- TODO: Redo reporting
generateOutput :: StandardSolution -> OutputFormat -> Either String String
<<<<<<< HEAD
--generateOutput g (CrossReferences fileNames) = Right $ taxonReferenceOutput g fileNames
generateOutput g Data            {}          = Right $ newickReport (addOptimization g)
=======
generateOutput g (CrossReferences fileNames) = Right $ taxonReferenceOutput g fileNames
--generateOutput g Data            {}          = Right $ newickReport (addOptimization g)
>>>>>>> 8df71cb8
--generateOutput g DotFile         {}          = Right $ dotOutput g
--generateOutput g Metadata        {}          = Right $ metadataCsvOutput g
generateOutput _ _ = Left "Unrecognized 'report' command"<|MERGE_RESOLUTION|>--- conflicted
+++ resolved
@@ -38,13 +38,8 @@
 
 -- TODO: Redo reporting
 generateOutput :: StandardSolution -> OutputFormat -> Either String String
-<<<<<<< HEAD
---generateOutput g (CrossReferences fileNames) = Right $ taxonReferenceOutput g fileNames
+generateOutput g (CrossReferences fileNames) = Right $ taxonReferenceOutput g fileNames
 generateOutput g Data            {}          = Right $ newickReport (addOptimization g)
-=======
-generateOutput g (CrossReferences fileNames) = Right $ taxonReferenceOutput g fileNames
---generateOutput g Data            {}          = Right $ newickReport (addOptimization g)
->>>>>>> 8df71cb8
 --generateOutput g DotFile         {}          = Right $ dotOutput g
 --generateOutput g Metadata        {}          = Right $ metadataCsvOutput g
 generateOutput _ _ = Left "Unrecognized 'report' command"