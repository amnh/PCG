{-# LANGUAGE BangPatterns, FlexibleContexts #-}

module PCG.Command.Types.Report.Evaluate
  ( evaluate
  ) where

import           Analysis.Parsimony.Binary.Optimization
import           Bio.Phylogeny.Solution
import           Bio.Phylogeny.Tree.Binary.Class
import           Control.Monad.IO.Class
import           Control.Evaluation
import           PCG.Command.Types (Command(..))
import           PCG.Command.Types.Report.TaxonMatrix
import           PCG.Command.Types.Report.GraphViz
import           PCG.Command.Types.Report.Internal
<<<<<<< HEAD
import           PCG.Command.Types.Report.Metadata
--import           PCG.Command.Types.Report.Newick
=======
--import           PCG.Command.Types.Report.Metadata
import           PCG.Command.Types.Report.Newick
>>>>>>> f558bc3e

evaluate :: Command -> SearchState -> SearchState
evaluate (REPORT target format) old = do
    stateValue <- old
    case generateOutput stateValue format of
     Left  errMsg -> fail errMsg
     Right output ->
       case target of
         OutputToStdout -> old <> info output
         OutputToFile f -> old <* liftIO (writeFile f output)

evaluate _ _ = fail "Invalid READ command binding"

-- | Function to add optimization to the newick reporting
-- TODO: change this error into a warning
addOptimization :: StandardSolution -> StandardSolution --Graph -> Graph
addOptimization result
  | allBinary = solutionOptimization 1 result
  | otherwise = error ("Cannot perform optimization because graph is not binary, outputting zero cost") result
    where allBinary = all (all verifyBinary) (forests result)

-- TODO: Redo reporting
generateOutput :: StandardSolution -> OutputFormat -> Either String String
generateOutput g (CrossReferences fileNames) = Right $ taxonReferenceOutput g fileNames
<<<<<<< HEAD
--generateOutput g Data            {}          = Right $ newickReport (addOptimization g)
generateOutput g DotFile         {}          = Right $ dotOutput g
generateOutput g Metadata        {}          = Right $ metadataCsvOutput g
=======
generateOutput g Data            {}          = Right $ newickReport (addOptimization g)
--generateOutput g DotFile         {}          = Right $ dotOutput g
--generateOutput g Metadata        {}          = Right $ metadataCsvOutput g
>>>>>>> f558bc3e
generateOutput _ _ = Left "Unrecognized 'report' command"<|MERGE_RESOLUTION|>--- conflicted
+++ resolved
@@ -13,13 +13,8 @@
 import           PCG.Command.Types.Report.TaxonMatrix
 import           PCG.Command.Types.Report.GraphViz
 import           PCG.Command.Types.Report.Internal
-<<<<<<< HEAD
 import           PCG.Command.Types.Report.Metadata
---import           PCG.Command.Types.Report.Newick
-=======
---import           PCG.Command.Types.Report.Metadata
 import           PCG.Command.Types.Report.Newick
->>>>>>> f558bc3e
 
 evaluate :: Command -> SearchState -> SearchState
 evaluate (REPORT target format) old = do
@@ -44,13 +39,7 @@
 -- TODO: Redo reporting
 generateOutput :: StandardSolution -> OutputFormat -> Either String String
 generateOutput g (CrossReferences fileNames) = Right $ taxonReferenceOutput g fileNames
-<<<<<<< HEAD
---generateOutput g Data            {}          = Right $ newickReport (addOptimization g)
+generateOutput g Data            {}          = Right $ newickReport (addOptimization g)
 generateOutput g DotFile         {}          = Right $ dotOutput g
 generateOutput g Metadata        {}          = Right $ metadataCsvOutput g
-=======
-generateOutput g Data            {}          = Right $ newickReport (addOptimization g)
---generateOutput g DotFile         {}          = Right $ dotOutput g
---generateOutput g Metadata        {}          = Right $ metadataCsvOutput g
->>>>>>> f558bc3e
 generateOutput _ _ = Left "Unrecognized 'report' command"