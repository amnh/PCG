module Main where

<<<<<<< HEAD
import Analysis.Parsimony.Binary.Optimization (allOptimization)
--import Analysis.GenericFitch hiding (allOptimization)
import Bio.Phylogeny.Graph
import Bio.Phylogeny.Graph.Utilities
import Bio.Phylogeny.Graph.Output
import qualified Bio.Phylogeny.PhyloCharacter as Char
import           Bio.Sequence.Coded
import Bio.Phylogeny.Tree.Node
import Control.Monad                (sequence_, liftM2)
import Data.Functor                 ((<$),($>))
import Data.Vector                  (singleton)
import qualified Data.IntMap as IM
import qualified Data.Vector as V
import Debug.Trace
=======
import Analysis.Parsimony.Binary.Optimization
import Bio.Phylogeny.Graph
import Bio.Phylogeny.Graph.Utilities
--import Data.Functor                 ((<$))
>>>>>>> d5080bb9
import File.Format.Fasta
import qualified File.Format.Newick as N
import File.Format.Newick.Converter
import PCG.Command.Types.Report.Metadata
import Text.Megaparsec


<<<<<<< HEAD
main = print =<< (madness <* madMetadata)
=======
main :: IO ()
main = print =<< madness
>>>>>>> d5080bb9

badReadGraph :: FilePath -> FilePath -> IO DAG
badReadGraph fastaPath newickPath = do
  fastaResult  <- parse (fastaStreamConverter DNA =<< fastaStreamParser)  fastaPath  <$> readFile fastaPath
  newickResult <- parse N.newickStreamParser newickPath <$> readFile newickPath
  case (fastaResult, newickResult) of
    (Left  x, Left  y) -> mempty <$ sequence_ (putStrLn <$> [show x, show y])
    (Left  x, _      ) -> mempty <$ print x
    (_      , Left  y) -> mempty <$ print y
    (Right x, Right y) -> pure $ convertBoth (head y) (coerceFasta x)
  where
    coerceFasta = fmap (pure . Just)

<<<<<<< HEAD
madness :: IO Double
madness = rootCost . allOptimization 1 <$> madRead

madRead :: IO DAG
madRead = forceUnaligned <$> badReadGraph "../../TestDat/fakeArtmor.fas" "../../TestDat/artmor.tre"
--badNodes = (V.filter (\n -> isLeaf n && null (encoded n))) <$> (nodes <$> madRead)
--badNames = (V.map (\n -> (IM.! (code n)) <$> (nodeNames <$> madRead))) <$> badNodes

forceUnaligned :: DAG -> DAG
forceUnaligned inDAG = inDAG {characters = V.map (\c -> c {Char.aligned = False}) (characters inDAG)}

madMetadata = outPutMetadata "TestArtmorMetadata.csv" =<< ((Graph . pure) <$> madRead)
outputMad = outPutDot "TestArtmor.dot" =<< ((Graph . pure) <$> madRead) 
checkOuts = liftM2 (V.zipWith (\n e -> not (isLeaf n) && null (outNodes e))) (nodes <$> madRead) (edges <$> madRead)
bigShow = showSeqs . allOptimization 1 <$> madRead
madNames = nodeNames <$> madRead

smallRead = badReadGraph "../../TestDat/ThreeNode.fas" "../../TestDat/ThreeNode.tre"
smallNum = allOptimization 1 <$> smallRead
showSeqs inDag = fmap (\n -> show (code n) ++ ": " ++ show (flip unencodeMany ["A", "C", "G", "T", "-"] $ encoded n)) (nodes inDag) 
smallShow = showSeqs <$> smallNum

fiveRead = badReadGraph "../../TestDat/FiveNode.fas" "../../TestDat/FiveNode.tre"
fiveNum = allOptimization 1 <$> fiveRead
fiveShow = showSeqs <$> fiveNum

singleMad = rootCost . allOptimization 1 <$> badReadGraph "../../TestDat/fakeArtmor.fas" "../../TestDat/SingleArtmor.tre"

mediumTest = allOptimization 1 <$> badReadGraph "../../TestDat/MediumCooked.fas" "../../TestDat/MediumCooked.tre"
=======
madRead :: IO DAG
madRead = badReadGraph "../../TestDat/fakeArtmor.fas" "../../TestDat/artmor.tre"
>>>>>>> d5080bb9

madness :: IO Double
madness = rootCost . allOptimization 1 <$> madRead<|MERGE_RESOLUTION|>--- conflicted
+++ resolved
@@ -1,39 +1,17 @@
 module Main where
 
-<<<<<<< HEAD
-import Analysis.Parsimony.Binary.Optimization (allOptimization)
---import Analysis.GenericFitch hiding (allOptimization)
-import Bio.Phylogeny.Graph
-import Bio.Phylogeny.Graph.Utilities
-import Bio.Phylogeny.Graph.Output
-import qualified Bio.Phylogeny.PhyloCharacter as Char
-import           Bio.Sequence.Coded
-import Bio.Phylogeny.Tree.Node
-import Control.Monad                (sequence_, liftM2)
-import Data.Functor                 ((<$),($>))
-import Data.Vector                  (singleton)
-import qualified Data.IntMap as IM
-import qualified Data.Vector as V
-import Debug.Trace
-=======
-import Analysis.Parsimony.Binary.Optimization
-import Bio.Phylogeny.Graph
-import Bio.Phylogeny.Graph.Utilities
---import Data.Functor                 ((<$))
->>>>>>> d5080bb9
-import File.Format.Fasta
+import           Analysis.Parsimony.Binary.Optimization
+import           Bio.Phylogeny.Graph
+import           Bio.Phylogeny.Graph.Utilities
+import           File.Format.Fasta
 import qualified File.Format.Newick as N
-import File.Format.Newick.Converter
-import PCG.Command.Types.Report.Metadata
-import Text.Megaparsec
+import           File.Format.Newick.Converter
+import           PCG.Command.Types.Report.Metadata
+import           Text.Megaparsec
 
 
-<<<<<<< HEAD
-main = print =<< (madness <* madMetadata)
-=======
 main :: IO ()
 main = print =<< madness
->>>>>>> d5080bb9
 
 badReadGraph :: FilePath -> FilePath -> IO DAG
 badReadGraph fastaPath newickPath = do
@@ -47,40 +25,8 @@
   where
     coerceFasta = fmap (pure . Just)
 
-<<<<<<< HEAD
-madness :: IO Double
-madness = rootCost . allOptimization 1 <$> madRead
-
-madRead :: IO DAG
-madRead = forceUnaligned <$> badReadGraph "../../TestDat/fakeArtmor.fas" "../../TestDat/artmor.tre"
---badNodes = (V.filter (\n -> isLeaf n && null (encoded n))) <$> (nodes <$> madRead)
---badNames = (V.map (\n -> (IM.! (code n)) <$> (nodeNames <$> madRead))) <$> badNodes
-
-forceUnaligned :: DAG -> DAG
-forceUnaligned inDAG = inDAG {characters = V.map (\c -> c {Char.aligned = False}) (characters inDAG)}
-
-madMetadata = outPutMetadata "TestArtmorMetadata.csv" =<< ((Graph . pure) <$> madRead)
-outputMad = outPutDot "TestArtmor.dot" =<< ((Graph . pure) <$> madRead) 
-checkOuts = liftM2 (V.zipWith (\n e -> not (isLeaf n) && null (outNodes e))) (nodes <$> madRead) (edges <$> madRead)
-bigShow = showSeqs . allOptimization 1 <$> madRead
-madNames = nodeNames <$> madRead
-
-smallRead = badReadGraph "../../TestDat/ThreeNode.fas" "../../TestDat/ThreeNode.tre"
-smallNum = allOptimization 1 <$> smallRead
-showSeqs inDag = fmap (\n -> show (code n) ++ ": " ++ show (flip unencodeMany ["A", "C", "G", "T", "-"] $ encoded n)) (nodes inDag) 
-smallShow = showSeqs <$> smallNum
-
-fiveRead = badReadGraph "../../TestDat/FiveNode.fas" "../../TestDat/FiveNode.tre"
-fiveNum = allOptimization 1 <$> fiveRead
-fiveShow = showSeqs <$> fiveNum
-
-singleMad = rootCost . allOptimization 1 <$> badReadGraph "../../TestDat/fakeArtmor.fas" "../../TestDat/SingleArtmor.tre"
-
-mediumTest = allOptimization 1 <$> badReadGraph "../../TestDat/MediumCooked.fas" "../../TestDat/MediumCooked.tre"
-=======
 madRead :: IO DAG
 madRead = badReadGraph "../../TestDat/fakeArtmor.fas" "../../TestDat/artmor.tre"
->>>>>>> d5080bb9
 
 madness :: IO Double
 madness = rootCost . allOptimization 1 <$> madRead