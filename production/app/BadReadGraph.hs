module Main where

<<<<<<< HEAD
--import Analysis.GenericFitch
import Analysis.Parsimony.Binary.Optimization
import Bio.Phylogeny.Graph
import Bio.Phylogeny.Graph.Utilities
import PCG.Command.Types.Report.CharacterMatrix
import PCG.Command.Types.Report.GraphViz
import PCG.Command.Types.Report.Newick
import PCG.Command.Types.Report.Metadata
import Bio.Phylogeny.Tree.Node
import Control.Monad                (sequence_, liftM2)
import Data.Functor                 ((<$))
import Data.Vector                  (singleton)
import qualified Data.IntMap as IM
import qualified Data.Vector as V
import File.Format.Fasta
import qualified File.Format.Newick as N
import File.Format.Newick.Converter
import Text.Megaparsec
import Bio.Sequence.Coded
=======
import           Analysis.GenericFitch
--import Analysis.Parsimony.Binary.Optimization
import           Bio.Phylogeny.Graph
import           Bio.Phylogeny.Graph.Utilities
>>>>>>> bdbe013b
import qualified Bio.Phylogeny.PhyloCharacter as Char
import           Bio.Phylogeny.Tree.Node
import           Bio.Sequence.Coded
import           Control.Monad                (liftM2)
import           Data.IntMap                  (IntMap)
import           Data.Vector                  (Vector, singleton)
import qualified Data.Vector        as V
import           File.Format.Fasta
import qualified File.Format.Newick as N
import           File.Format.Newick.Converter
import           PCG.Command.Types.Report.CharacterMatrix
import           PCG.Command.Types.Report.GraphViz
import           PCG.Command.Types.Report.Newick
import           PCG.Command.Types.Report.Metadata
import           Text.Megaparsec

main :: IO ()
main = print =<< madness

badReadGraph :: FilePath -> FilePath -> IO DAG
badReadGraph fastaPath newickPath = do
  fastaResult  <- parse (fastaStreamConverter DNA =<< fastaStreamParser)  fastaPath  <$> readFile fastaPath
  newickResult <- parse N.newickStreamParser newickPath <$> readFile newickPath
  case (fastaResult, newickResult) of
    (Left  x, Left  y) -> mempty <$ sequence_ (putStrLn <$> [show x, show y])
    (Left  x, _      ) -> mempty <$ print x
    (_      , Left  y) -> mempty <$ print y
    (Right x, Right y) -> pure $ convertBoth (head y) (coerceFasta x)
  where
    coerceFasta = fmap (singleton . Just)

forceUnaligned :: DAG -> DAG
forceUnaligned inDAG = inDAG {characters = V.map (\c -> c {Char.aligned = False}) (characters inDAG)}

madRead :: IO DAG
madRead = badReadGraph "../../TestDat/fakeArtmor.fas" "../../TestDat/artmor.tre"
--badNodes = (V.filter (\n -> isLeaf n && null (encoded n))) <$> (nodes <$> madRead)
--badNames = (V.map (\n -> (IM.! (code n)) <$> (nodeNames <$> madRead))) <$> badNodes

madness :: IO DAG
madness = allOptimization 1 <$> madRead

outputMad :: IO ()
outputMad = outPutDot "TestArtmor.dot" =<< ((Graph . pure) <$> madRead) 

madNewick :: IO ()
madNewick = outPutNewick "TestArtmorNewick.new" =<< ((Graph . pure) <$> madness)

madMatrix :: IO ()
madMatrix = outPutMatrix "TestArtmorCharacterMat.csv" =<< ((Graph . pure) <$> madRead)

madMetadata :: IO ()
madMetadata = outPutMetadata "TestArtmorMetadata.csv" =<< ((Graph . pure) <$> madRead)

checkOuts :: IO (Vector Bool)
checkOuts = liftM2 (V.zipWith (\n e -> not (isLeaf n) && null (outNodes e))) (nodes <$> madRead) (edges <$> madRead)

bigShow :: IO (Vector String)
bigShow = showSeqs . allOptimization 1 <$> madRead

madNames :: IO (IntMap Identifier)
madNames = nodeNames <$> madRead

smallRead :: IO DAG
smallRead = badReadGraph "../../TestDat/ThreeNode.fas" "../../TestDat/ThreeNode.tre"

smallNum :: IO DAG
smallNum = allOptimization 1 <$> smallRead

showSeqs :: DAG -> Vector String
showSeqs inDag = fmap (\n -> show (code n) ++ ": " ++ show (flip unencodeMany ["A", "C", "G", "T", "-"] $ encoded n)) (nodes inDag) 

smallShow :: IO (Vector String)
smallShow = showSeqs <$> smallNum

fiveRead :: IO DAG
fiveRead = badReadGraph "../../TestDat/FiveNode.fas" "../../TestDat/FiveNode.tre"

fiveNum :: IO DAG
fiveNum = allOptimization 1 <$> fiveRead

fiveShow :: IO (Vector String)
fiveShow = showSeqs <$> fiveNum

singleMad :: IO Double
singleMad = rootCost . allOptimization 1 <$> badReadGraph "../../TestDat/fakeArtmor.fas" "../../TestDat/SingleArtmor.tre"

mediumTest :: IO DAG
mediumTest = allOptimization 1 <$> badReadGraph "../../TestDat/MediumCooked.fas" "../../TestDat/MediumCooked.tre"

checkNewick :: IO (Either ParseError N.NewickForest)
checkNewick = parse N.newickStreamParser "../../TestDat/MediumCooked.tre" <$> readFile "../../TestDat/MediumCooked.tre"


-- | More formal section to run a few tests
test :: IO ()
test = do
    eric1 <- rootCost . allOptimization 1 <$> badReadGraph "../../TestDat/OptimizationTests/EricFasta1.fas" "../../TestDat/OptimizationTests/EricTree1.tre"
    eric2 <- rootCost . allOptimization 1 <$> badReadGraph "../../TestDat/OptimizationTests/EricFasta1.fas" "../../TestDat/OptimizationTests/EricTree2.tre"
    eric3 <- rootCost . allOptimization 1 <$> badReadGraph "../../TestDat/OptimizationTests/EricFasta1.fas" "../../TestDat/OptimizationTests/EricTree3.tre"
    eric4 <- rootCost . allOptimization 1 <$> badReadGraph "../../TestDat/OptimizationTests/EricFasta1.fas" "../../TestDat/OptimizationTests/EricTree4.tre"
    putStrLn("Test results: ")
    putStrLn("  Eric 1, cost should be 267: " ++ show eric1)
    putStrLn("  Eric 2, cost should be 266: " ++ show eric2)
    putStrLn("  Eric 3, cost should be 267: " ++ show eric3)
    putStrLn("  Eric 4, cost should be 267: " ++ show eric4)
    artmor <- rootCost . allOptimization 1 <$> badReadGraph "../../TestDat/fakeArtmor.fas" "../../TestDat/SingleArtmor.tre"
    putStrLn("  Fake Artmor, cost should be 5861: " ++ show artmor)<|MERGE_RESOLUTION|>--- conflicted
+++ resolved
@@ -1,31 +1,29 @@
 module Main where
 
-<<<<<<< HEAD
+
 --import Analysis.GenericFitch
-import Analysis.Parsimony.Binary.Optimization
-import Bio.Phylogeny.Graph
-import Bio.Phylogeny.Graph.Utilities
-import PCG.Command.Types.Report.CharacterMatrix
-import PCG.Command.Types.Report.GraphViz
-import PCG.Command.Types.Report.Newick
-import PCG.Command.Types.Report.Metadata
-import Bio.Phylogeny.Tree.Node
-import Control.Monad                (sequence_, liftM2)
-import Data.Functor                 ((<$))
-import Data.Vector                  (singleton)
-import qualified Data.IntMap as IM
-import qualified Data.Vector as V
-import File.Format.Fasta
-import qualified File.Format.Newick as N
-import File.Format.Newick.Converter
-import Text.Megaparsec
-import Bio.Sequence.Coded
-=======
+--import Analysis.Parsimony.Binary.Optimization
+--import Bio.Phylogeny.Graph
+--import Bio.Phylogeny.Graph.Utilities
+--import PCG.Command.Types.Report.CharacterMatrix
+--import PCG.Command.Types.Report.GraphViz
+--import PCG.Command.Types.Report.Newick
+--import PCG.Command.Types.Report.Metadata
+--import Bio.Phylogeny.Tree.Node
+--import Control.Monad                (sequence_, liftM2)
+--import Data.Functor                 ((<$))
+--import Data.Vector                  (singleton)
+--import qualified Data.IntMap as IM
+--import qualified Data.Vector as V
+--import File.Format.Fasta
+--import qualified File.Format.Newick as N
+--import File.Format.Newick.Converter
+--import Text.Megaparsec
+--import Bio.Sequence.Coded
 import           Analysis.GenericFitch
 --import Analysis.Parsimony.Binary.Optimization
 import           Bio.Phylogeny.Graph
 import           Bio.Phylogeny.Graph.Utilities
->>>>>>> bdbe013b
 import qualified Bio.Phylogeny.PhyloCharacter as Char
 import           Bio.Phylogeny.Tree.Node
 import           Bio.Sequence.Coded
