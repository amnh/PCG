### Note that two calls to gcc to create .o files are needed, followed by two calls to compile

all : testCostMtx

clean :
	rm -f *.o
	rm -f *.out
	rm -rf *.dSYM

bit-ops : bitArrayExampleC.c bitArrayExampleC.h dynamicCharacterOperations.c dynamicCharacterOperations.h
	rm -f *.o
	gcc -std=c11 -c bitArrayExampleC.c dynamicCharacterOperations.c
	gcc -std=c11 bitArrayExampleC.o dynamicCharacterOperations.o

# compiler flags:
#  -g    adds debugging information to the executable file
#  -Wall turns on most, but not all, compiler warnings
testCostMtx : test_costMtx.cpp costMatrix.h costMatrix.cpp costMatrixWrapper.h costMatrixWrapper.c dynamicCharacterOperations.h dynamicCharacterOperations.c
	rm -f test_costMtx
	gcc -std=c11 -c dynamicCharacterOperations.c
	g++ -std=c++14 -c costMatrix.cpp
	g++ -std=c++14 -c test_costMtx.cpp
	g++ -std=c++14 -g -Wall -o test_costMtx test_costMtx.cpp dynamicCharacterOperations.o costMatrix.o costMatrixWrapper.o


testCInterface : test_c_interface.c costMatrix.h costMatrix.cpp costMatrixWrapper.h costMatrixWrapper.c dynamicCharacterOperations.h dynamicCharacterOperations.c
	rm -f test_c_interface
	gcc -std=c11 -c dynamicCharacterOperations.c
	# g++ -std=c++14 -c costMatrix.h
	g++ -std=c++14 -c costMatrix.cpp
	# gcc -std=c11 -c costMatrixWrapper.h
	gcc -std=c11 -c costMatrixWrapper.c
	# in next line, need -lc++ so that it calls correct linker: we need C compiler, but C++ libraries in scope.
<<<<<<< HEAD
	gcc -std=c11 -o test_c_interface -v -Wall test_c_interface.c dynamicCharacterOperations.o costMatrix.o costMatrixWrapper.o -lstdc++
=======
	gcc -std=c11 -o test_c_interface -Wall test_c_interface.c dynamicCharacterOperations.o costMatrix.o costMatrixWrapper.o -lstdc++
>>>>>>> 6d89037a
	# gcc -std=c11 -c -v -Wall test_c_interface.c # dynamicCharacterOperations.o costMatrix.o costMatrixWrapper.o
	# ld -demangle -dynamic -arch x86_64 -o test_c_interface test_c_interface.o dynamicCharacterOperations.o costMatrix.o costMatrixWrapper.o -lc++ -lSystem







# seqAlign: costMatrix.h costMatrix.cpp costMatrixWrapper.h costMatrixWrapper.c seqAlignForHaskell.h seqAlignForHaskell.c dynamicCharacterOperations.h dynamicCharacterOperations.c
# 	gcc -std=c11 -c dynamicCharacterOperations.c
# 	# g++ -std=c++14 -c costMatrixWrapper.cpp
# 	# gcc -std=c11 -c seqAlignForHaskell.c
# 	g++ -std=c++14 -c costMatrix.cpp
# 	g++ -std=c++14 -c costMatrixWrapper.cpp
# 	g++ -std=c++14 -g -o costMtxTest costMtxTest.c dynamicCharacterOperations.o costMatrix.o # costMatrixWrapper.o # seqAlignForHaskell.o<|MERGE_RESOLUTION|>--- conflicted
+++ resolved
@@ -31,11 +31,7 @@
 	# gcc -std=c11 -c costMatrixWrapper.h
 	gcc -std=c11 -c costMatrixWrapper.c
 	# in next line, need -lc++ so that it calls correct linker: we need C compiler, but C++ libraries in scope.
-<<<<<<< HEAD
-	gcc -std=c11 -o test_c_interface -v -Wall test_c_interface.c dynamicCharacterOperations.o costMatrix.o costMatrixWrapper.o -lstdc++
-=======
 	gcc -std=c11 -o test_c_interface -Wall test_c_interface.c dynamicCharacterOperations.o costMatrix.o costMatrixWrapper.o -lstdc++
->>>>>>> 6d89037a
 	# gcc -std=c11 -c -v -Wall test_c_interface.c # dynamicCharacterOperations.o costMatrix.o costMatrixWrapper.o
 	# ld -demangle -dynamic -arch x86_64 -o test_c_interface test_c_interface.o dynamicCharacterOperations.o costMatrix.o costMatrixWrapper.o -lc++ -lSystem
 
