#include <inttypes.h>
#include <stdio.h>
#include <stdlib.h>
#include <stdint.h>

//#include "costMatrixWrapper.h"
#include "dynamicCharacterOperations.h"
#include "seqAlignForHaskell.h"
#include "seqAlignInterface.h"

int performSequentialAlignment(dynChar_t *seqA, dynChar_t *seqB, costMatrix_p costMatrix, alignResult_t *result)
{

<<<<<<< HEAD
    uint64_t *seqA_main = dynCharToIntArr(seqA);
    uint64_t *seqB_main = dynCharToIntArr(seqB);
=======
    //printf("Successfully entered Yu Xiang's code on the other side of the FFI.\n");
    //fflush(stdout);

    uint64_t* seqA_main = dynCharToIntArr(seqA);
    uint64_t* seqB_main = dynCharToIntArr(seqB);
>>>>>>> ba1c4587

    size_t length       = seqA->numElems + seqB->numElems + 5;
    size_t alphSize     = seqA->alphSize;

    retType_t *retAlign       = malloc( sizeof(retType_t) );
    retAlign->seq1            = calloc(length, sizeof(int));
    retAlign->seq2            = calloc(length, sizeof(int));
    retAlign->alignmentLength = 0;

    if( retAlign->seq1 == NULL || retAlign->seq2 == NULL ) {
        printf("Memory failure!\n");
        return 1;
    }

<<<<<<< HEAD
    int success         = aligner(seqA_main, seqA->numElems, seqB_main, seqB->numElems, alphSize, costMatrix, retAlign);

    size_t finalBufferLength = retAlign->alignmentLength * dcElemSize(alphSize);

    result->finalChar1  = intArrToBitArr (alphSize, retAlign->alignmentLength, retAlign->seq1);
=======
    /**
    getCost(1,  1, costMatrix, seqA->alphSize);
    getCost(5,  7, costMatrix, seqA->alphSize);
    getCost(9, 15, costMatrix, seqA->alphSize);
    **/
    /**/

    //printDynChar(seqA);
    //printDynChar(seqB);
    
    //printf("Before 'Aligner' call\n");
    //fflush(stdout);
>>>>>>> ba1c4587

    result->finalChar2  = intArrToBitArr (alphSize, retAlign->alignmentLength, retAlign->seq2);

    result->medianChar  = calloc(finalBufferLength, sizeof(packedChar));

    getMedian(result, costMatrix, alphSize);

<<<<<<< HEAD
=======
    //printf("After  'Aligner' call\n");
    //fflush(stdout);

    /**/
    result->finalChar1  = intArrToBitArr (seqA->alphSize, retAlign->alignmentLength, retAlign->seq1);
    result->finalChar2  = intArrToBitArr (seqA->alphSize, retAlign->alignmentLength, retAlign->seq2);
    result->medianChar  = seqA->dynChar;  //findMedian(result->finalChar1, result->finalChar2, );
>>>>>>> ba1c4587
    result->finalWt     = retAlign->weight;
    result->finalLength = retAlign->alignmentLength;

    // freeRetType(retAlign); NO! It's pointers all the way down!

<<<<<<< HEAD
    return success;
}

void getMedian(alignResult_t *input, costMatrix_p *costMatrix, size_t alphSize)
{
    dcElement_t *key1   = malloc(sizeof(dcElement_t));
    key1->alphSize      = alphSize;
    key1->element       = input->finalChar1;

    dcElement_t *key2   = malloc(sizeof(dcElement_t));
    key2->alphSize      = alphSize;
    key2->element       = input->finalChar2;

    dcElement_t *median = malloc(sizeof(dcElement_t));
    median->alphSize    = alphSize;
    // median->element is already allocated before call to getMedian

    input->medianChar   = median->element;

    for( size_t i; i < input->finalLength; i++ ) {
        input->medianChar[i] = getCostAndMedian(key1, key2, median, costMatrix);
    }
    free(key1);
    free(key2);
    free(median);
=======
    return 0;//success;
>>>>>>> ba1c4587
}<|MERGE_RESOLUTION|>--- conflicted
+++ resolved
@@ -11,16 +11,8 @@
 int performSequentialAlignment(dynChar_t *seqA, dynChar_t *seqB, costMatrix_p costMatrix, alignResult_t *result)
 {
 
-<<<<<<< HEAD
-    uint64_t *seqA_main = dynCharToIntArr(seqA);
-    uint64_t *seqB_main = dynCharToIntArr(seqB);
-=======
-    //printf("Successfully entered Yu Xiang's code on the other side of the FFI.\n");
-    //fflush(stdout);
-
     uint64_t* seqA_main = dynCharToIntArr(seqA);
     uint64_t* seqB_main = dynCharToIntArr(seqB);
->>>>>>> ba1c4587
 
     size_t length       = seqA->numElems + seqB->numElems + 5;
     size_t alphSize     = seqA->alphSize;
@@ -35,26 +27,11 @@
         return 1;
     }
 
-<<<<<<< HEAD
     int success         = aligner(seqA_main, seqA->numElems, seqB_main, seqB->numElems, alphSize, costMatrix, retAlign);
 
     size_t finalBufferLength = retAlign->alignmentLength * dcElemSize(alphSize);
 
     result->finalChar1  = intArrToBitArr (alphSize, retAlign->alignmentLength, retAlign->seq1);
-=======
-    /**
-    getCost(1,  1, costMatrix, seqA->alphSize);
-    getCost(5,  7, costMatrix, seqA->alphSize);
-    getCost(9, 15, costMatrix, seqA->alphSize);
-    **/
-    /**/
-
-    //printDynChar(seqA);
-    //printDynChar(seqB);
-    
-    //printf("Before 'Aligner' call\n");
-    //fflush(stdout);
->>>>>>> ba1c4587
 
     result->finalChar2  = intArrToBitArr (alphSize, retAlign->alignmentLength, retAlign->seq2);
 
@@ -62,23 +39,13 @@
 
     getMedian(result, costMatrix, alphSize);
 
-<<<<<<< HEAD
-=======
-    //printf("After  'Aligner' call\n");
-    //fflush(stdout);
 
-    /**/
-    result->finalChar1  = intArrToBitArr (seqA->alphSize, retAlign->alignmentLength, retAlign->seq1);
-    result->finalChar2  = intArrToBitArr (seqA->alphSize, retAlign->alignmentLength, retAlign->seq2);
-    result->medianChar  = seqA->dynChar;  //findMedian(result->finalChar1, result->finalChar2, );
->>>>>>> ba1c4587
     result->finalWt     = retAlign->weight;
     result->finalLength = retAlign->alignmentLength;
 
     // freeRetType(retAlign); NO! It's pointers all the way down!
 
-<<<<<<< HEAD
-    return success;
+    return 0;//success;
 }
 
 void getMedian(alignResult_t *input, costMatrix_p *costMatrix, size_t alphSize)
@@ -103,7 +70,4 @@
     free(key1);
     free(key2);
     free(median);
-=======
-    return 0;//success;
->>>>>>> ba1c4587
 }