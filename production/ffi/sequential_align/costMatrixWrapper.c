#include <stdint.h>
#include <stdio.h>

#include "costMatrixWrapper.h"
#include "dynamicCharacterOperations.h"

costMatrix_p matrixInit(size_t alphSize, int *tcm) {
   return (costMatrix_p) construct_CostMatrix_C(alphSize, tcm);
}

void matrixDestroy(costMatrix_p untyped_ptr) {
    destruct_CostMatrix_C(untyped_ptr);
}



int getCost(packedChar elem1, packedChar elem2, costMatrix_p tcm, size_t alphSize) {
    // Need to create new pointers, because of copying into cost matrix.
    // TODO: valgrind this.
    packedChar *packedElemRet = malloc(sizeof(packedChar));
    packedChar *packedElem1   = malloc(sizeof(packedChar));
    packedChar *packedElem2   = malloc(sizeof(packedChar));

    *packedElemRet = CANONICAL_ZERO;
    *packedElem1   = elem1;    // should be okay, because elem1 and elem2 are just ints, so pass by copy
    *packedElem2   = elem2;

<<<<<<< HEAD
    printf("** %llu\n", elem1);
    printPackedChar(packedElem1, 1, alphSize);
    printf("** %llu\n", elem2);
    printPackedChar(packedElem2, 1, alphSize);


=======
    /**
>>>>>>> eb584083
    dcElement_t retElem = { alphSize, packedElemRet };
    dcElement_t dcElem1 = { alphSize, packedElem1   };
    dcElement_t dcElem2 = { alphSize, packedElem2   };
    **/

    dcElement_t *retElem = malloc(sizeof(dcElement_t));
    dcElement_t *dcElem1 = malloc(sizeof(dcElement_t));
    dcElement_t *dcElem2 = malloc(sizeof(dcElement_t));

    retElem->alphSize = alphSize;
    dcElem1->alphSize = alphSize;
    dcElem2->alphSize = alphSize;

    retElem->element = packedElemRet;
    dcElem1->element = packedElem1;
    dcElem2->element = packedElem2;

    int cost = call_getSetCost_C(tcm, dcElem1, dcElem2, retElem);

    printf("cost: %d\n", cost);
    free(packedElemRet);

    return cost;
}


int getCostAndMedian(dcElement_t *elem1, dcElement_t *elem2, dcElement_t *retElem, costMatrix_p tcm) {
    // Need to create new pointers, because of copying into cost matrix.
    // TODO: valgrind this.
    size_t alphSize = elem1->alphSize;
    dcElement_t *elem1copy = allocateDCElement( alphSize );
    dcElement_t *elem2copy = allocateDCElement( alphSize );
//    dcElement_t *elem3copy = allocateDCElement( alphSize );

    copyPackedChar( elem1->element, elem1copy->element, alphSize);
    copyPackedChar( elem2->element, elem2copy->element, alphSize);

    printf("Here we go:\n");
    printPackedChar(elem1copy->element, 1, alphSize);
    printf("Go again:\n");
    printPackedChar(elem2copy->element, 1, alphSize);

    printf("Inputs:\n");
    printPackedChar(  elem1->element, 1, alphSize);
    printPackedChar(  elem2->element, 1, alphSize);
    printf("Output buffer:\n");
    printPackedChar(retElem->element, 1, alphSize);

    printf("Get dat cost:\n");
    int cost = call_getSetCost_C(tcm, elem1copy, elem2copy, retElem);

    printf("success!?");

    //TODO: return a success value
    int success = 0;

    return cost;
}

// costMatrix_p getCostMatrix(costMatrix_p untyped_self) {
//     return (costMatrix_p) untyped_self;
// }<|MERGE_RESOLUTION|>--- conflicted
+++ resolved
@@ -25,16 +25,13 @@
     *packedElem1   = elem1;    // should be okay, because elem1 and elem2 are just ints, so pass by copy
     *packedElem2   = elem2;
 
-<<<<<<< HEAD
-    printf("** %llu\n", elem1);
-    printPackedChar(packedElem1, 1, alphSize);
-    printf("** %llu\n", elem2);
-    printPackedChar(packedElem2, 1, alphSize);
+    // printf("** %llu\n", elem1);
+    // printPackedChar(packedElem1, 1, alphSize);
+    // printf("** %llu\n", elem2);
+    // printPackedChar(packedElem2, 1, alphSize);
 
 
-=======
     /**
->>>>>>> eb584083
     dcElement_t retElem = { alphSize, packedElemRet };
     dcElement_t dcElem1 = { alphSize, packedElem1   };
     dcElement_t dcElem2 = { alphSize, packedElem2   };
@@ -52,9 +49,12 @@
     dcElem1->element = packedElem1;
     dcElem2->element = packedElem2;
 
+    printf("key1: %llu\n", *dcElem1->element);
+    printf("key2: %llu\n", *dcElem2->element);
+
     int cost = call_getSetCost_C(tcm, dcElem1, dcElem2, retElem);
 
-    printf("cost: %d\n", cost);
+    // printf("cost: %d\n", cost);
     free(packedElemRet);
 
     return cost;
