--- conflicted
+++ resolved
@@ -466,27 +466,25 @@
     }
     printf("]\n\n");
     fflush(stdout);
-<<<<<<< HEAD
-
-=======
     */
-    
-    return;
->>>>>>> 1705d7ea
+
 }
 #endif // __GNUC__
 
+
 static inline void
-algn_fill_ukk_right_cell (int *curRow,
-                          const int *prevRow,
-                          const int *gap_row,
-                          const int *align_row,
-                          DIR_MTX_ARROW_t *dirMtx,
-                          int c,
-                          int pos) {
+algn_fill_ukk_right_cell ( int *curRow
+                         , const int *prevRow
+                         , const int *gap_row
+                         , const int *align_row
+                         , DIR_MTX_ARROW_t *dirMtx
+                         , int c
+                         , int pos
+                         )
+{
     int tmp2, tmp3;
     /* try align with substitution */
-    tmp2 = curRow[pos - 1] + gap_row[pos];
+    tmp2 = curRow[pos - 1]  + gap_row[pos];
     tmp3 = prevRow[pos - 1] + align_row[pos];
     /* check whether insertion is better */
     if (tmp2 < tmp3) {
@@ -523,13 +521,15 @@
 }
 
 static inline void
-algn_fill_ukk_left_cell (int *curRow,
-                         const int *prevRow,
-                         const int *gap_row,
-                         const int *align_row,
-                         DIR_MTX_ARROW_t *dirMtx,
-                         int c,
-                         int pos) {
+algn_fill_ukk_left_cell (int *curRow
+                        , const int *prevRow
+                        , const int *gap_row
+                        , const int *align_row
+                        , DIR_MTX_ARROW_t *dirMtx
+                        , int c
+                        , int pos
+                        )
+{
     int tmp1, tmp3;
     /* try align with substitution */
     tmp1 = prevRow[pos] + c;
@@ -564,7 +564,8 @@
 }
 
 static inline void
-algn_fill_last_column (int *curRow, const int *prevRow, int tlc, int lastColumnIndex, DIR_MTX_ARROW_t *dirMtx) {
+algn_fill_last_column (int *curRow, const int *prevRow, int tlc, int lastColumnIndex, DIR_MTX_ARROW_t *dirMtx)
+{
     int cost;
     if (lastColumnIndex > 0) {
         cost = prevRow[lastColumnIndex] + tlc; // Gotta add some tender loving care to the cost!
@@ -578,14 +579,16 @@
 }
 
 static inline void
-algn_fill_full_row (int *curRow,
-                    const int *prevRow,
-                    const int *gap_row,
-                    const int *align_row,
-                    DIR_MTX_ARROW_t *dirMtx,
-                    int c,
-                    int tlc,
-                    int rowLength) {
+algn_fill_full_row ( int *curRow
+                   , const int *prevRow
+                   , const int *gap_row
+                   , const int *align_row
+                   , DIR_MTX_ARROW_t *dirMtx
+                   , int c
+                   , int tlc
+                   , int rowLength
+                   )
+{
     /* first entry is delete */
     curRow[0] = c + prevRow[0];
     dirMtx[0] = DELETE;
@@ -600,7 +603,8 @@
 }
 
 void
-algn_fill_first_row (int *curRow, DIR_MTX_ARROW_t *dirMtx, int len, int const *gap_row) {
+algn_fill_first_row (int *curRow, DIR_MTX_ARROW_t *dirMtx, int len, int const *gap_row)
+{
     int i;
     /* We fill the first cell to start with */
     curRow[0] = 0;
@@ -625,7 +629,8 @@
 }
 
 void
-algn_fill_first_cell (int *curRow, int prevRow, DIR_MTX_ARROW_t *dirMtx, int gap_char) {
+algn_fill_first_cell (int *curRow, int prevRow, DIR_MTX_ARROW_t *dirMtx, int gap_char)
+{
     *curRow = prevRow + gap_char;
     *dirMtx = DELETE;
     if (DEBUG_DIR_M)
@@ -651,17 +656,18 @@
  */
 
 int *
-algn_fill_extending_right (const seq_p seq1,
-                           int *precalcMtx,
-                           int seq1_len,
-                           int seq2_len,
-                           int *curRow,
-                           int *prevRow,
-                           DIR_MTX_ARROW_t *dirMtx,
-                           const cost_matrices_2d_p costMatrix,
-                           int start_row,
-                           int end_row,
-                           int len)
+algn_fill_extending_right ( const seq_p seq1
+                          , int *precalcMtx
+                          , int seq1_len
+                          , int seq2_len
+                          , int *curRow
+                          , int *prevRow
+                          , DIR_MTX_ARROW_t *dirMtx
+                          , const cost_matrices_2d_p costMatrix
+                          , int start_row
+                          , int end_row
+                          , int len
+                          )
 {
     int i;
     int *tmp, cur_seq1, const_val;
@@ -699,18 +705,20 @@
 }
 
 int *
-algn_fill_extending_left_right (const seq_p seq1,
-                                int *precalcMtx,
-                                int seq1_len,
-                                int seq2_len,
-                                int *curRow,
-                                int *prevRow,
-                                DIR_MTX_ARROW_t *dirMtx,
-                                const cost_matrices_2d_p c,
-                                int start_row,
-                                int end_row,
-                                int start_column,
-                                int len) {
+algn_fill_extending_left_right ( const seq_p seq1
+                               , int *precalcMtx
+                               , int seq1_len
+                               , int seq2_len
+                               , int *curRow
+                               , int *prevRow
+                               , DIR_MTX_ARROW_t *dirMtx
+                               , const cost_matrices_2d_p c
+                               , int start_row
+                               , int end_row
+                               , int start_column
+                               , int len
+                               )
+{
     int i;
     int *tmp, cur_seq1, const_val;
     const int *gap_row, *align_row;
@@ -749,19 +757,19 @@
 }
 
 int *
-algn_fill_extending_left (const seq_p seq1,
-                          int *precalcMtx,
-                          int seq1_len,
-                          int seq2_len,
-                          int *curRow,
-                          int *prevRow,
-                          DIR_MTX_ARROW_t *dirMtx,
-                          const cost_matrices_2d_p costMatrix,
-                          int start_row,
-                          int end_row,
-                          int start_column,    // the first cell to fill in the row
-                          int len              // len is the number of cells to fill in the current row minus 1
-                          )
+algn_fill_extending_left (const seq_p seq1
+                         , int *precalcMtx
+                         , int seq1_len
+                         , int seq2_len
+                         , int *curRow
+                         , int *prevRow
+                         , DIR_MTX_ARROW_t *dirMtx
+                         , const cost_matrices_2d_p costMatrix
+                         , int start_row
+                         , int end_row
+                         , int start_column     // the first cell to fill in the row
+                         , int len              // len is the number of cells to fill in the current row minus 1
+                         )
 {
     size_t i = start_row;
     int *tmp,
@@ -838,16 +846,17 @@
 }
 
 int *
-algn_fill_no_extending (const seq_p seq1,
-                        int *precalcMtx,
-                        int seq1_len,
-                        int seq2_len,
-                        int *curRow,
-                        int *prevRow,
-                        DIR_MTX_ARROW_t *dirMtx,
-                        const cost_matrices_2d_p costMatrix,
-                        int start_row,
-                        int end_row) {
+algn_fill_no_extending ( const seq_p seq1
+                       , int *precalcMtx
+                       , int  seq1_len
+                       , int  seq2_len
+                       , int *curRow
+                       , int *prevRow
+                       , DIR_MTX_ARROW_t *dirMtx
+                       , const cost_matrices_2d_p costMatrix
+                       , int start_row
+                       , int end_row)
+{
     int i;
     int *tmp, cur_seq1, const_val, const_val_tail;
     const int *gap_row, *align_row;
@@ -888,31 +897,27 @@
 /* Similar to the previous but when no barriers are set */
 
 static inline int
-algn_fill_plane (const seq_p longerSequence,
-                 int *precalcMtx,
-		 // Leading gap included in input lengths
-                 int longerSequenceLength, //larger, horizontal dimension
-                 int lesserSequenceLength, //smaller,  vertical dimension
-                 int *curRow,
-                 DIR_MTX_ARROW_t *dirMtx,
-<<<<<<< HEAD
-                 const cost_matrices_2d_p costMatrix) {
+algn_fill_plane ( const seq_p longerSequence
+                , int *precalcMtx
+                 // Leading gap included in input lengths
+                , int longerSequenceLength //larger, horizontal dimension
+                , int lesserSequenceLength //smaller,  vertical dimension
+                , int *curRow
+                , DIR_MTX_ARROW_t *dirMtx
+                , const cost_matrices_2d_p costMatrix
+                )
+{
     printf("lesserSequenceLength: %d\n", lesserSequenceLength);
     printf("longerSequenceLength: %d\n", longerSequenceLength);
 
-    size_t i;
-=======
-                 const cost_matrices_2d_p costMtx) {
-
->>>>>>> 1705d7ea
+    size_t i, j;
     const int *align_row,
               *gap_row,
               *first_gap_row;
 
-    int        i, j,
-               const_val,
+    int        const_val,
                const_val_tail,
-              *newNWMtx, // This is misnamed, it is a buffer reference to the previous row.
+              *prevRow , // This is misnamed, it is a buffer reference to the previous row.
               *tmp,
                gapcode,
                curSeq1_elem;
@@ -921,14 +926,14 @@
 
     // change to 1 || DEBUG_COST_M to just print the cost matrix in here.
     const int LOCAL_DEBUG_COST_M = DEBUG_COST_M;
-    
+
     /* A precalculated cost of a gap aligned with each base in the array */
     gapcode       = costMatrix->gap_char;
     gap_row       = cm_get_precal_row (precalcMtx, gapcode, lesserSequenceLength);
     first_gap_row = cm_get_precal_row (precalcMtx,       0, lesserSequenceLength);
-    newNWMtx  = curRow; 
-    curRow[0] = 0;
-    dirMtx[0] = ALIGN;
+    prevRow       = curRow;
+    curRow[0]     = 0;
+    dirMtx[0]     = ALIGN;
 
     if (LOCAL_DEBUG_COST_M) {
         //Allocate space to store cost matrix proper as it is continually overwritten in the algorithm below.
@@ -952,16 +957,15 @@
 
     if (LOCAL_DEBUG_COST_M) {
         for (i = 0; i < lesserSequenceLength; i++) {
-            debugCostMatrixBuffer[i] = curRow[i]; 
-        }
-    }      
-    
+            debugCostMatrixBuffer[i] = curRow[i];
+        }
+    }
+
     curRow += lesserSequenceLength;
 
 
     /* Now we fill the rest of the matrix */
     for (i = 1, dirMtx += lesserSequenceLength; i < longerSequenceLength; i++, dirMtx += lesserSequenceLength) {
-<<<<<<< HEAD
         curSeq1_elem   = longerSequence->seq_begin[i];
         const_val_tail = costMatrix->tail_cost[curSeq1_elem]; // get tail cost in costMatrix for value at
                                                               // position i in seq1
@@ -971,21 +975,12 @@
                                  , costMatrix->gap_char
                                  , costMatrix->costMatrixDimension);
 
-=======
-        curSeq1_elem   = seq_get_element(longerSequence, i);
-        const_val_tail = (cm_get_tail_cost(costMtx))[curSeq1_elem]; // get tail cost in c at pointer
-                                                                    // at position i in seq1
-        const_val = cm_calc_cost ( costMtx->cost
-                                 , seq_get_element(longerSequence, i)
-                                 , costMtx->gap_char
-                                 , costMtx->costMtxDimension);
->>>>>>> 1705d7ea
         align_row = cm_get_precal_row ( precalcMtx
    				                      , longerSequence->seq_begin[i]
                                       , lesserSequenceLength);
 
         algn_fill_full_row ( curRow
-                           , newNWMtx
+                           , prevRow
                            , gap_row
                            , align_row
                            , dirMtx
@@ -995,25 +990,23 @@
 
         if (LOCAL_DEBUG_COST_M) {
             for (j = 0; j < lesserSequenceLength; j++) {
-                debugCostMatrixBuffer[(lesserSequenceLength * i) + j] = curRow[j]; 
-            }
-        }      
-    
-        /* We swap curRow and newNWMtx for the next round */
-        tmp      = curRow;
-        curRow   = newNWMtx;
-        newNWMtx = tmp;
-    }
-
-<<<<<<< HEAD
-=======
+                debugCostMatrixBuffer[(lesserSequenceLength * i) + j] = curRow[j];
+            }
+        }
+
+        /* We swap curRow and prevRow  for the next round */
+        tmp     = curRow;
+        curRow  = prevRow ;
+        prevRow = tmp;
+    }
+
     if (LOCAL_DEBUG_COST_M) {
         printf("Cost matrix:\n");
 
         // Print cost matrix column headers
         printf("  x |    * ");
         for (i = 1; i < longerSequenceLength; i++) {
-            printf("%4d ", seq_get_element(longerSequence, i));
+            printf("%4d ", longerSequence->seq_begin[i]);
         }
         printf("\n");
         printf(" ---+-");
@@ -1038,8 +1031,7 @@
         free(debugCostMatrixBuffer);
     }
 
->>>>>>> 1705d7ea
-    return newNWMtx[lesserSequenceLength - 1];
+    return prevRow[lesserSequenceLength - 1];
 }
 
 static inline int *
@@ -1052,16 +1044,17 @@
 }
 
 static inline int
-algn_fill_plane_2 (const seq_p seq1,
-                   int *precalcMtx,
-                   int  len_longerSeq,
-                   int  seq2_len,
-                   int *curRow,
-                   DIR_MTX_ARROW_t *dirMtx,
-                   const cost_matrices_2d_p costMatrix,
-                   int width,
-                   int height,
-                   int dwidth_height)
+algn_fill_plane_2 ( const seq_p seq1
+                  , int *precalcMtx
+                  , int  len_longerSeq
+                  , int  seq2_len
+                  , int *curRow
+                  , DIR_MTX_ARROW_t *dirMtx
+                  , const cost_matrices_2d_p costMatrix
+                  , int   width
+                  , int   height
+                  , int   dwidth_height
+                  )
 {
     // printf("algn_fill_plane_2 %d", iteration);
     //fflush(stdout);
@@ -3615,8 +3608,9 @@
     tmp_curRow = curRow;
     upper_m = curRow + seq3_len;
     diag_m = curRow;
-    if (DEBUG_MAT)
+    if (DEBUG_MAT) {
         printf ("Three dimensional sequence alignment matrix.\n");
+    }
     /* Fill the first plane only at the beginning, this is special */
     {
         curRow[0] = 0;              /* Fill the first cell, of course to 0 */
@@ -3698,8 +3692,9 @@
              2-dimensional alignment (the three for loops) */
             curRow[0] = diag_m[0] + seq1_gap_seq3[0]; /* diag is upper in this step */
             dirMtx[0] = A_G_G;
-            if (DEBUG_DIR_M)
+            if (DEBUG_DIR_M) {
                 printf ("%d\t", curRow[0]);
+            }
             for (j = 1, k = 0; j < seq3_len; j++, k++) {
                 curRow[j] = diag_m[j] + seq1_gap_seq3[0];
                 dirMtx[j] = A_G_G;
@@ -3713,11 +3708,13 @@
                     curRow[j] = tmp;
                     dirMtx[j] = G_G_A;
                 }
-                if (DEBUG_DIR_M)
+                if (DEBUG_DIR_M) {
                     printf ("%d\t", curRow[j]);
-            }
-            if (DEBUG_DIR_M)
+                }
+            }
+            if (DEBUG_DIR_M) {
                 printf ("\n");
+            }
             /* Now we should move to the next row to continue filling the matrix
              * */
             dirMtx += seq3_len;
@@ -3742,22 +3739,26 @@
                         gap_seq2_seq3, seq1_seq2_seq3, curRow, dirMtx);
             /* In the final step we run over the array filling the self check.
              * */
-            if (DEBUG_DIR_M)
+            if (DEBUG_DIR_M) {
                 printf ("%d\t", curRow[0]);
+            }
             for (k = 1; k < seq3_len; k++) {
                 tmp = curRow[k - 1] + gap_gap_seq3[k];
                 if (tmp < curRow[k]) {
                     curRow[k] = tmp;
                     dirMtx[k] = G_G_A;
                 }
-                if (DEBUG_DIR_M)
+                if (DEBUG_DIR_M) {
                     printf ("%d\t", curRow[k]);
-            }
-            if (DEBUG_DIR_M)
+                }
+            }
+            if (DEBUG_DIR_M) {
                 printf ("\n");
-        }
-        if (DEBUG_DIR_M)
+            }
+        }
+        if (DEBUG_DIR_M) {
             printf ("\n");
+        }
     }
     return (curRow[-1]); /** We return the last item in the previous row */
 }
@@ -3771,7 +3772,6 @@
  *        never used. Its only call traces back to algn_CAML_limit_2, which, in turn, seems never to be called?
  */
 static inline int
-<<<<<<< HEAD
 algn_nw_limit_2d ( const seq_p shorterSeq
                  , const seq_p longerSeq
                  , const cost_matrices_2d_p costMatrix
@@ -3781,20 +3781,13 @@
                  , int len_longerSeq
                  )
 {
-    printf("algn_nw_limit_2d %d\n", deltawh);
-    fflush(stdout);
+    // printf("algn_nw_limit_2d %d\n", deltawh);
+    // fflush(stdout);
 
     const SEQT *slongerSeq,
                *sshorterSeq;
     int *curRow,
         *precalcMtx;
-=======
-algn_nw_limit_2d (const seq_p shorterSeq, const seq_p longerSeq, const cost_matrices_2d_p costMtx,
-                  nw_matrices_p nw_mtxs, int deltawh, int len_shorterSeq, int len_longerSeq) {
-
-    const SEQT *slongerSeq, *sshorterSeq;
-    int *curRow, *precalcMtx;
->>>>>>> 1705d7ea
     DIR_MTX_ARROW_t  *dirMtx;
 
     slongerSeq     = longerSeq->seq_begin;
@@ -3802,38 +3795,25 @@
     curRow         = nw_mtxs->nw_costMtx;
     dirMtx         = nw_mtxs->nw_dirMtx;
 
-    int  *cost;          // The transformation cost matrix.
-    SEQT *median;        /** The matrix of possible medians between elements in the
+    // int  *cost;          // The transformation cost matrix.
+    /** SEQT *median;         The matrix of possible medians between elements in the
                           *  alphabet. The best possible medians according to the cost
                           *  matrix.
                           */
-    int *worst;          /* Missing in 3d */
-    int *prepend_cost;   /* Missing in 3d */
-    int *tail_cost;      /* Missing in 3d */
-
-<<<<<<< HEAD
-
-    printf("before pre-calc \n");
-    fflush(stdout);
+    // int *worst;          /* Missing in 3d */
+    // int *prepend_cost;   /* Missing in 3d */
+    // int *tail_cost;      /* Missing in 3d */
+
+
+    // printf("before pre-calc \n");
+    // fflush(stdout);
     precalcMtx = nw_mtxs->precalcMtx;
-    printf("after  pre-calc \n");
-    fflush(stdout);
-
-    printf("before pre-calc alignment\n");
-    fflush(stdout);
+    // printf("after  pre-calc \n");
+    // fflush(stdout);
+
+    // printf("before pre-calc alignment\n");
+    // fflush(stdout);
     cm_precalc_4algn (costMatrix, nw_mtxs, shorterSeq); // returns precalculated cost matrix (in matrices) computed using sequence from shorterSeq.
-=======
-    
-    //printf("before pre-calc \n");
-    //fflush(stdout);
-    precalcMtx = mat_get_2d_prec (nw_mtxs);
-    //printf("after  pre-calc \n");
-    //fflush(stdout);
-
-    //printf("before pre-calc alignment\n");
-    //fflush(stdout);
-    cm_precalc_4algn (costMtx, nw_mtxs, shorterSeq); // returns precalculated cost matrix (in matrices) computed using sequence from shorterSeq.
->>>>>>> 1705d7ea
                                                // shorterSeq bases will be column heads of that matrix
     //printf("after  pre-calc alignment\n");
     //fflush(stdout);
@@ -4094,7 +4074,7 @@
   printf ("Length +1 Product: %d\n", n * m);
   printf ("Allocated space  : %zu\n\n", alignment_matrices->cap_nw);
 
-  /*  
+  /*
   printf("Cost matrix:\n");
 
   // print column heads
@@ -4138,17 +4118,13 @@
       // if (j == 0 && i == 0) {
       //     printf("%7d ", 0);
       // } else {
-<<<<<<< HEAD
       printf ("%7d ", nw_costMatrix[lesserSeqLen * j + i]);
-=======
-      printf ("%4d ", nw_costMtx[lesserSeqLen * j + i]);
->>>>>>> 1705d7ea
       // }
     }
     printf ("\n");
   }
   */
-  
+
   // Print direction matrix
   setlocale(LC_CTYPE, "en_US.UTF-8");
 
@@ -4174,18 +4150,14 @@
 
     for (j = 0; j < longerSeqLen; j++) {
       DIR_MTX_ARROW_t dirToken = nw_dirMtx[lesserSeqLen * j + i];
-<<<<<<< HEAD
       /*
       printf("    "); // leading pad
-=======
-
-      printf(" "); // leading pad
->>>>>>> 1705d7ea
+
       printf("%s", dirToken & DELETE ? "<"  : " " );
       printf("%s", dirToken & ALIGN  ? "\\" : " " );
       printf("%s", dirToken & INSERT ? "^"  : " " );
       printf(" ");
-      /**/
+      */
       printf("    "); // leading pad
       // printf("%d", dirToken);
       wprintf(L"%wc", dirToken & DELETE ? (wchar_t *) "\u2191" : (wchar_t *) " ");
@@ -4641,7 +4613,6 @@
     SEQT *seq_begin_longerSeq, *seq_begin_shorterSeq;
     int interim;
     int i;
-<<<<<<< HEAD
     seq_begin_longerSeq  = longerSeq->seq_begin;
     seq_begin_shorterSeq = shorterSeq->seq_begin;
 
@@ -4651,16 +4622,6 @@
         interim = cm_get_median (costMatrix, seq_begin_longerSeq[i], seq_begin_shorterSeq[i]);
         seq_prepend (medianToReturn, interim);
     }
-=======
-    seq_begin_longerSeq  = seq_get_seq_begin (longerSeq);
-    seq_begin_shorterSeq = seq_get_seq_begin (shorterSeq);
-
-    for (i = seq_get_len (longerSeq) - 1; i >= 0; i--) {
-        interm = cm_get_median (m, seq_begin_longerSeq[i], seq_begin_shorterSeq[i]);
-        seq_prepend (sm, interm);
-    }
-    return;
->>>>>>> 1705d7ea
 }
 
 void
@@ -4701,43 +4662,68 @@
 }
 
 void
-algn_correct_blocks_affine (int gap_char, seq_p s, seq_p a, seq_p b) {
-    int i, len, ab, bb, sb, extending_gap,
-        inside_block = 0, prev_block = 0;
-    len = s->len;
+algn_correct_blocks_affine (int gap_char, seq_p s, seq_p a, seq_p b)
+{
+    int i,
+        len,
+        aFirst,
+        bFirst,
+        sFirst,
+        extending_gap,
+        inside_block = 0,
+        prev_block   = 0;
+
+    int aFirstOverlapGap,
+        bFirstOverlapGap,
+        sFirstOverlapGap;
+
+    len           = s->len;
     extending_gap = 0;
-    inside_block = 0;
+    inside_block  = 0;
     for (i = 0; i < len; i++) {
-        ab = a->seq_begin[i];
-        bb = b->seq_begin[i];
-        sb = s->seq_begin[i];
-        if (i > 2) {
-
-        }
-        if (!inside_block && (!(ab & gap_char) || !(bb & gap_char)))
+        aFirst = a->seq_begin[i];
+        bFirst = b->seq_begin[i];
+        sFirst = s->seq_begin[i];
+
+        aFirstOverlapGap = aFirst & gap_char;
+        bFirstOverlapGap = bFirst & gap_char;
+        sFirstOverlapGap = sFirst & gap_char;
+
+        if (     !inside_block
+              && (!aFirstOverlapGap || !bFirstOverlapGap) ) {
             inside_block = 0;
-        else if (inside_block && ((!(ab & gap_char)) || (!(bb & gap_char))))
+        } else if (     inside_block
+                     && (!aFirstOverlapGap || !bFirstOverlapGap) ) {
             inside_block = 0;
-        else if (((ab & gap_char) || (bb & gap_char)) && ((ab != gap_char) || (bb != gap_char)))
+        } else if (     (aFirstOverlapGap   || bFirstOverlapGap)
+                     && (aFirst != gap_char || bFirst != gap_char) ) {
             inside_block = 1;
-        else
+        } else {
             inside_block = 0;
-        if (((gap_char & ab) || (gap_char & bb)) && (!(sb & gap_char)) && !extending_gap) {
-            prev_block = inside_block;
+        }
+
+        if (     (aFirstOverlapGap || bFirstOverlapGap)
+              && !sFirstOverlapGap
+              && !extending_gap) {
+            prev_block    = inside_block;
             extending_gap = 1;
-        }
-        else if ((gap_char & ab) && (gap_char & bb) && (sb & gap_char) && (sb != gap_char) &&
-                extending_gap && inside_block && !prev_block) {
-            sb = (~gap_char) & sb;
+        } else if (     aFirstOverlapGap
+                     && bFirstOverlapGap
+                     && sFirstOverlapGap
+                     && (sFirst != gap_char)
+                     && extending_gap
+                     && inside_block
+                     && !prev_block ) {
+            sFirst     = ~gap_char & sFirst;
             prev_block = 0;
-        }
-        else if ((gap_char & ab) && (gap_char & bb) && (1 == extending_gap)) {
-            prev_block = inside_block;
+        } else if (aFirstOverlapGap && bFirstOverlapGap && extending_gap) {
+            prev_block    = inside_block;
             extending_gap = 0;
         }
 
-        seq_set (s, i, sb);
-    }
+        seq_set (s, i, sFirst);
+    }
+
     algn_remove_gaps (gap_char, s);
 }
 
