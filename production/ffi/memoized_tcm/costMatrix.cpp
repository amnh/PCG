--- conflicted
+++ resolved
@@ -235,12 +235,7 @@
             if ( found == myMatrix.end() ) {
                 // do unambiguous calculation here
                 if( !isAmbiguous(ambElem->element, dcElemSize(alphabetSize)) ) {
-<<<<<<< HEAD
-                    ambElemIdx = 0;
-=======
                     unambElemIdx = 0;
->>>>>>> e77c25f1
-
                     while( unambElemIdx < alphabetSize && !TestBit(ambElem->element, unambElemIdx) ) {
                         unambElemIdx++;
                     }
