--- conflicted
+++ resolved
@@ -120,7 +120,7 @@
         printf("1st: {%zu}: %" PRIu64 "\n", toLookup->first.alphSize , *toLookup->first.element ), fflush(stdout);
         printf("2nd: {%zu}: %" PRIu64 "\n", toLookup->second.alphSize, *toLookup->second.element), fflush(stdout);
     }
-    
+
     found = myMatrix.find(*toLookup);
 
     // if (retMedian->element == NULL) {
@@ -158,7 +158,7 @@
 
 costMedian_t* CostMatrix::computeCostMedian(keys_t keys) {
     int curCost, minCost;
-    
+
     size_t        elemArrLen = dcElemSize(alphabetSize);
     packedChar*   median     = (packedChar*) calloc( elemArrLen, sizeof(uint64_t) );
     dcElement_t*  firstKey   = &keys.first;
@@ -186,25 +186,21 @@
         // now seemingly recreating logic in findDistance(). However, that was to get the cost for the
         // ambElem on each child; now we're combining those costs get overall cost and median
         if (curCost < minCost) {
-<<<<<<< HEAD
-            printf("\ncomputeCostMedian: New low cost.\n");
-=======
-	  /*
-            printf("\nNew low cost.\n");
->>>>>>> 87df0937
-            printf("current nucleotide: %" PRIu64 " \n", *searchKey->second.element);
-            printf("found cost:      %d\n", curCost);
-	  */
+            /*
+            printf("\n--computeCostMedian: New low cost.\n");
+            printf("    current nucleotide: %" PRIu64 " \n", *searchKey->second.element);
+            printf("    found cost:      %d\n", curCost);
+          */
             minCost = curCost;
             ClearAll(curMedian, elemArrLen);
             SetBit(curMedian, curNucleotideIdx);
         } else if (curCost == minCost) {
-	  /*
+      /*
             printf("\nSame cost, new median.\n");
             printf("current nucleotide: %" PRIu64 " \n", *searchKey->second.element);
             printf("median: %" PRIu64 "\n", *curMedian);
             printf("found cost:      %d\n", curCost);
-	  */
+      */
             SetBit(curMedian, curNucleotideIdx);
 
             // printf("new median: %" PRIu64 "\n", *curMedian);
@@ -231,7 +227,7 @@
     size_t unambElemIdx;
 
     curCost = minCost = INT_MAX;
-    
+
     for (size_t pos = 0; pos < alphabetSize; pos++) {
         if ( TestBit(ambElem->element, pos) ) {
             SetBit(searchKey->first.element, pos);
@@ -260,17 +256,12 @@
             ClearBit(searchKey->first.element, pos);
         }
     }
-<<<<<<< HEAD
-    printf("\n--findDistance-- \nambElem: %" PRIu64 ", nucleotide: %" PRIu64 "\n", ambElem->element[0], *searchKey->second.element);
-    printf("cost: %i\n", minCost);
-=======
-    
-    if(DEBUG) {
+
+    if (DEBUG) {
         printf("distance ambElem: %" PRIu64 ", nucleotide: %" PRIu64 "\n", ambElem->element[0], *searchKey->second.element);
         printf("cost: %i\n", minCost);
     }
-    
->>>>>>> 87df0937
+
     return minCost;
 }
 
