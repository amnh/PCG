--- conflicted
+++ resolved
@@ -81,11 +81,7 @@
 
 -- |
 -- FFI call to the C pairwise alignment algorithm with /explicit/ sub & indel cost parameters.
-<<<<<<< HEAD
-pairwiseSequentialAlignment :: (EncodableDynamicCharacter s, Exportable s {-, Show s -}) => MemoizedCostMatrix -> s -> s -> (s, Double, s, s, s)
-=======
-pairwiseSequentialAlignment :: (EncodableDynamicCharacter s, Exportable s, Show s) => MemoizedCostMatrix -> s -> s -> (Word, s, s, s, s)
->>>>>>> becd209f
+pairwiseSequentialAlignment :: (EncodableDynamicCharacter s, Exportable s {- , Show s -}) => MemoizedCostMatrix -> s -> s -> (Word, s, s, s, s)
 pairwiseSequentialAlignment memo char1 char2 = unsafePerformIO $ do
 --        !_ <- trace "Before constructing char1" $ pure ()
         char1'        <- constructCharacterFromExportable char1
