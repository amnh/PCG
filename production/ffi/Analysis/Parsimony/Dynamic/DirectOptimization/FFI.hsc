-----------------------------------------------------------------------------
-- |
-- an FFI interface for C code that efficiently aligns either two or three
-- sequences, using Ukkonen when appropriate, in both affine and non-affine
-- cases.
--
-- This example uses pointers, both to structs and to fields within the
-- structs. This is much easier to accomplish via .hsc rather than doing
-- straight FFI. A .hsc file are read by hsc2hs, which then creates a .c
-- file, which is compiled and run to create an .hs file, which is then
-- compiled for use in outside modules.
--
-- For notes on usage, data construction and external see referenced C
-- compilation units, and also driver.c, which is not imported, but is
-- included indirectory for reference.
--
-----------------------------------------------------------------------------

-- TODO: do I need this: https://hackage.haskell.org/package/base-4.9.0.0/docs/Foreign-StablePtr.html

{-# LANGUAGE ForeignFunctionInterface, BangPatterns #-}
{-# LANGUAGE DeriveGeneric #-}

module Analysis.Parsimony.Dynamic.DirectOptimization.FFI
  ( CostMatrix2d
  , DenseTransitionCostMatrix
  , foreignPairwiseDO
  , generateDenseTransitionCostMatrix
  ) where

import Bio.Character.Exportable.Class
import Control.DeepSeq
import Control.Lens
import Data.Semigroup
import Debug.Trace
import Foreign
--import Foreign.Ptr
--import Foreign.C.String
import Foreign.C.Types
--import Foreign.ForeignPtr
--import Foreign.Marshal.Array
--import Foreign.StablePtr
import GHC.Generics (Generic)
import Prelude hiding (lcm, sequence, tail)
import System.IO.Unsafe (unsafePerformIO)

import Debug.Trace


#include "c_alignment_interface.h"
#include "c_code_alloc_setup.h"
#include "costMatrix.h"
#include "nwMatrices.h"
-- #include "seqAlign.h"

<<<<<<< HEAD
type DenseTransitionCostMatrix = Ptr CostMatrix2d 
=======
type ForeignDenseMatrix = Ptr CostMatrix2d
>>>>>>> 72e09745

generateDenseTransitionCostMatrix :: Word -> (Word -> Word -> Word) -> DenseTransitionCostMatrix
generateDenseTransitionCostMatrix alphabetSize costFunction = getCostMatrix2dNonAffine alphabetSize costFunction


foreignPairwiseDO :: Exportable s
                  => s                         -- ^ First  dynamic character
                  -> s                         -- ^ Second dynamic character
                  -> DenseTransitionCostMatrix -- ^ Structure defining the transition costs between character states
                  -> (s, Double, s, s, s)      -- ^ The /ungapped/ character derived from the the input characters' N-W-esque matrix traceback
foreignPairwiseDO lhs rhs costMatrix = algn2d lhs rhs costMatrix 0 1



{- ******************************************* Sequence declaration and Storable instance ******************************************* -}
{-
-- | Input/output type for C. 'AlignIO' is used both to pass in unaligned characters, and to receive aligned ones.
--  Input is
data Alignment2d = Alignment2d { alignedSequence1       :: AlignIO
                               , alignedSequence2       :: AlignIO
                               , ungappedMedianSequence :: AlignIO
                               , gappedMedianSequence   :: AlignIO
                               , unionSequence          :: AlignIO
                               , cost                   :: CInt
                               }

-- Because we're using a struct we need to make a Storable instance
instance Storable Alignment2d where
    sizeOf    _  = (#size struct alignment) -- #size is a built-in that works with arrays, as are #peek and #poke, below
    alignment _   = alignment (undefined :: CSize)
    peek ptr     = do                 -- to get values from the C app
        len  <- (#peek struct alignIO, length)   ptr
        arr  <- (#peek struct alignIO, character) ptr
        cap  <- (#peek struct alignIO, capacity) ptr

        return  AlignIO { charLen   = len
                        , character = arr
                        , arrCap   = cap
                        }
    poke ptr (AlignIO len arr cap) = do -- to modify values in the C app
        (#poke struct alignIO, character) ptr len
        (#poke struct alignIO, length)   ptr arr
        (#poke struct alignIO, capacity) ptr cap
-}

-- | Input/output data type for C alignment code, to avoid having to write the whole seq type.
data AlignIO = AlignIO { -- magic_number :: CInt     -- TODO: No idea what this is for; figure it out?
                         character :: Ptr CInt     --
                       , charLen   :: CSize        -- Total length of the character stored
                       , arrCap    :: CSize        -- Total capacity of allocated array
                       }


-- | Because we're using a struct we need to make a Storable instance
instance Storable AlignIO where
    sizeOf    _  = (#size struct alignIO) -- #size is a built-in that works with arrays, as are #peek and #poke, below
    alignment _  = alignment (undefined :: CSize)
    peek ptr     = do                 -- to get values from the C app
        arr  <- (#peek struct alignIO, character) ptr
        len  <- (#peek struct alignIO, length)    ptr
        cap  <- (#peek struct alignIO, capacity)  ptr

        return  AlignIO { character = arr
                        , charLen   = len
                        , arrCap    = cap
                        }

    poke ptr (AlignIO arr len cap) = do -- to modify values used in the C app
        (#poke struct alignIO, character) ptr arr
        (#poke struct alignIO, length)    ptr len
        (#poke struct alignIO, capacity)  ptr cap




{- ******************************************* CostMatrix declarations and Storable instances ******************************************* -}
-- | Holds single cost matrix, which contains costs and medians for all
-- possible character elements. It is completely filled using a TCM. See note below at 'setupCostMatrixFn_c'.
data CostMatrix2d = CostMatrix2d { alphSize      :: CInt      -- alphabet size including gap, and including ambiguities if
                                                              --     combinations == True
                                 , lcm           :: CInt      -- ceiling of log_2 (alphSize)
                                 , gapChar       :: CInt      -- gap value (1 << (alphSize - 1))
                                 , costModelType :: CInt      {- The type of cost model to be used in the alignment,
        System.IO                                                       - i.e. affine or not.
                                                               - Based on cost_matrix.ml, values are:
                                                               - • linear == 0
                                                               - • affine == 1
                                                               - • no_alignment == 2,
                                                               - but I updated it. See costMatrix.h.
                                                               -}
                                 , combinations  :: CInt      {- This is a flag set to true if we are going to accept
                                                               - all possible combinations of the elements in the alphabet
                                                               - in the alignments. This is not true for protein characters
                                                               - for example, where the number of elements of the alphabet
                                                               - is already too big to build all the possible combinations.
                                                               -}
                                 , gapOpenCost   :: CInt      {- The cost of opening a gap. This is only useful in
                                                               - certain cost_model_types (type 2: affine, based on my reading of ML code).
                                                               -}
                                 , isMetric      :: CInt      {- if tcm is metric
                                                               - Not present in 3d. -}
                                 , allElems      :: CInt      -- total number of elements TODO: figure out how this is different from alphSize
                                 , bestCost      :: Ptr CInt  {- The transformation cost matrix, including ambiguities,
                                                               - storing the **best** cost for each ambiguity pair
                                                               -}
                                 , medians       :: Ptr CUInt {- The matrix of possible medians between elements in the
                                                               - alphabet. The best possible medians according to the cost
                                                               - matrix.
                                                               -}
                                 , worstCost     :: Ptr CInt  {- The transformation cost matrix, including ambiguities,
                                                               - storing the **worst** cost for each ambiguity pair
                                                               - Missing in 3d
                                                               -}
                                 , prependCost   :: Ptr CInt  {- The cost of going from gap -> each base. For ambiguities, use best cost.
                                                               - Set up as all_elements x all_elements
                                                               - matrix, but seemingly only first row is used.
                                                               - Missing in 3d because current version of 3d sets gap cost
                                                               - as constant.
                                                               -}
                                 , tailCost      :: Ptr CInt  {- As prepend_cost, but with reverse directionality,
                                                               - so base -> gap.
                                                               - As with prepend_cost, seems to be allocated as too large.
                                                               - Missing in 3d because current version of 3d sets gap cost
                                                               - as constant.
                                                               -}
                                 } deriving (Eq, Generic)

instance NFData CostMatrix2d

instance Show CostMatrix2d where

    show = unlines . 
           ([ show . alphSize
            , show . lcm
            , show . gapChar
            , show . costModelType
            , show . combinations
            , show . gapOpenCost
            , show . isMetric
            , show . allElems
            , show . bestCost
            , show . medians
            , show . worstCost
            , show . prependCost
            , show . tailCost
            ] <*>) . pure


{--}
-- | Because we're using a struct we need to make a Storable instance
instance Storable CostMatrix2d where
    sizeOf _  = (#size struct cost_matrices_2d) -- #size is a built-in that works with arrays, as are #peek and #poke, below
    alignment = sizeOf -- alignment (undefined :: StablePtr CostMatrix2d)
    peek ptr  = do -- to get values from the C app
        aSizeVal     <- (#peek struct cost_matrices_2d, alphSize)        ptr
        lcmVal'      <- (#peek struct cost_matrices_2d, lcm)             ptr
        gapcharVal   <- (#peek struct cost_matrices_2d, gap_char)        ptr
        costModelVal <- (#peek struct cost_matrices_2d, cost_model_type) ptr
        combosVal    <- (#peek struct cost_matrices_2d, combinations)    ptr
        gapOpenVal   <- (#peek struct cost_matrices_2d, gap_open)        ptr
        metricVal    <- (#peek struct cost_matrices_2d, is_metric)       ptr
        elemsVal     <- (#peek struct cost_matrices_2d, all_elements)    ptr
        bestVal      <- (#peek struct cost_matrices_2d, cost)            ptr
        medsVal      <- (#peek struct cost_matrices_2d, median)          ptr
        worstVal     <- (#peek struct cost_matrices_2d, worst)           ptr
        prependVal   <- (#peek struct cost_matrices_2d, prepend_cost)    ptr
        tailVal      <- (#peek struct cost_matrices_2d, tail_cost)       ptr
        pure  CostMatrix2d { alphSize      = aSizeVal
                           , lcm           = lcmVal'
                           , gapChar       = gapcharVal
                           , costModelType = costModelVal
                           , combinations  = combosVal
                           , gapOpenCost   = gapOpenVal
                           , isMetric      = metricVal
                           , allElems      = elemsVal
                           , bestCost      = bestVal
                           , medians       = medsVal
                           , worstCost     = worstVal
                           , prependCost   = prependVal
                           , tailCost      = tailVal
                           }
      
    poke ptr (CostMatrix2d
                  alphSizeVal
                  lcmVal
                  gapCharVal
                  costModelTypeVal
                  combinationsVal
                  gapOpenVal
                  isMetricVal
                  elemsVal
                  bestCostVal
                  mediansVal
                  worstCostVal
                  prependCostVal
                  tailCostVal
              ) = do -- to modify values in the C app
        (#poke struct cost_matrices_2d, alphSize)        ptr alphSizeVal
        (#poke struct cost_matrices_2d, lcm)             ptr lcmVal
        (#poke struct cost_matrices_2d, gap_char)        ptr gapCharVal
        (#poke struct cost_matrices_2d, cost_model_type) ptr costModelTypeVal
        (#poke struct cost_matrices_2d, combinations)    ptr combinationsVal
        (#poke struct cost_matrices_2d, gap_open)        ptr gapOpenVal
        (#poke struct cost_matrices_2d, is_metric)       ptr isMetricVal
        (#poke struct cost_matrices_2d, all_elements)    ptr elemsVal
        (#poke struct cost_matrices_2d, cost)            ptr bestCostVal
        (#poke struct cost_matrices_2d, median)          ptr mediansVal
        (#poke struct cost_matrices_2d, worst)           ptr worstCostVal
        (#poke struct cost_matrices_2d, prepend_cost)    ptr prependCostVal
        (#poke struct cost_matrices_2d, tail_cost)       ptr tailCostVal
{--}



-- | Create and allocate cost matrix
-- first argument, TCM, is only for non-ambiguous nucleotides, and it used to generate
-- the entire cost matrix, which includes ambiguous elements.
-- TCM is row-major, with each row being the left character element.
-- It is therefore indexed not by powers of two, but by cardinal integer.
-- TODO: For now we only allocate 2d matrices. 3d will come later.
foreign import ccall unsafe "c_code_alloc_setup.h setup2dCostMtx"
    setupCostMatrix2dFn_c :: Ptr CInt          -- ^ tcm
                          -> CSize             -- ^ alphSize
                          -> CInt              -- ^ gap_open
--                          -> CInt              -- ^ is_2d
                          -> Ptr CostMatrix2d
                          -> IO ()


-- | Set up and return a non-affine cost matrix
--
-- The cost matrix is allocated strictly.
getCostMatrix2dNonAffine :: Word
                         -> (Word -> Word -> Word)
                         -> DenseTransitionCostMatrix
getCostMatrix2dNonAffine = performMatrixAllocation 1 0


-- | Set up and return a non-affine cost matrix
--
-- The cost matrix is allocated strictly.
getCostMatrix2dAffine :: CInt -- gap open cost
                      -> Word
                      -> (Word -> Word -> Word)
                      -> DenseTransitionCostMatrix
getCostMatrix2dAffine = performMatrixAllocation 1 


performMatrixAllocation :: CInt -- Is 2d
                        -> CInt -- gap open cost
                        -> Word
                        -> (Word -> Word -> Word)
                        -> DenseTransitionCostMatrix
performMatrixAllocation is2D gapOpen alphabetSize costFn = unsafePerformIO . withArray rowMajorList $ \allocedTCM -> do
        !output <- malloc :: IO (Ptr CostMatrix2d)
        !_ <- setupCostMatrix2dFn_c allocedTCM matrixDimension gapOpen {- is2D -} output
        pure output
    where
        matrixDimension = toEnum $ fromEnum alphabetSize
        -- This *should* be in row major order due to the manner in which list comprehensions are performed.
        rowMajorList = [ toEnum . fromEnum $ costFn i j | i <- range,  j <- range ]
        range = [0 .. alphabetSize - 1]


-- | Create and allocate cost matrix
-- first argument, TCM, is only for non-ambiguous nucleotides, and it used to generate
-- the entire cost matrix, which includes ambiguous elements.
-- TCM is row-major, with each row being the left character element.
-- It is therefore indexed not by powers of two, but by cardinal integer.
-- TODO: For now we only allocate 2d matrices. 3d will come later.
foreign import ccall unsafe "c_alignment_interface.h align2d"
    align2dFn_c :: Ptr AlignIO          -- ^ character1, input & output
                -> Ptr AlignIO          -- ^ character2, input & output
                -> Ptr AlignIO          -- ^ gapped median output
                -> Ptr AlignIO          -- ^ ungapped median output
                -- -> Ptr AlignIO          -- ^ unioned median output
                -> Ptr CostMatrix2d
                -> CInt                  -- ^ compute union
                -> CInt                  -- ^ compute gapped & ungapped medians
                -> CInt                  -- ^ cost


-- | Performs a naive direct optimization
-- Takes in two characters to run DO on and a metadata object
-- Returns an assignment character, the cost of that assignment, the assignment character with gaps included,
-- the aligned version of the first input character, and the aligned version of the second input character
-- The process for this algorithm is to generate a traversal matrix, then perform a traceback.
algn2d :: Exportable s
<<<<<<< HEAD
       => s                         -- ^ First  dynamic character
       -> s                         -- ^ Second dynamic character
       -> DenseTransitionCostMatrix -- ^ Structure defining the transition costs between character states
       -> Int                       -- ^ Actually used as a bool in C code, 1 is do union, 0 is don't. If both this and follwing are 0, do cost only
       -> Int                       -- ^ Actually used as a bool in C code, 1 is do medians (gapped & ungapped), 0 is don't
       -> (s, Double, s, s, s)      -- ^ The /ungapped/ character derived from the the input characters' N-W-esque matrix traceback
=======
       => s                    -- ^ First  dynamic character
       -> s                    -- ^ Second dynamic character
       -> Ptr CostMatrix2d     -- ^ Structure defining the transition costs between character states
       -> CInt                  -- ^ Actually used as a bool in C code, 1 is do union, 0 is don't. If both this and follwing are 0, do cost only
       -> CInt                  -- ^ Actually used as a bool in C code, 1 is do medians (gapped & ungapped), 0 is don't
       -> (s, Double, s, s, s) -- ^ The /ungapped/ character derived from the the input characters' N-W-esque matrix traceback
>>>>>>> 72e09745
                                         --
                                         --   The cost of the alignment
                                         --
                                         --   The /gapped/ character derived from the the input characters' N-W-esque matrix traceback
                                         --
                                         --   The gapped alignment of the /first/ input character when aligned with the second character
                                         --
                                         --   The gapped alignment of the /second/ input character when aligned with the first character
algn2d char1 char2 costStruct computeUnion computeMedians =
    case (toExportableElements char1, toExportableElements char2) of
        (Just x, Just y) -> f x y
        (     _,      _) -> error "Sadness, such sadness"
    where
        f exportedChar1 exportedChar2 = unsafePerformIO $
            do
                char1ToSend <- allocInitALignIO (map (\x -> fromIntegral x :: CInt) (exportedCharacterElements exportedChar1)) exportedChar1Len
                char2ToSend <- allocInitALignIO (map (\x -> fromIntegral x :: CInt) (exportedCharacterElements exportedChar2)) exportedChar2Len
                retGapped   <- allocInitALignIO [] 0
                retUngapped <- allocInitALignIO [] 0
                -- retUnion    <- allocInitALignIO [] 0

                let !cost = align2dFn_c char1ToSend char2ToSend retGapped retUngapped costStruct computeUnion computeMedians

                AlignIO ungappedCharArr ungappedLen _ <- peek retUngapped
                AlignIO gappedCharArr   gappedLen   _ <- peek retGapped
                -- AlignIO unionCharArr    unionLen    _ <- peek retUnion
                AlignIO retChar1CharArr char1Len    _ <- peek char1ToSend
                AlignIO retChar2CharArr char2Len    _ <- peek char2ToSend

                ungappedChar <- peekArray (fromEnum ungappedLen) ungappedCharArr
                gappedChar   <- peekArray (fromEnum gappedLen)   gappedCharArr
                char1Aligned <- peekArray (fromEnum char1Len)    retChar1CharArr
                char2Aligned <- peekArray (fromEnum char2Len)    retChar2CharArr
                -- unionChar    <- peekArray (fromEnum unionLen)    unionCharArr

                let resultingUngapped     = coerceToOutputType ungappedLen ungappedChar
                let resultingGapped       = coerceToOutputType gappedLen gappedChar
                let resultingAlignedChar1 = coerceToOutputType char1Len char1Aligned
                let resultingAlignedChar2 = coerceToOutputType char2Len char2Aligned

                pure (resultingUngapped, fromIntegral cost, resultingGapped, resultingAlignedChar1, resultingAlignedChar2)
            where
                elemWidth        = exportedChar1 ^. exportedElementWidth

                exportedChar1Len = toEnum $ exportedChar1 ^. exportedElementCount
                exportedChar2Len = toEnum $ exportedChar2 ^. exportedElementCount
                maxAllocLen      = exportedChar1Len + exportedChar2Len

                allocInitALignIO :: [CInt] -> CSize -> IO (Ptr AlignIO)
                allocInitALignIO elemArr elemCount =
                    do
                        output <- malloc :: IO (Ptr AlignIO)
                        outArray <- newArray paddedArr
                        poke output $ AlignIO outArray elemCount maxAllocLen
                        pure output
                    where
                        paddedArr = replicate (max 0 (fromEnum (maxAllocLen - elemCount))) 0 <> elemArr

                coerceToOutputType len charElements =
                    fromExportableElements . ExportableCharacterElements (fromEnum len) elemWidth $ fmap fromIntegral charElements






-- | A C binding that computes only the cost of a 2d alignment
align2dCostOnly :: Exportable s
                => s
                -> s
                -> Ptr CostMatrix2d
                -> (s, Double, s, s, s)
align2dCostOnly c1 c2 cm = trace "cost only" $ algn2d c1 c2 cm (0 :: CInt) (0 :: CInt)


-- | A C binding that aligns two DO characters and returns the cost and the ungapped median sequence
align2dGetUngapped :: Exportable s
                   => s
                   -> s
                   -> Ptr CostMatrix2d
                   -> (s, Double, s, s, s)
align2dGetUngapped c1 c2 cm = algn2d c1 c2 cm (0 :: CInt) (1 :: CInt)


-- | A C binding that aligns two DO characters and returns the cost and the union median
align2dGetUnion :: Exportable s
                => s
                -> s
                -> Ptr CostMatrix2d
                -> (s, Double, s, s, s)
align2dGetUnion c1 c2 cm = algn2d c1 c2 cm (1 :: CInt) (0 :: CInt)


-- | A C binding that aligns two DO characters and returns the cost and the gapped and ungapped median sequences
align2dGappedUngapped :: Exportable s
                      => s
                      -> s
                      -> Ptr CostMatrix2d
                      -> (s, Double, s, s, s)
align2dGappedUngapped c1 c2 cm = algn2d c1 c2 cm (1 :: CInt) (1 :: CInt)


{- Example code with peekArray

{-# LANGUAGE ForeignFunctionInterface #-}
{-# LANGUAGE CPP                      #-}

module RGB where

import Foreign
import Foreign.C
import Control.Monad (ap)

#include "rgb.h"

data RGB = RGB {
      r :: CFloat, g :: CFloat, b :: CFloat
} deriving Show

instance Storable RGB where
    sizeOf    _ = #{size rgb_t}
    alignment _ = alignment (undefined :: CInt)

    poke p rgb_t = do
      #{poke rgb_t, r} p $ r rgb_t
      #{poke rgb_t, g} p $ g rgb_t
      #{poke rgb_t, b} p $ b rgb_t

    peek p = return RGB
             `ap` (#{peek rgb_t, r} p)
             `ap` (#{peek rgb_t, g} p)
             `ap` (#{peek rgb_t, b} p)

foreign import ccall "rgb.h rgb_test" crgbTest :: Ptr RGB -> CSize -> IO ();

rgbTest :: [RGB] -> IO [RGB]
rgbTest rgbs = withArray rgbs $ \ptr ->
               do
                 crgbTest ptr (fromIntegral (length rgbs))
                 peekArray (length rgbs) ptr

rgbAlloc :: [RGB] -> IO (Ptr RGB)
rgbAlloc rgbs = newArray rgbs

rgbPeek :: Ptr RGB -> Int -> IO [RGB]
rgbPeek rgbs l = peekArray l rgbs

rgbTest2 :: Ptr RGB -> Int -> IO ()
rgbTest2 ptr l =
    do
      crgbTest ptr (fromIntegral l)
      return ()

-}

{-


-- |
foreign import ccall unsafe "c_alignment_interface.h align2d"
    do2dAlign :: AlignIO -> AlignIO -> AlignIO -> AlignIO -> AlignIO -> CostMatrix2d -> CInt -> CInt -> CInt



call2dSeqAlignFn_c :: Exportable c
                   => c
                   -> c
                   -> CostMatrix
                   -> (c, Int, c, c, c, c, c)
call2dSeqAlignFn_c shortSeq longSeq costMatrix nwMatrices = unsafePerformIO $
    -- have to allocate memory. Note that we're allocating via a lambda fn. I
    -- don't yet understand what exactly is going on here.
    alloca $ \alignPtr -> do

        -- Using strict here because the values need to be read before freeing,
        -- so lazy is dangerous.
        let !status = callExtFn_c arg1 arg2 3 3 alignPtr
        free arg1
        free arg2

        -- Now checking return status. If 0, then all is well, otherwise throw an error.
        if (fromIntegral status) == 0
            then do
                Sequence val char <- peek alignPtr
                charStr           <- peekCAString char
                free char
                pure $ Right (fromIntegral val, charStr)
            else do
                pure $ Left "Out of memory"
-}
{-
-- | First character must be shortest
foreign import ccall unsafe "algn.h algn_get_median_2d_no_gaps"
    getUngappedMedianFn_c :: Ptr Sequence -> Ptr Sequence -> Ptr CostMatrix -> Ptr Sequence

-- | Will only work if alignment and backtrace have already been called.
-- First character must be shortest
foreign import ccall unsafe "algn.h algn_get_median_2d_with_gaps"
    getGappedMedianFn_c :: Ptr Sequence -> Ptr Sequence -> Ptr CostMatrix -> Ptr Sequence



-- testFn can be called from within Haskell code.
call2dSeqAlignFn_c :: Sequence -> Sequence -> CostMatrix -> NWMatrices -> Alignment
call2dSeqAlignFn_c shortSeq longSeq costMatrix nwMatrices = unsafePerformIO $
    -- have to allocate memory. Note that we're allocating via a lambda fn. I
    -- don't yet understand what exactly is going on here.
    alloca $ \alignPtr -> do

        -- Using strict here because the values need to be read before freeing,
        -- so lazy is dangerous.
        let !status = callExtFn_c arg1 arg2 3 3 alignPtr
        free arg1
        free arg2

        -- Now checking return status. If 0, then all is well, otherwise throw an error.
        if (fromIntegral status) == 0
            then do
                Sequence val char <- peek alignPtr
                charStr           <- peekCAString char
                free char
                pure $ Right (fromIntegral val, charStr)
            else do
                pure $ Left "Out of memory"

-- Just for testing from CLI outside of ghci.
main :: IO ()
main = putStrLn $ show callSeqAlignFn_c


-}


{-
data Alignment3d = Alignment3d { character3d1      :: AlignIO
                               , character3d2      :: AlignIO
                               , alignedSequence3 :: AlignIO
                               , alignment3d      :: AlignIO
                               , cost3d           :: CInt
                               }
-}
{-
data NWMatrices = NWMatrices { nwCapacity        :: CSize      {- Total length of available memory allocated to matrix or cube ==
                                                                -    | for 2d: 12 * max(len_s1,
                                                                -    | for 3d: len_s1 * len_s2 * len_s3
                                                                -}
                             , effCapacity     :: CSize        -- Length of the efficiency matrix; at least as large as cap_nw
                             , precalcCapacity :: CSize        -- Length of the precalculated matrix == max(len_s1, len_s2) * (alphSize + 1)
                                                               -- extra 1 is for gap
                             , nwCostMtx       :: Ptr CInt     -- NW cost matrix for both 2d and 3d alignment
                             , dirMtx          :: Ptr CUShort  -- Matrix for backtrace directions in a 2d alignment
                             , nwCostMtx3dPtrs :: Ptr CInt     -- Matrix for 3d alignment, just a set of pointers into nw_costMtx
                                                               -- alloced on C side
                             , nwDirMtx3dPtrs  :: Ptr CUShort  {- Matrix for backtrace directions in a 3d alignment, just a set of pointers
                                                                - into nw_costMtx --- alloced on C side -}
                             , precalc         :: Ptr CInt     {- a three-dimensional matrix that holds
                                                                - the transition costs for the entire alphabet (of all three characters)
                                                                - with the character char3. The columns are the bases of char3, and the rows are
                                                                - each of the alphabet characters (possibly including ambiguities). See
                                                                - cm_precalc_4algn_3d for more information).
                                                                -}
                             }


instance Storable NWMatrices where
    sizeOf    _   = (#size struct nwMatrices) -- #size is a built-in that works with arrays, as are #peek and #poke, below
    alignment _   = alignment (undefined :: CSize)
    peek ptr      = do                 -- to get values from the C app
        nw_cap    <- (#peek struct nwMatrices, cap_nw)       ptr
        eff_cap   <- (#peek struct nwMatrices, cap_eff)      ptr
        pre_cap   <- (#peek struct nwMatrices, cap_pre)      ptr
        cst_mtx   <- (#peek struct nwMatrices, nw_costMtx)   ptr
        dir_mtx   <- (#peek struct nwMatrices, dir_mtx_2d)   ptr
        cst_mtx3d <- (#peek struct nwMatrices, nw_costMtx3d) ptr
        dir_mtx3d <- (#peek struct nwMatrices, nw_costMtx3d) ptr
        pre       <- (#peek struct nwMatrices, precalcMtx)   ptr

        return  NWMatrices { nwCapacity      = nw_cap
                             effCapacity     = eff_cap
                             precalcCapacity = pre_cap
                             nwCostMtx       = cst_mtx
                             dirMtx          = dir_mtx
                             nwCostMtx3dPtrs = cst_mtx3d
                             nwDirMtx3dPtrs  = dir_mtx3d
                             precalc         = pre
                           }
    poke ptr (NWMatrices nw_cap eff_cap pre_cap cst_mtx dir_mtx cst_mtx3d dir_mtx3d pre) = do -- to modify values in the C app
        (#poke struct nwMatrices, cap_nw)         ptr nw_cap
        (#poke struct nwMatrices, cap_eff)        ptr eff_cap
        (#poke struct nwMatrices, cap_pre)        ptr pre_cap
        (#poke struct nwMatrices, nw_costMtx)     ptr cst_mtx
        (#poke struct nwMatrices, nw_dirMtx)      ptr dir_mtx
        (#poke struct nwMatrices, nw_costMtx3d_d) ptr cst_mtx3d
        (#poke struct nwMatrices, nw_dirMtx3d_d)  ptr dir_mtx3d
        (#poke struct nwMatrices, precalcMtx)     ptr pre
-}
{-
{- ******************************************* CostMatrix declarations and Storable instances ******************************************* -}
-- | Holds single cost matrix, which contains costs and medians for all
-- possible character elements. It is completely filled using a TCM. See note below at 'setupCostMatrixFn_c'.
data CostMatrix3d = CostMatrix3d { sSize      :: CInt      -- alphabet size including gap, and including ambiguities if
                                                              --     combinations == True
                                 , lcm           :: CInt      -- ceiling of log_2 (alphSize)
                                 , gapChar       :: CInt      -- gap value (1 << (alphSize - 1))
                                 , costModelType :: CInt      {- The type of cost model to be used in the alignment,
                                                               - i.e. affine or not.
                                                               - Based on cost_matrix.ml, values are:
                                                               - • linear == 0
                                                               - • affine == 1
                                                               - • no_alignment == 2
                                                               -}
                                 , combinations    :: CInt     {- This is a flag set to true if we are going to accept
                                                                - all possible combinations of the elements in the alphabet
                                                                - in the alignments. This is not true for protein characters
                                                                - for example, where the number of elements of the alphabet
                                                                - is already too big to build all the possible combinations.
                                                                -}
                                 , gapOpenCost   :: CInt        {- The cost of opening a gap. This is only useful in
                                                                 - certain cost_model_types (type 2: affine, based on my reading of ML code).
                                                                 -}
                                 , isMetric      :: CInt        {- if tcm is symmetric
                                                                 - Not present in 3d. -}
                                 , allElems      :: CInt        -- total number of elements TODO: figure out how this is different from alphSize
                                 , bestCost      :: Ptr CInt    {- The transformation cost matrix, including ambiguities,
                                                                 - storing the **best** cost for each ambiguity pair
                                                                 -}
                                 , medians       :: Ptr CUInt   {- The matrix of possible medians between elements in the
                                                                 - alphabet. The best possible medians according to the cost
                                                                 - matrix.
                                                                 -}
                                 }


-}<|MERGE_RESOLUTION|>--- conflicted
+++ resolved
@@ -53,11 +53,7 @@
 #include "nwMatrices.h"
 -- #include "seqAlign.h"
 
-<<<<<<< HEAD
-type DenseTransitionCostMatrix = Ptr CostMatrix2d 
-=======
-type ForeignDenseMatrix = Ptr CostMatrix2d
->>>>>>> 72e09745
+type DenseTransitionCostMatrix = Ptr CostMatrix2d
 
 generateDenseTransitionCostMatrix :: Word -> (Word -> Word -> Word) -> DenseTransitionCostMatrix
 generateDenseTransitionCostMatrix alphabetSize costFunction = getCostMatrix2dNonAffine alphabetSize costFunction
@@ -189,7 +185,7 @@
 
 instance Show CostMatrix2d where
 
-    show = unlines . 
+    show = unlines .
            ([ show . alphSize
             , show . lcm
             , show . gapChar
@@ -239,7 +235,7 @@
                            , prependCost   = prependVal
                            , tailCost      = tailVal
                            }
-      
+
     poke ptr (CostMatrix2d
                   alphSizeVal
                   lcmVal
@@ -303,7 +299,7 @@
                       -> Word
                       -> (Word -> Word -> Word)
                       -> DenseTransitionCostMatrix
-getCostMatrix2dAffine = performMatrixAllocation 1 
+getCostMatrix2dAffine = performMatrixAllocation 1
 
 
 performMatrixAllocation :: CInt -- Is 2d
@@ -346,21 +342,12 @@
 -- the aligned version of the first input character, and the aligned version of the second input character
 -- The process for this algorithm is to generate a traversal matrix, then perform a traceback.
 algn2d :: Exportable s
-<<<<<<< HEAD
        => s                         -- ^ First  dynamic character
        -> s                         -- ^ Second dynamic character
        -> DenseTransitionCostMatrix -- ^ Structure defining the transition costs between character states
-       -> Int                       -- ^ Actually used as a bool in C code, 1 is do union, 0 is don't. If both this and follwing are 0, do cost only
-       -> Int                       -- ^ Actually used as a bool in C code, 1 is do medians (gapped & ungapped), 0 is don't
+       -> CInt                       -- ^ Actually used as a bool in C code, 1 is do union, 0 is don't. If both this and follwing are 0, do cost only
+       -> CInt                       -- ^ Actually used as a bool in C code, 1 is do medians (gapped & ungapped), 0 is don't
        -> (s, Double, s, s, s)      -- ^ The /ungapped/ character derived from the the input characters' N-W-esque matrix traceback
-=======
-       => s                    -- ^ First  dynamic character
-       -> s                    -- ^ Second dynamic character
-       -> Ptr CostMatrix2d     -- ^ Structure defining the transition costs between character states
-       -> CInt                  -- ^ Actually used as a bool in C code, 1 is do union, 0 is don't. If both this and follwing are 0, do cost only
-       -> CInt                  -- ^ Actually used as a bool in C code, 1 is do medians (gapped & ungapped), 0 is don't
-       -> (s, Double, s, s, s) -- ^ The /ungapped/ character derived from the the input characters' N-W-esque matrix traceback
->>>>>>> 72e09745
                                          --
                                          --   The cost of the alignment
                                          --
@@ -376,8 +363,8 @@
     where
         f exportedChar1 exportedChar2 = unsafePerformIO $
             do
-                char1ToSend <- allocInitALignIO (map (\x -> fromIntegral x :: CInt) (exportedCharacterElements exportedChar1)) exportedChar1Len
-                char2ToSend <- allocInitALignIO (map (\x -> fromIntegral x :: CInt) (exportedCharacterElements exportedChar2)) exportedChar2Len
+                char1ToSend <- allocInitALignIO (map (toEnum . fromEnum) (exportedCharacterElements exportedChar1)) exportedChar1Len
+                char2ToSend <- allocInitALignIO (map (toEnum . fromEnum) (exportedCharacterElements exportedChar2)) exportedChar2Len
                 retGapped   <- allocInitALignIO [] 0
                 retUngapped <- allocInitALignIO [] 0
                 -- retUnion    <- allocInitALignIO [] 0
@@ -433,7 +420,7 @@
                 -> s
                 -> Ptr CostMatrix2d
                 -> (s, Double, s, s, s)
-align2dCostOnly c1 c2 cm = trace "cost only" $ algn2d c1 c2 cm (0 :: CInt) (0 :: CInt)
+align2dCostOnly c1 c2 cm = trace "cost only" $ algn2d c1 c2 cm 0 0
 
 
 -- | A C binding that aligns two DO characters and returns the cost and the ungapped median sequence
@@ -442,7 +429,7 @@
                    -> s
                    -> Ptr CostMatrix2d
                    -> (s, Double, s, s, s)
-align2dGetUngapped c1 c2 cm = algn2d c1 c2 cm (0 :: CInt) (1 :: CInt)
+align2dGetUngapped c1 c2 cm = algn2d c1 c2 cm 0 1
 
 
 -- | A C binding that aligns two DO characters and returns the cost and the union median
@@ -451,7 +438,7 @@
                 -> s
                 -> Ptr CostMatrix2d
                 -> (s, Double, s, s, s)
-align2dGetUnion c1 c2 cm = algn2d c1 c2 cm (1 :: CInt) (0 :: CInt)
+align2dGetUnion c1 c2 cm = algn2d c1 c2 cm 1 0
 
 
 -- | A C binding that aligns two DO characters and returns the cost and the gapped and ungapped median sequences
@@ -460,7 +447,7 @@
                       -> s
                       -> Ptr CostMatrix2d
                       -> (s, Double, s, s, s)
-align2dGappedUngapped c1 c2 cm = algn2d c1 c2 cm (1 :: CInt) (1 :: CInt)
+align2dGappedUngapped c1 c2 cm = algn2d c1 c2 cm 1 1
 
 
 {- Example code with peekArray
