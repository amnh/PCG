-----------------------------------------------------------------------------
-- |
-- an FFI interface for C code that efficiently aligns either two or three
-- sequences, using Ukkonen when appropriate, in both affine and non-affine
-- cases.
--
-- This example uses pointers, both to structs and to fields within the
-- structs. This is much easier to accomplish via .hsc rather than doing
-- straight FFI. A .hsc file are read by hsc2hs, which then creates a .c
-- file, which is compiled and run to create an .hs file, which is then
-- compiled for use in outside modules.
--
-- For notes on usage, data construction and external see referenced C
-- compilation units, and also driver.c, which is not imported, but is
-- included indirectory for reference.
--
-----------------------------------------------------------------------------

-- TODO: do I need this: https://hackage.haskell.org/package/base-4.9.0.0/docs/Foreign-StablePtr.html

{-# LANGUAGE ForeignFunctionInterface, BangPatterns #-}
{-# LANGUAGE DeriveGeneric #-}

module Analysis.Parsimony.Dynamic.DirectOptimization.FFI
  ( CostMatrix2d
  , DenseTransitionCostMatrix
  , foreignPairwiseDO
  , foreignThreeWayDO
  , generateDenseTransitionCostMatrix
  ) where

import Analysis.Parsimony.Dynamic.DirectOptimization.Pairwise.Internal (filterGaps, handleMissingCharacter)
import Bio.Character.Encodable
import Bio.Character.Exportable.Class
import Control.DeepSeq
import Control.Lens
--import Data.Foldable
--import Data.List        (intercalate)
--import Data.MonoTraversable
import Data.Semigroup
import Foreign
--import Foreign.Ptr
--import Foreign.C.String
import Foreign.C.Types
--import Foreign.ForeignPtr
--import Foreign.Marshal.Array
--import Foreign.StablePtr
import GHC.Generics     (Generic)
import Prelude   hiding (sequence, tail)
import System.IO.Unsafe (unsafePerformIO)

-- import Debug.Trace


#include "c_alignment_interface.h"
#include "c_code_alloc_setup.h"
#include "costMatrix.h"
#include "nwMatrices.h"
-- #include "seqAlign.h"


-- |
-- Input/output data type for C alignment code to avoid having to write the
-- whole seq type.
data AlignIO
   = AlignIO
   { character :: Ptr CUInt
   , charLen   :: CSize     -- Total length of the character stored
   , arrCap    :: CSize     -- Total capacity of allocated array
   }


data AlignmentStrategy = Linear | Affine | Other deriving (Eq, Show)


-- |
-- Holds single cost matrix, which contains costs and medians for all possible
-- character elements. It is completely filled using a TCM.
--
-- See note below at 'setupCostMatrixFn_c'.
data CostMatrix2d
   = CostMatrix2d
   { alphSize            :: CInt      -- alphabet size including gap, and including ambiguities if
   , costMatrixDimension :: CInt      -- ceiling of log_2 (alphSize)
   , gapChar             :: CInt      -- gap value (1 << (alphSize - 1))
   , costModelType       :: CInt      {- The type of cost model to be used in the alignment,
                                       - i.e. affine or not.
                                       - Based on cost_matrix.ml, values are:
                                       - • linear == 0
                                       - • affine == 3
                                       - • no_alignment == 2,
                                       - but I updated it. See costMatrix.h.
                                       -}
   , combinations        :: CInt      {- This is a flag set to true if we are going to accept
                                         all possible combinations of the elements in the alphabet
                                         in the alignments. This is not true for protein characters
                                         for example, where the number of elements of the alphabet
                                         is already too big to build all the possible combinations.
                                      -}
   , gapOpenCost         :: CInt      {- The cost of opening a gap. This is only useful in
                                         certain cost_model_types (type 3: affine, based on my reading of ML code).
                                      -}
   , isMetric            :: CInt      -- if tcm is metric
   , allElems            :: CInt      -- total number of elements
   , bestCost            :: Ptr CInt  {- The transformation cost matrix, including ambiguities,
                                         storing the **best** cost for each ambiguity pair
                                      -}
   , medians             :: Ptr CUInt {- The matrix of possible medians between elements in the
                                         alphabet. The best possible medians according to the cost
                                          matrix.
                                      -}
   , worstCost           :: Ptr CInt  {- The transformation cost matrix, including ambiguities,
                                         storing the **worst** cost for each ambiguity pair
                                      -}
   , prependCost         :: Ptr CInt  {- The cost of going from gap -> each base. For ambiguities, use best cost.
                                         Set up as all_elements x all_elements matrix, but seemingly only first row is used.
                                      -}
   , tailCost            :: Ptr CInt  {- As prepend_cost, but with reverse directionality,
                                         so base -> gap.
                                         As with prepend_cost, seems to be allocated as too large.
                                      -}
   } deriving (Eq, Generic)


data CostMatrix3d
   = CostMatrix3d          -- See CostMatrix2d datatype for field description
   { alphSize3D            :: CInt
   , costMatrixDimension3D :: CInt
   , gapChar3D             :: CInt
   , costModelType3D       :: CInt
   , combinations3D        :: CInt 
   , gapOpenCost3D         :: CInt
   , allElems3D            :: CInt
   , bestCost3D            :: Ptr CInt
   , medians3D             :: Ptr CInt
   } deriving (Eq, Generic)


-- |
-- Exposed wrapper for C allocated cost matrix structs.
data DenseTransitionCostMatrix
   = DenseTransitionCostMatrix
   { costMatrix2D :: Ptr CostMatrix2d
   , costMatrix3D :: Ptr CostMatrix3d
   } deriving (Generic)
    

data MedianContext = ComputeMedians | DoNotComputeMedians


data UnionContext  = ComputeUnions  | DoNotComputeUnions


-- | Because we're using a struct we need to make a Storable instance
instance Storable AlignIO where

    sizeOf    _  = (#size struct alignIO)

    alignment _  = alignment (undefined :: CSize)

    peek ptr     = do
        arr  <- (#peek struct alignIO, character) ptr
        len  <- (#peek struct alignIO, length)    ptr
        cap  <- (#peek struct alignIO, capacity)  ptr

        pure AlignIO
            { character = arr
            , charLen   = len
            , arrCap    = cap
            }

    poke ptr (AlignIO arr len cap) = do
        (#poke struct alignIO, character) ptr arr
        (#poke struct alignIO, length)    ptr len
        (#poke struct alignIO, capacity)  ptr cap


instance NFData CostMatrix2d


instance Show CostMatrix2d where

    show = unlines . (fieldRendering <*>)  . pure
      where
        fieldRendering =
            [ show . alphSize
            , show . costMatrixDimension
            , show . gapChar
            , show . costModelType
            , show . combinations
            , show . gapOpenCost
            , show . isMetric
            , show . allElems
            , show . bestCost
            , show . medians
            , show . worstCost
            , show . prependCost
            , show . tailCost
            ]


instance Storable CostMatrix2d where

    sizeOf _  = (#size struct cost_matrices_2d)

    alignment = sizeOf -- alignment (undefined :: StablePtr CostMatrix2d)

    peek ptr  = do
        aSizeVal               <- (#peek struct cost_matrices_2d, alphSize           ) ptr
        costMatrixDimensionVal <- (#peek struct cost_matrices_2d, costMatrixDimension) ptr
        gapcharVal             <- (#peek struct cost_matrices_2d, gap_char           ) ptr
        costModelVal           <- (#peek struct cost_matrices_2d, cost_model_type    ) ptr
        combosVal              <- (#peek struct cost_matrices_2d, combinations       ) ptr
        gapOpenVal             <- (#peek struct cost_matrices_2d, gap_open           ) ptr
        metricVal              <- (#peek struct cost_matrices_2d, is_metric          ) ptr
        elemsVal               <- (#peek struct cost_matrices_2d, all_elements       ) ptr
        bestVal                <- (#peek struct cost_matrices_2d, cost               ) ptr
        medsVal                <- (#peek struct cost_matrices_2d, median             ) ptr
        worstVal               <- (#peek struct cost_matrices_2d, worst              ) ptr
        prependVal             <- (#peek struct cost_matrices_2d, prepend_cost       ) ptr
        tailVal                <- (#peek struct cost_matrices_2d, tail_cost          ) ptr
        pure CostMatrix2d
            { alphSize            = aSizeVal
            , costMatrixDimension = costMatrixDimensionVal
            , gapChar             = gapcharVal
            , costModelType       = costModelVal
            , combinations        = combosVal
            , gapOpenCost         = gapOpenVal
            , isMetric            = metricVal
            , allElems            = elemsVal
            , bestCost            = bestVal
            , medians             = medsVal
            , worstCost           = worstVal
            , prependCost         = prependVal
            , tailCost            = tailVal
            }

    poke ptr (CostMatrix2d
                  alphSizeVal
                  costMatrixDimensionVal
                  gapCharVal
                  costModelTypeVal
                  combinationsVal
                  gapOpenVal
                  isMetricVal
                  elemsVal
                  bestCostVal
                  mediansVal
                  worstCostVal
                  prependCostVal
                  tailCostVal
              ) = do -- to modify values in the C app
        (#poke struct cost_matrices_2d, alphSize           ) ptr alphSizeVal
        (#poke struct cost_matrices_2d, costMatrixDimension) ptr costMatrixDimensionVal
        (#poke struct cost_matrices_2d, gap_char           ) ptr gapCharVal
        (#poke struct cost_matrices_2d, cost_model_type    ) ptr costModelTypeVal
        (#poke struct cost_matrices_2d, combinations       ) ptr combinationsVal
        (#poke struct cost_matrices_2d, gap_open           ) ptr gapOpenVal
        (#poke struct cost_matrices_2d, is_metric          ) ptr isMetricVal
        (#poke struct cost_matrices_2d, all_elements       ) ptr elemsVal
        (#poke struct cost_matrices_2d, cost               ) ptr bestCostVal
        (#poke struct cost_matrices_2d, median             ) ptr mediansVal
        (#poke struct cost_matrices_2d, worst              ) ptr worstCostVal
        (#poke struct cost_matrices_2d, prepend_cost       ) ptr prependCostVal
        (#poke struct cost_matrices_2d, tail_cost          ) ptr tailCostVal


instance NFData CostMatrix3d


instance Show CostMatrix3d where

    show = unlines . (fieldRendering <*>)  . pure
      where
        fieldRendering =
            [ show . alphSize3D
            , show . costMatrixDimension3D
            , show . gapChar3D
            , show . costModelType3D
            , show . combinations3D
            , show . gapOpenCost3D
            , show . allElems3D
            , show . bestCost3D
            , show . medians3D
            ]


instance Storable CostMatrix3d where

    sizeOf _  = (#size struct cost_matrices_2d)

    alignment = sizeOf -- alignment (undefined :: StablePtr CostMatrix2d)

    peek ptr  = do
        aSizeVal               <- (#peek struct cost_matrices_3d, alphSize           ) ptr
        costMatrixDimensionVal <- (#peek struct cost_matrices_3d, costMatrixDimension) ptr
        gapcharVal             <- (#peek struct cost_matrices_3d, gap_char           ) ptr
        costModelVal           <- (#peek struct cost_matrices_3d, cost_model_type    ) ptr
        combosVal              <- (#peek struct cost_matrices_3d, combinations       ) ptr
        gapOpenVal             <- (#peek struct cost_matrices_3d, gap_open           ) ptr
        elemsVal               <- (#peek struct cost_matrices_3d, all_elements       ) ptr
        bestVal                <- (#peek struct cost_matrices_3d, cost               ) ptr
        medsVal                <- (#peek struct cost_matrices_3d, median             ) ptr
        pure CostMatrix3d
            { alphSize3D            = aSizeVal
            , costMatrixDimension3D = costMatrixDimensionVal
            , gapChar3D             = gapcharVal
            , costModelType3D       = costModelVal
            , combinations3D        = combosVal
            , gapOpenCost3D         = gapOpenVal
            , allElems3D            = elemsVal
            , bestCost3D            = bestVal
            , medians3D             = medsVal
            }

    poke ptr (CostMatrix3d
                  alphSizeVal
                  costMatrixDimensionVal
                  gapCharVal
                  costModelTypeVal
                  combinationsVal
                  gapOpenVal
                  elemsVal
                  bestCostVal
                  mediansVal
              ) = do -- to modify values in the C app
        (#poke struct cost_matrices_3d, alphSize           ) ptr alphSizeVal
        (#poke struct cost_matrices_3d, costMatrixDimension) ptr costMatrixDimensionVal
        (#poke struct cost_matrices_3d, gap_char           ) ptr gapCharVal
        (#poke struct cost_matrices_3d, cost_model_type    ) ptr costModelTypeVal
        (#poke struct cost_matrices_3d, combinations       ) ptr combinationsVal
        (#poke struct cost_matrices_3d, gap_open           ) ptr gapOpenVal
        (#poke struct cost_matrices_3d, all_elements       ) ptr elemsVal
        (#poke struct cost_matrices_3d, cost               ) ptr bestCostVal
        (#poke struct cost_matrices_3d, median             ) ptr mediansVal


instance NFData DenseTransitionCostMatrix


instance Enum AlignmentStrategy where

    fromEnum Linear = 0
    fromEnum Affine = 3
    fromEnum Other  = -1

    toEnum 0 = Linear
    toEnum 3 = Affine
    toEnum _ = Other


instance Enum MedianContext where

    fromEnum      ComputeMedians = 1
    fromEnum DoNotComputeMedians = 0

    toEnum 0 = DoNotComputeMedians
    toEnum _ =      ComputeMedians


instance Enum UnionContext where

    fromEnum      ComputeUnions = 1
    fromEnum DoNotComputeUnions = 0

    toEnum 0 = DoNotComputeUnions
    toEnum _ =      ComputeUnions


-- |
-- Create and allocate cost matrix first argument, TCM, is only for non-ambiguous
-- nucleotides, and it used to generate the entire cost matrix, which includes ambiguous elements.
-- TCM is row-major, with each row being the left character element.
-- It is therefore indexed not by powers of two, but by cardinal integer.
foreign import ccall unsafe "c_code_alloc_setup.h setUp2dCostMtx"

    setUpCostMatrix2dFn_c :: Ptr CUInt         -- ^ tcm
                          -> CSize             -- ^ alphSize
                          -> CInt              -- ^ gap_open
                          -> Ptr CostMatrix2d
                          -> IO ()


foreign import ccall unsafe "c_code_alloc_setup.h setUp3dCostMtx"

    setUpCostMatrix3dFn_c :: Ptr CUInt         -- ^ tcm
                          -> CSize             -- ^ alphSize
                          -> CInt              -- ^ gap_open
                          -> Ptr CostMatrix3d
                          -> IO ()


foreign import ccall unsafe "c_alignment_interface.h align2d"

    align2dFn_c :: Ptr AlignIO -- ^ character1, input & output
                -> Ptr AlignIO -- ^ character2, input & output
                -> Ptr AlignIO -- ^ gapped median output
                -> Ptr AlignIO -- ^ ungapped median output
                -> Ptr CostMatrix2d
                -> CInt        -- ^ compute ungapped & not   gapped medians
                -> CInt        -- ^ compute   gapped & not ungapped medians
                -> CInt        -- ^ compute union
                -> CInt        -- ^ cost


foreign import ccall unsafe "c_alignment_interface.h align2dAffine"

    align2dAffineFn_c :: Ptr AlignIO -- ^ character1, input & output
                      -> Ptr AlignIO -- ^ character2, input & output
                      -> Ptr AlignIO -- ^ gapped median output
                      -> Ptr AlignIO -- ^ ungapped median output
                      -> Ptr CostMatrix2d
                      -> CInt        -- ^ compute medians
                      -> CInt        -- ^ cost


-- | Create and allocate cost matrix
-- first argument, TCM, is only for non-ambiguous nucleotides, and it used to generate
-- the entire cost matrix, which includes ambiguous elements.
-- TCM is row-major, with each row being the left character element.
-- It is therefore indexed not by powers of two, but by cardinal integer.
foreign import ccall unsafe "c_alignment_interface.h align3d"

    align3dFn_c :: Ptr AlignIO -- ^ character1, input & output
                -> Ptr AlignIO -- ^ character2, input & output
                -> Ptr AlignIO -- ^ character3, input & output
                -> Ptr AlignIO -- ^ gapped median output
                -> Ptr AlignIO -- ^ ungapped median output
                -> Ptr CostMatrix2d
                -> CInt        -- ^ cost


{- Exported Functions -}


generateDenseTransitionCostMatrix
  :: Word                   -- ^ The gap open cost. A zero value indicates non-affine alignment context
  -> Word                   -- ^ The character alphabet size
  -> (Word -> Word -> Word) -- ^ The function defining the cost to transition between two symbols
  -> DenseTransitionCostMatrix
generateDenseTransitionCostMatrix affineCost alphabetSize costFunction =
    case affineCost of
      0 -> getCostMatrix2dNonAffine            alphabetSize costFunction
      _ -> getCostMatrix2dAffine    affineCost alphabetSize costFunction


foreignPairwiseDO :: ( EncodableDynamicCharacter s
                     , Exportable s
                     , Show s
                     )
                  => s                         -- ^ First  dynamic character
                  -> s                         -- ^ Second dynamic character
                  -> DenseTransitionCostMatrix -- ^ Structure defining the transition costs between character states
                  -> (Word, s, s, s, s)        -- ^ The /ungapped/ character derived from the the input characters' N-W-esque matrix traceback
foreignPairwiseDO lhs rhs costMatrix = algn2d lhs rhs costMatrix DoNotComputeUnions ComputeMedians


foreignThreeWayDO :: ( EncodableDynamicCharacter s
                     , Exportable s
                     , Show s
                     )
                  => s                         -- ^ First  dynamic character
                  -> s                         -- ^ Second dynamic character
                  -> s                         -- ^ Third  dynamic character
                  -> DenseTransitionCostMatrix -- ^ Structure defining the transition costs between character states
                  -> (Word, s, s, s, s, s)     -- ^ The /ungapped/ character derived from the the input characters' N-W-esque matrix traceback
foreignThreeWayDO char1 char2 char3 costMatrix = algn3d char1 char2 char3 costMatrix


{- Matrix allocation functionality -}


-- |
-- Set up and return a non-affine cost matrix
--
-- The cost matrix is allocated strictly.
getCostMatrix2dNonAffine :: Word -> (Word -> Word -> Word) -> DenseTransitionCostMatrix
getCostMatrix2dNonAffine = performMatrixAllocation 0


-- |
-- Set up and return a non-affine cost matrix
--
-- The cost matrix is allocated strictly.
getCostMatrix2dAffine :: Word -> Word -> (Word -> Word -> Word) -> DenseTransitionCostMatrix
getCostMatrix2dAffine = performMatrixAllocation


performMatrixAllocation :: Word -> Word -> (Word -> Word -> Word) -> DenseTransitionCostMatrix
performMatrixAllocation openningCost alphabetSize costFn = unsafePerformIO . withArray rowMajorList $ \allocedTCM -> do
        !ptr2D <- malloc :: IO (Ptr CostMatrix2d)
        !ptr3D <- malloc :: IO (Ptr CostMatrix3d)
        !_ <- setUpCostMatrix2dFn_c allocedTCM matrixDimension gapOpen ptr2D
        !_ <- setUpCostMatrix3dFn_c allocedTCM matrixDimension gapOpen ptr3D
        pure DenseTransitionCostMatrix
             { costMatrix2D = ptr2D
             , costMatrix3D = ptr3D
             }
    where
        matrixDimension = coerceEnum alphabetSize
        gapOpen         = coerceEnum openningCost
        range           = [0 .. alphabetSize - 1]
        -- This *should* be in row major order due to the manner in which list comprehensions are performed.
        rowMajorList    = [ coerceEnum $ costFn i j | i <- range,  j <- range ]


{- Alignment functionality -}


-- |
-- Performs a naive direct optimization
-- Takes in two characters to run DO on and a metadata object
-- Returns an assignment character, the cost of that assignment, the assignment character with gaps included,
-- the aligned version of the first input character, and the aligned version of the second input character
-- The process for this algorithm is to generate a traversal matrix, then perform a traceback.
algn2d :: ( EncodableDynamicCharacter s
          , Exportable s
          , Show s
          )
       => s                         -- ^ First  dynamic character
       -> s                         -- ^ Second dynamic character
       -> DenseTransitionCostMatrix -- ^ Structure defining the transition costs between character states
       -> UnionContext
       -> MedianContext
       -> (Word, s, s, s, s)        -- ^ The cost of the alignment
                                    --
                                    --   The /ungapped/ character derived from the the input characters' N-W-esque matrix traceback
                                    --
                                    --   The /gapped/ character derived from the the input characters' N-W-esque matrix traceback
                                    --
                                    --   The gapped alignment of the /first/ input character when aligned with the second character
                                    --
                                    --   The gapped alignment of the /second/ input character when aligned with the first character
                                    --
algn2d char1 char2 denseTCMs computeUnion computeMedians = handleMissingCharacter char1 char2 $
    case (toExportableElements char1, toExportableElements char2) of
      (Just x, Just y) -> f x y
      (     _,      _) -> error "Sadness, such sadness"
    where
        f exportedChar1 exportedChar2 = unsafePerformIO $
            do
--                !_ <- trace ("char 1: " <> show char1) $ pure ()
--                !_ <- trace ("char 2: " <> show char2) $ pure ()
                char1ToSend <- allocInitAlignIO exportedChar1Len . fmap coerceEnum $ exportedCharacterElements exportedChar1
                char2ToSend <- allocInitAlignIO exportedChar2Len . fmap coerceEnum $ exportedCharacterElements exportedChar2
                retGapped   <- allocInitAlignIO 0 []
                retUngapped <- allocInitAlignIO 0 []
                -- retUnion    <- allocInitALignIO 0 []

{--
                AlignIO char1Ptr char1Len buffer1Len <- peek char1ToSend
                AlignIO char2Ptr char2Len buffer2Len <- peek char2ToSend
                input1CharArr <- peekArray (fromEnum buffer1Len) char1Ptr
                input2CharArr <- peekArray (fromEnum buffer2Len) char2Ptr
                !_ <- trace (mconcat [" Input LHS : { ", show char1Len, " / ", show buffer1Len, " } ", renderBuffer input1CharArr]) $ pure ()
                !_ <- trace (mconcat [" Input RHS : { ", show char2Len, " / ", show buffer2Len, " } ", renderBuffer input2CharArr]) $ pure ()
--}

                strategy <- getAlignmentStrategy <$> peek costStruct
                let !cost = case strategy of
                              Affine -> align2dAffineFn_c char1ToSend char2ToSend retGapped retUngapped costStruct                        (coerceEnum computeMedians)
                              _      -> align2dFn_c       char1ToSend char2ToSend retGapped retUngapped costStruct neverComputeOnlyGapped (coerceEnum computeMedians) (coerceEnum computeUnion)

{-
                AlignIO ungappedCharArr ungappedLen _ <- peek retUngapped
                AlignIO gappedCharArr   gappedLen   _ <- peek retGapped
                AlignIO retChar1CharArr char1Len    _ <- peek char1ToSend
                AlignIO retChar2CharArr char2Len    _ <- peek char2ToSend
                -- AlignIO unionCharArr    unionLen    _ <- peek retUnion

                -- A sanity check to ensure that the sequences were aligned
                _ <- if gappedLen == char1Len && gappedLen == char2Len
                     then pure ()
                     else error $ unlines
                         [ "Sequences returned from POY C code were not actually \"aligned.\""
                         , "gappedLen = " <> show gappedLen
                         , " char1Len = " <> show char1Len
                         , " char2Len = " <> show char2Len
                         ]
--                ungappedChar <- peekArray (fromEnum ungappedLen) ungappedCharArr
                gappedChar   <- reverse <$> peekArray (fromEnum gappedArrLen)   gappedCharArr
                char1Aligned <- reverse <$> peekArray (fromEnum  char1ArrLen) retChar1CharArr
                char2Aligned <- reverse <$> peekArray (fromEnum  char2ArrLen) retChar2CharArr
                -- unionChar    <- peekArray (fromEnum unionLen)    unionCharArr

--                !_ <- trace (" Gapped Char : " <> renderBuffer   gappedChar) $ pure ()
--                !_ <- trace (" Aligned LHS : " <> renderBuffer char1Aligned) $ pure ()
--                !_ <- trace (" Aligned RHS : " <> renderBuffer char2Aligned) $ pure ()
-}
                
{-                
                AlignIO char1Ptr' char1Len' buffer1Len' <- peek char1ToSend
                AlignIO char2Ptr' char2Len' buffer2Len' <- peek char2ToSend
                output1Buffer <- peekArray (fromEnum buffer1Len') char1Ptr'
                output2Buffer <- peekArray (fromEnum buffer2Len') char2Ptr'
                !_ <- trace (mconcat [" Output LHS : { ", show char1Len', " / ", show buffer1Len', " } ", renderBuffer output1Buffer]) $ pure ()
                !_ <- trace (mconcat [" Output RHS : { ", show char2Len', " / ", show buffer2Len', " } ", renderBuffer output2Buffer]) $ pure ()
-}
                
                resultingAlignedChar1 <- extractFromAlignIO elemWidth char1ToSend
                resultingAlignedChar2 <- extractFromAlignIO elemWidth char2ToSend
                resultingGapped       <- extractFromAlignIO elemWidth retGapped
                let resultingUngapped = filterGaps resultingGapped

{--
                !_ <- trace ("Ungapped Char: " <> show     resultingUngapped) $ pure ()
                !_ <- trace ("  Gapped Char: " <> show       resultingGapped) $ pure ()
                !_ <- trace (" Aligned LHS : " <> show resultingAlignedChar1) $ pure ()
                !_ <- trace (" Aligned RHS : " <> show resultingAlignedChar2) $ pure ()
--}
--                !_ <- trace  " > Done with FFI Alignment\n" $ pure ()

                -- NOTE: We swapped resultingAlignedChar1 & resultingAlignedChar2
                -- because the C code returns the values in the wrong order!
                pure (fromIntegral cost, resultingUngapped, resultingGapped, resultingAlignedChar2, resultingAlignedChar1)

            where
                costStruct = costMatrix2D denseTCMs
                neverComputeOnlyGapped = 0

                elemWidth        = exportedChar1 ^. exportedElementWidth

                exportedChar1Len = toEnum $ exportedChar1 ^. exportedElementCount
                exportedChar2Len = toEnum $ exportedChar2 ^. exportedElementCount
                -- Add two because the C code needs stupid gap prepended to each character.
                -- Forgetting to do this will eventually corrupt the heap memory
                maxAllocLen      = exportedChar1Len + exportedChar2Len + 2

                allocInitAlignIO :: CSize -> [CUInt] -> IO (Ptr AlignIO)
                allocInitAlignIO elemCount elemArr  =
                    do
                        output   <- malloc :: IO (Ptr AlignIO)
                        outArray <- newArray paddedArr
                        poke output $ AlignIO outArray elemCount maxAllocLen
                        pure output
                    where
                        paddedArr = replicate (max 0 (fromEnum (maxAllocLen - elemCount))) 0 <> elemArr

                coerceToOutputType len charElements =
                    fromExportableElements . ExportableCharacterElements (fromEnum len) elemWidth $ fmap fromIntegral charElements

                -- Used for debugging
{-                
                renderBuffer buf = "[" <> intercalate "," (fmap pad shownElems) <> "]"
                  where
                    maxElemChars = maximum $ fmap length shownElems
                    shownElems   = fmap show buf
                    pad e        = replicate (maxElemChars - length e) ' ' <> e
-}

-- |
-- Performs a naive direct optimization
-- Takes in two characters to run DO on and a metadata object
-- Returns an assignment character, the cost of that assignment, the assignment character with gaps included,
-- the aligned version of the first input character, and the aligned version of the second input character
-- The process for this algorithm is to generate a traversal matrix, then perform a traceback.
algn3d :: ( EncodableDynamicCharacter s
          , Exportable s
          , Show s
          )
       => s                         -- ^ First  dynamic character
       -> s                         -- ^ Second dynamic character
       -> s                         -- ^ Third  dynamic character
       -> DenseTransitionCostMatrix -- ^ Structure defining the transition costs between character states
       -> (Word, s, s, s, s, s)     -- ^ The cost of the alignment
                                    --
                                    --   The /ungapped/ character derived from the the input characters' N-W-esque matrix traceback
                                    --
                                    --   The /gapped/ character derived from the the input characters' N-W-esque matrix traceback
                                    --
                                    --   The gapped alignment of the /first/ input character when aligned with the second & third character
                                    --
                                    --   The gapped alignment of the /second/ input character when aligned with the first & third character
                                    --
                                    --   The gapped alignment of the /third/ input character when aligned with the first & second character
                                    --
algn3d char1 char2 char3 denseTCMs = undefined -- TODO: implement once C code is in place!
  


-- | A C binding that computes only the cost of a 2d alignment
align2dCostOnly
  :: ( EncodableDynamicCharacter s
     , Exportable s
     , Show s
     )
  => s
  -> s
  -> DenseTransitionCostMatrix
<<<<<<< HEAD
  -> (s, Double, s, s, s)
align2dCostOnly c1 c2 cm = algn2d c1 c2 cm DoNotComputeUnions DoNotComputeMedians
=======
  -> (Word, s, s, s, s)
align2dCostOnly c1 c2 cm = trace "cost only" $ algn2d c1 c2 cm DoNotComputeUnions DoNotComputeMedians
>>>>>>> becd209f


-- | A C binding that aligns two DO characters and returns the cost and the ungapped median sequence
align2dGetUngapped
  :: ( EncodableDynamicCharacter s
     , Exportable s
     , Show s
     )
  => s
  -> s
  -> DenseTransitionCostMatrix
  -> (Word, s, s, s, s)
align2dGetUngapped c1 c2 cm = algn2d c1 c2 cm DoNotComputeUnions ComputeMedians


-- | A C binding that aligns two DO characters and returns the cost and the union median
align2dGetUnion
  :: ( EncodableDynamicCharacter s
     , Exportable s
     , Show s
     )
  => s
  -> s
  -> DenseTransitionCostMatrix
  -> (Word, s, s, s, s)
align2dGetUnion c1 c2 cm = algn2d c1 c2 cm ComputeUnions DoNotComputeMedians


-- | A C binding that aligns two DO characters and returns the cost and the gapped and ungapped median sequences
align2dGappedUngapped
  :: ( EncodableDynamicCharacter s
     , Exportable s
     , Show s
     )
  => s
  -> s
  -> DenseTransitionCostMatrix
  -> (Word, s, s, s, s)
align2dGappedUngapped c1 c2 cm = algn2d c1 c2 cm ComputeUnions ComputeMedians


{- Generic helper functions -}


-- |
-- Coercing one 'Enum' to another through thier corresponding 'Int' values.
coerceEnum :: (Enum a, Enum b) => a -> b
coerceEnum = toEnum . fromEnum


-- |
-- Converts the data behind an 'AlignIO' pointer to an 'Exportable' type.
extractFromAlignIO :: Exportable s => Int -> Ptr AlignIO -> IO s
extractFromAlignIO elemWidth ptr = do
    AlignIO bufferPtr charLenC bufferLenC <- peek ptr
    let    charLen = fromEnum   charLenC
    let  bufferLen = fromEnum bufferLenC
    buffer <- peekArray bufferLen bufferPtr
    let !charElems = fmap fromIntegral $ drop (bufferLen - charLen) buffer
    let  exportVal = ExportableCharacterElements charLen elemWidth charElems
    _ <- free bufferPtr
    _ <- free ptr
    pure $ fromExportableElements exportVal


-- |
-- Determine the alignment strategy encoded for the matrix.
getAlignmentStrategy :: CostMatrix2d -> AlignmentStrategy
getAlignmentStrategy = toEnum . fromEnum . costModelType

<|MERGE_RESOLUTION|>--- conflicted
+++ resolved
@@ -687,13 +687,8 @@
   => s
   -> s
   -> DenseTransitionCostMatrix
-<<<<<<< HEAD
-  -> (s, Double, s, s, s)
+  -> (Word, s, s, s, s)
 align2dCostOnly c1 c2 cm = algn2d c1 c2 cm DoNotComputeUnions DoNotComputeMedians
-=======
-  -> (Word, s, s, s, s)
-align2dCostOnly c1 c2 cm = trace "cost only" $ algn2d c1 c2 cm DoNotComputeUnions DoNotComputeMedians
->>>>>>> becd209f
 
 
 -- | A C binding that aligns two DO characters and returns the cost and the ungapped median sequence
@@ -749,11 +744,11 @@
 extractFromAlignIO :: Exportable s => Int -> Ptr AlignIO -> IO s
 extractFromAlignIO elemWidth ptr = do
     AlignIO bufferPtr charLenC bufferLenC <- peek ptr
-    let    charLen = fromEnum   charLenC
-    let  bufferLen = fromEnum bufferLenC
-    buffer <- peekArray bufferLen bufferPtr
-    let !charElems = fmap fromIntegral $ drop (bufferLen - charLen) buffer
-    let  exportVal = ExportableCharacterElements charLen elemWidth charElems
+    let    charLength = fromEnum   charLenC
+    let  bufferLength = fromEnum bufferLenC
+    buffer <- peekArray bufferLength bufferPtr
+    let !charElems = fmap fromIntegral $ drop (bufferLength - charLength) buffer
+    let  exportVal = ExportableCharacterElements charLength elemWidth charElems
     _ <- free bufferPtr
     _ <- free ptr
     pure $ fromExportableElements exportVal
