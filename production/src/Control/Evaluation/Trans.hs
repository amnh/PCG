-----------------------------------------------------------------------------
-- |
-- Module      :  Control.Evaluation.Trans
-- Copyright   :  (c) 2015-2015 Ward Wheeler
-- License     :  BSD-style
--
-- Maintainer  :  wheeler@amnh.org
-- Stability   :  provisional
-- Portability :  portable
--
-- The 'Evaluation' type's monad transformer definition and types.
--
----------------------------------------------------------------------------- 

{-# LANGUAGE DeriveGeneric, FlexibleInstances, MultiParamTypeClasses #-}

module Control.Evaluation.Trans where

<<<<<<< HEAD
import           Control.Applicative
import           Control.Evaluation.Internal
import           Control.Evaluation.Unit
import           Control.Monad           (MonadPlus(..), join, liftM2)
import           Control.Monad.Fail      (MonadFail)
import qualified Control.Monad.Fail as F
import           Control.Monad.IO.Class
import           Control.Monad.Logger
import           Control.Monad.Trans.Class
import           Data.Monoid             ()
import           Data.Semigroup
=======
import Control.Applicative
import Control.DeepSeq
import Control.Evaluation.Internal
import Control.Evaluation.Unit
import Control.Monad (MonadPlus(mzero, mplus), join, liftM2)
import Control.Monad.IO.Class
import Control.Monad.Logger
import Control.Monad.Trans.Class
import Data.Monoid   ()
import Data.Semigroup
import GHC.Generics
>>>>>>> ef2336e1


-- |
-- A monad transformer of 'Evaluation'.
newtype EvaluationT m a
      = EvaluationT
      { -- | Run the 'EvaluationT' monad transformer
        runEvaluation :: m (Evaluation a)
      } deriving (Generic)


-- | (✔)
instance Monad m => Alternative (EvaluationT m) where

    empty = mempty

    (<|>) x y = EvaluationT $ liftM2 (<|>) (runEvaluation x) (runEvaluation y)


-- | (✔)
instance Applicative m => Applicative (EvaluationT m) where

    pure = EvaluationT . pure . pure

    f <*> x = EvaluationT $ liftA2 (<*>) (runEvaluation f) (runEvaluation x)
  
    x  *> y = EvaluationT $ liftA2 (*>) (runEvaluation x) (runEvaluation y)


-- | (✔)
instance Functor m => Functor (EvaluationT m) where

    fmap f x = EvaluationT . fmap (fmap f) $ runEvaluation x


-- | (✔)
instance Monad m => Logger (EvaluationT m) a where

    info = state . info

    warn = state . warn


instance (Monad m, NFData a) => NFData (EvaluationT m a) where

    rnf (EvaluationT x) = (force <$> x) `seq` ()


-- | (✔)
instance Monad m => Monad (EvaluationT m) where

    fail    = F.fail

    return  = pure

    x >>= f = EvaluationT $ do
                y <- runEvaluation x
                case y of
                  Evaluation ns  NoOp     -> pure . Evaluation ns $ NoOp
                  Evaluation ns (Error e) -> pure . Evaluation ns $ Error e
                  Evaluation ns (Value v) -> (`prependNotifications` ns) <$> runEvaluation (f v)


-- | (✔)
instance Monad m => MonadFail (EvaluationT m) where

    fail = EvaluationT . pure . fail


-- | (✔)
instance Monad m => MonadPlus (EvaluationT m) where

    mzero = mempty

    mplus = (<>)


-- | (✔)
instance MonadIO m => MonadIO (EvaluationT m) where

    liftIO = lift . liftIO


-- | (✔)
instance MonadTrans EvaluationT where

    lift = EvaluationT . fmap pure


-- | (✔)
instance Monad m => Monoid (EvaluationT m a) where

    mempty  = EvaluationT $ pure mempty

    mappend = (<>)


-- | (✔)
instance Monad m => Semigroup (EvaluationT m a) where

    x <> y = EvaluationT $ liftM2 (<>) (runEvaluation x) (runEvaluation y)


-- |
-- Takes an 'IO' value and lifts it into the evaluation context.
impure :: IO a -> EvaluationT IO a
impure = liftIO


-- |
-- Takes an 'Evaluation' and lifts it into the transformer context.
state :: Monad m => Evaluation a -> EvaluationT m a
state = EvaluationT . pure 


-- |
-- Prints an 'IO' parameterized transformer of 'Evaluation' context to
-- the STDOUT.
showRun :: Show a => EvaluationT IO a -> IO ()
showRun = join . fmap print . runEvaluation<|MERGE_RESOLUTION|>--- conflicted
+++ resolved
@@ -16,8 +16,8 @@
 
 module Control.Evaluation.Trans where
 
-<<<<<<< HEAD
 import           Control.Applicative
+import           Control.DeepSeq
 import           Control.Evaluation.Internal
 import           Control.Evaluation.Unit
 import           Control.Monad           (MonadPlus(..), join, liftM2)
@@ -28,19 +28,7 @@
 import           Control.Monad.Trans.Class
 import           Data.Monoid             ()
 import           Data.Semigroup
-=======
-import Control.Applicative
-import Control.DeepSeq
-import Control.Evaluation.Internal
-import Control.Evaluation.Unit
-import Control.Monad (MonadPlus(mzero, mplus), join, liftM2)
-import Control.Monad.IO.Class
-import Control.Monad.Logger
-import Control.Monad.Trans.Class
-import Data.Monoid   ()
-import Data.Semigroup
-import GHC.Generics
->>>>>>> ef2336e1
+import           GHC.Generics
 
 
 -- |
