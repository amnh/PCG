--- conflicted
+++ resolved
@@ -52,18 +52,10 @@
   => DiscreteWithTCMCharacterMetadataDec c
   -> PostorderContext d (SankoffOptimizationDecoration c)
   ->  SankoffOptimizationDecoration c
-<<<<<<< HEAD
-sankoffPostOrder meta charDecoration xs =
-  case xs of
-    []   -> initializeCostVector meta charDecoration -- is a leaf
-    y:ys -> updateCostVector meta charDecoration (y:|ys)
-
-=======
 sankoffPostorder meta
   = postorderContext
       (initializeCostVector meta)
       (updateCostVector meta)
->>>>>>> ecac0de3
 
 -- |
 -- Used on the pre-order (i.e. second) traversal.
@@ -75,14 +67,6 @@
   :: EncodableStaticCharacter c
   => PreorderContext (SankoffOptimizationDecoration c) (SankoffOptimizationDecoration c)
   -> SankoffOptimizationDecoration c
-<<<<<<< HEAD
-sankoffPreOrder childDecoration [] = childDecoration & discreteCharacter .~ newChar    -- is a root
-  where
-    childMins     = childDecoration ^. characterCostVector
-    overallMin    = childDecoration ^. characterCost
-    emptyMedian   = emptyStatic $ childDecoration ^. discreteCharacter
-    newChar       = foldlWithKey' setState emptyMedian childMins
-=======
 sankoffPreorder = preorderContext rootFn internalFn
   where
     rootFn childDecoration = childDecoration & discreteCharacter .~ newChar
@@ -91,7 +75,6 @@
          overallMin    = childDecoration ^. characterCost
          emptyMedian   = emptyStatic $ childDecoration ^. discreteCharacter
          newChar       = foldlWithKey' setState emptyMedian childMins
->>>>>>> ecac0de3
 
          setState acc pos childMin
            | unsafeToFinite childMin == overallMin = acc `setBit` pos
