-----------------------------------------------------------------------------
-- |
-- Module      :  Analysis.Parsimony.Dynamic.DirectOptimization.Internal
-- Copyright   :  (c) 2015-2015 Ward Wheeler
-- License     :  BSD-style
--
-- Maintainer  :  wheeler@amnh.org
-- Stability   :  provisional
-- Portability :  portable
--
-- Sankoff character analysis (cost and median)
--
-- This only works on static characters, and due to the traversal, only one
-- character will be received at a time.
--
-- Assumes binary trees.
--
-----------------------------------------------------------------------------

{-# LANGUAGE BangPatterns     #-}
{-# LANGUAGE FlexibleContexts #-}
{-# LANGUAGE TypeFamilies     #-}

module Analysis.Parsimony.Dynamic.DirectOptimization.Internal
  ( directOptimizationPostorder
  , directOptimizationPreorder
  , selectDynamicMetric
  ) where

import           Analysis.Parsimony.Dynamic.DirectOptimization.Pairwise
import           Analysis.Parsimony.Dynamic.DirectOptimization.Pairwise.Internal (overlap)
<<<<<<< HEAD
=======
import           Analysis.Parsimony.Internal
--import           Analysis.Parsimony.Dynamic.SequentialAlign
>>>>>>> ecac0de3
import           Bio.Character.Decoration.Dynamic
import           Bio.Character.Encodable
import           Bio.Character.Exportable
import           Bio.Metadata
import           Control.Lens
import           Data.Bits
import           Data.Foldable
import           Data.Foldable.Custom                                            (sum')
import           Data.IntMap                                                     (IntMap)
import qualified Data.IntMap                                                     as IM
import           Data.Key
import           Data.List.NonEmpty                                              (NonEmpty ((:|)))
import qualified Data.List.NonEmpty                                              as NE
import           Data.List.Utility                                               (invariantTransformation)
import           Data.MonoTraversable
import           Data.Semigroup
import           Data.Word
import           Numeric.Extended.Natural
import           Prelude                                                         hiding (lookup)


-- |
-- A function representing an alignment of two dynamic characters.
--
-- The first result in the tuple is the cost of the alignment.
--
-- The second result in the tuple is the /ungapped/ median alignment.
--
-- The third result in the tuple is the /gapped/ median alignment.
--
-- The fourth result in the tuple is the first input aligned with respect to the second.
--
-- The fifth result in the tuple is the second input aligned with respect to the first.
type PairwiseAlignment s = s -> s -> (Word, s, s, s, s)


-- |
-- sequentialAlignOverride, iff True forces seqAlign to run; otherwise, DO runs.
sequentialAlignOverride :: Bool
sequentialAlignOverride = False


-- |
-- Select the most appropriate direct optimization metric implementation.
selectDynamicMetric
  :: ( EncodableDynamicCharacter c
     , Exportable c
     , HasDenseTransitionCostMatrix  dec (Maybe DenseTransitionCostMatrix)
     , HasTransitionCostMatrix       dec (OverlapFunction (Element c))
     , Ord (Element c)
     )
  => dec
  -> c
  -> c
  -> (Word, c, c, c, c)
selectDynamicMetric candidate
  | sequentialAlignOverride = undefined -- sequentialAlign sTCM
  | otherwise =
      case candidate ^. denseTransitionCostMatrix of
        Just dm -> \x y -> foreignPairwiseDO x y dm
        Nothing -> let !sTCM' = sTCM
                   in  \x y -> ukkonenDO x y sTCM'
  where
    !sTCM = candidate ^. transitionCostMatrix


-- |
-- The post-order scoring logic for dynamic characters.
--
-- Parameterized over a 'PairwiseAlignment' function to allow for different
-- atomic alignments depending on the character's metadata.
directOptimizationPostorder
  :: SimpleDynamicDecoration d c
  => PairwiseAlignment c
  -> PostorderContext d (DynamicDecorationDirectOptimizationPostorderResult c)
  ->  DynamicDecorationDirectOptimizationPostorderResult c
directOptimizationPostorder pairwiseAlignment
  = postorderContext
      initializeLeaf
      (\_ (lChild, rChild) -> updateFromLeaves pairwiseAlignment (lChild, rChild))



-- |
-- Given a simple dynamic character as input, initializes the leaf node
-- decoration as the base case of the post-order traversal.
initializeLeaf
  :: SimpleDynamicDecoration d c
  => d
  -> DynamicDecorationDirectOptimizationPostorderResult c
initializeLeaf =
    extendDynamicToPostorder
      <$> id
      <*> const 0
      <*> const 0
      <*> toAverageLength . toEnum . olength . (^. encoded)
      <*> (^. encoded)
      <*> (^. encoded)
      <*> (^. encoded)
      <*> (^. encoded)


-- |
-- Use the decoration(s) of the descendant nodes to calculate the current node
-- decoration. The recursive logic of the post-order traversal.
updateFromLeaves
  :: ( EncodableDynamicCharacter c
     )
  => PairwiseAlignment c
  -> (DynamicDecorationDirectOptimizationPostorderResult c, DynamicDecorationDirectOptimizationPostorderResult c)
  -> DynamicDecorationDirectOptimizationPostorderResult c
updateFromLeaves pairwiseAlignment (lChild , rChild) = resultDecoration
  where
    resultDecoration = extendDynamicToPostorder lChild localCost totalCost combinedAverageLength ungapped gapped lhsAlignment rhsAlignment
    (localCost, ungapped, gapped, lhsAlignment, rhsAlignment) = pairwiseAlignment (lChild ^. preliminaryUngapped) (rChild ^. preliminaryUngapped)
    totalCost = localCost + lChild ^. characterCost +  rChild ^. characterCost
    combinedAverageLength = lChild ^. averageLength <> rChild ^. averageLength


-- |
-- The pre-order scoring logic for dynamic characters.
--
-- Parameterized over a 'PairwiseAlignment' function to allow for different
-- atomic alignments depending on the character's metadata.
directOptimizationPreorder
  :: DirectOptimizationPostorderDecoration d c
  => PairwiseAlignment c
<<<<<<< HEAD
  -> DynamicCharacteracterMetadataDec (Element c)
  -> d
  -> [(Word, DynamicDecorationDirectOptimization c)]
  ->  DynamicDecorationDirectOptimization c
directOptimizationPreOrder pairwiseAlignment meta charDecoration parents =
    case parents of
        []            -> initializeRoot charDecoration
        (_, parent):_ -> updateFromParent pairwiseAlignment meta charDecoration parent
=======
  -> DynamicCharacterMetadataDec (Element c)
  -> PreorderContext d (DynamicDecorationDirectOptimization c)
  -> DynamicDecorationDirectOptimization c
directOptimizationPreorder pairwiseAlignment meta =
    preorderContextSym rootFn internalFn
  where
    rootFn     = initializeRoot
    internalFn = updateFromParent pairwiseAlignment meta
>>>>>>> ecac0de3


-- |
-- Given a post-order traversal result of a dynamic character as input,
-- initializes the root node decoration as the base case of the pre-order
-- traversal.
initializeRoot
  :: DirectOptimizationPostorderDecoration d c
  => d
  -> DynamicDecorationDirectOptimization c
initializeRoot =
    extendPostorderToDirectOptimization
      <$> id
      <*> (^. preliminaryUngapped)
      <*> (^. preliminaryGapped)
      <*> lexicallyDisambiguate . (^. preliminaryUngapped)


-- |
-- Disambiguate the elements of a dynamic character using only lexical ordering
-- of the alphabet.
lexicallyDisambiguate :: (MonoFunctor f, FiniteBits (Element f)) => f -> f
lexicallyDisambiguate = omap disambiguateElement


-- |
-- Disambiguate a single element of a Dynamic Character.
disambiguateElement :: FiniteBits b => b -> b
disambiguateElement x = zed `setBit` idx
  where
    idx = countLeadingZeros x
    zed = x `xor` x


-- |
-- Use the decoration(s) of the ancestral nodes to calculate the corrent node
-- decoration. The recursive logic of the pre-order traversal.
updateFromParent
  :: DirectOptimizationPostorderDecoration d c
  => PairwiseAlignment c
  -> DynamicCharacteracterMetadataDec (Element c)
  -> d
  -> DynamicDecorationDirectOptimization c
  -> DynamicDecorationDirectOptimization c
updateFromParent pairwiseAlignment meta currentDecoration parentDecoration = resultDecoration
  where
    -- If the current node has a missing character value representing its
    -- preliminary median assignment then we take the parent's final assignment
    -- values and assign them to the current node as its own final assignments.
    --
    -- Otherwise we perform a local alignment between the parent's *UNGAPPED*
    -- final assignment and the current node's *GAPPED* preliminary assignment.
    -- Afterward we calculate the indices of the new gaps in the alignment and
    -- insert these gaps into the current node's left and right child alignments.
    -- Lastly, a three-way mean between the locally-aligned parent assignment and
    -- the expanded left and right child alignments is used to calculate the
    -- final assignment of the current node.
    --
    -- We do these convoluted operations to account for deletion events in the
    -- parent assignment when comparing to child assignments.
    resultDecoration = extendPostorderToDirectOptimization currentDecoration ungapped gapped single
    (ungapped, gapped, single)
      | isMissing $ currentDecoration ^. preliminaryGapped = (pUngapped, pGapped, pSingle)
      | otherwise = tripleComparison pairwiseAlignment meta currentDecoration pUngapped pSingle
    pUngapped     = parentDecoration ^. finalUngapped
    pGapped       = parentDecoration ^. finalGapped
    pSingle       = parentDecoration ^. singleDisambiguation


-- |
-- A three way comparison of characters used in the DO preorder traversal.
tripleComparison
  :: DirectOptimizationPostorderDecoration d c
  => PairwiseAlignment c
  -> DynamicCharacteracterMetadataDec (Element c)
  -> d
  -> c
  -> c
  -> (c, c, c)
tripleComparison pairwiseAlignment meta childDecoration parentCharacter parentSingle =
   {-  trace context () `seq` -} (ungapped, gapped, single)
  where
    childCharacter    = childDecoration ^. preliminaryGapped
    childLeftAligned  = childDecoration ^. leftAlignment
    childRightAligned = childDecoration ^. rightAlignment

    -- We conditionally decide how to derive the metric.
    -- If we are working with large alphabets we use the memoized TCM.
    -- Otherwise we use the naive calculations.
    --
    -- We do this so that we don't allocate and begin using a memoized TCM
    -- for all characters regardless of alphabet size on the pre-order.
    -- If we have a small alphabet, there will not have been a call to
    -- initialize a memoized TCM. We certainly don't want to force that here!
    costStructure =
        case meta ^. denseTransitionCostMatrix of
                     -- TODO: Encapsilate this in DiscreteMetadataWithTCM
          Nothing -> naiveMedianAndCost3D -- getMedianAndCost3D (meta ^. sparseTransitionCostMatrix)
          -- Compute things naively
          Just _  -> naiveMedianAndCost3D
      where
        !scm = meta ^. symbolChangeMatrix
        !gap = gapOfStream parentCharacter
        !zed = gap `xor` gap

        singletonStates = (zed `setBit`) <$> [0 .. fromEnum (symbolCount zed) - 1]
        naiveMedianAndCost3D a b c = unsafeToFinite <$> foldl' g (zed, infinity :: ExtendedNatural) singletonStates
          where
            g acc@(combinedState, curentMinCost) singleState =
                case combinedCost `compare` curentMinCost of
                  EQ -> (combinedState .|. singleState, curentMinCost)
                  LT -> (                  singleState, combinedCost)
                  GT -> acc
              where
                combinedCost = fromFinite . sum' $ snd . overlap scm singleState <$> [a, b, c]


    single = lexicallyDisambiguate $ filterGaps almostSingle
    (_, ungapped, gapped)  = threeWayMean costStructure extendedParentFinal  extendedLeftCharacter1 extendedRightCharacter1
    (_, almostSingle, _)   = threeWayMean costStructure extendedParentSingle extendedLeftCharacter2 extendedRightCharacter2

    (extendedParentFinal , extendedLeftCharacter1, extendedRightCharacter1) = alignAroundCurrentNode pairwiseAlignment childCharacter parentCharacter childLeftAligned childRightAligned
    (extendedParentSingle, extendedLeftCharacter2, extendedRightCharacter2) = alignAroundCurrentNode pairwiseAlignment childCharacter parentSingle    childLeftAligned childRightAligned

    {-
    context = unlines
        [ ""
        , "Center char (prelim/final/single):"
        , showStream alph childCharacter
        , showStream alph ungapped
        , showStream alph single
--        , showStream alph childAlignment
        , ""
        , "Parent Final Char:"
        , showStream alph parentCharacter
--        , showStream alph parentAlignment
        , mconcat [showStream alph extendedParentFinal, " (", show (olength extendedParentFinal), ")"]
        , "Left  chars:"
        , mconcat [showStream alph childLeftAligned, " (", show (olength childLeftAligned), ")"]
        , mconcat [showStream alph extendedLeftCharacter1, " (", show (olength extendedLeftCharacter1), ")"]
        , "Right chars:"
        , mconcat [showStream alph childRightAligned, " (", show (olength childRightAligned), ")"]
        , mconcat [showStream alph extendedRightCharacter1, " (", show (olength extendedRightCharacter1), ")"]
        , ""
        , "Parent Single char:"
        , showStream alph parentSingle
--        , showStream alph singleAlignment
        , mconcat [showStream alph extendedParentSingle, " (", show (olength extendedParentSingle), ")"]
        , "Left  chars:"
        , mconcat [showStream alph childLeftAligned, " (", show (olength childLeftAligned), ")"]
        , mconcat [showStream alph extendedLeftCharacter2, " (", show (olength extendedLeftCharacter2), ")"]
        , "Right chars:"
        , mconcat [showStream alph childRightAligned, " (", show (olength childRightAligned), ")"]
        , mconcat [showStream alph extendedRightCharacter2, " (", show (olength extendedRightCharacter2), ")"]
        ]
      where
        alph = childDecoration ^. characterAlphabet
    -}


-- |
-- Given a node, its parent, and its children; this function aligns the dynamic
-- characters around the current node.
alignAroundCurrentNode
  :: EncodableDynamicCharacter c
  => PairwiseAlignment c
  -> c -- ^ local character
  -> c -- ^ parent character
  -> c -- ^ one child character
  -> c -- ^ other child character
  -> (c, c, c) -- ^ parent & child characters aligned with respect to the current node
alignAroundCurrentNode pairwiseAlignment current parent child1 child2 =
    (extendedParent, extendedChild1, extendedChild2)
  where
    (_, _, _, parentAlignment, currentAlignment) = pairwiseAlignment parent current

    newGapIndiciesInParent  = newGapLocations parent  parentAlignment
    newGapIndiciesInCurrent = newGapLocations current currentAlignment

    extendedParent = insertNewGaps newGapIndiciesInParent  parent
    extendedChild1 = insertNewGaps newGapIndiciesInCurrent child1
    extendedChild2 = insertNewGaps newGapIndiciesInCurrent child2


-- |
-- Returns the indices of the gaps that were added in the second character when
-- compared to the first character.
newGapLocations :: EncodableDynamicCharacter c => c -> c -> IntMap Int
newGapLocations unaligned aligned
  | olength unaligned == olength aligned = mempty
  | otherwise                            = newGaps
  where
    (_, _, newGaps)  = ofoldl' f accumulator aligned
    accumulator      = (otoList unaligned, 0, mempty)
    gap              = gapOfStream unaligned
    incrementAt is i = IM.insertWith (+) i 1 is

    f (remainingUnalignedElements, unalignedIndex, newGapIndices) alignedElement =
        case remainingUnalignedElements of

          -- In the case that the unaligned input character has had all of its
          -- elements accounted for, we can determine if a deletion event happened
          -- by simply checking whether the remaining element from the aligned
          -- character is a gap character.
          []   -> ( remainingUnalignedElements
                  , unalignedIndex
                  , if   alignedElement == gap
                    then incrementedGapIndices
                    else newGapIndices
                  )

          -- In the case that the unaligned character has one or more elements
          -- that have not been accounted for in the alignment, we use standard
          -- logic for determining if a deletion event occurred.
          --
          -- If a deletion event *DID* occur, we note the index in the unaligned
          -- character where deletion events occurred and *DO NOT* advance the
          -- "cursor" in our accumulator.
          --
          -- If a deletion event *DID NOT* occur, we just advance the "cursor"
          -- in our accumulator.
          unalignedElement:tailUnalignedElements ->
              if   unalignedElement /= gap && alignedElement == gap -- Deletion Event Occured!
              then (remainingUnalignedElements, unalignedIndex    , incrementedGapIndices)
              else (     tailUnalignedElements, unalignedIndex + 1,         newGapIndices)
      where
        incrementedGapIndices = newGapIndices `incrementAt` unalignedIndex


-- |
-- Given a list of gap locations and a character, returns a longer character with
-- the supplied gaps inserted at the corresponding locations.
insertNewGaps :: EncodableDynamicCharacter c => IntMap Int -> c -> c
insertNewGaps insertionIndicies character = constructDynamic . appendGaps . foldMapWithKey1 f . NE.fromList $ otoList character
  where
    len = olength character
    gap = getGapElement $ character `indexStream` 0
    appendGaps (x:|xs) = x:|(xs<>trailingGaps)
    trailingGaps = maybe [] (`replicate` gap) $ len `lookup` insertionIndicies
--    f :: Int -> a -> NonEmpty a
    f i e =
      case i `lookup` insertionIndicies of
        Nothing -> pure e
        Just n  -> NE.fromList (replicate n gap) <> pure e


-- |
-- Calculates the mean character and cost between three supplied characters.
threeWayMean
  :: ( EncodableDynamicCharacter c
     )
  => (Element c -> Element c -> Element c -> (Element c, Word))
  -> c
  -> c
  -> c
  -> (Word, c, c)
threeWayMean sigma char1 char2 char3 =
  case invariantTransformation olength [char1, char2, char3] of
    Nothing -> error $ unwords [ "Three sequences supplied to 'threeWayMean' function did not have uniform length.", show (olength char1), show (olength char2), show (olength char3) ]
    Just 0  -> (0, char1, char1)
<<<<<<< HEAD
    Just _  -> ( unsafeToFinite   $ sum costValues
               , constructDynamic . NE.fromList $ filter (/= gap) meanStates
               , constructDynamic $ NE.fromList meanStates)
=======
    Just _  -> (unsafeToFinite $ sum' costValues, constructDynamic $ filter (/= gap) meanStates, constructDynamic meanStates)
>>>>>>> ecac0de3
  where
    gap = gapOfStream char1
    (meanStates, costValues) = unzip $ zipWith3 sigma (otoList char1) (otoList char2) (otoList char3)<|MERGE_RESOLUTION|>--- conflicted
+++ resolved
@@ -29,11 +29,7 @@
 
 import           Analysis.Parsimony.Dynamic.DirectOptimization.Pairwise
 import           Analysis.Parsimony.Dynamic.DirectOptimization.Pairwise.Internal (overlap)
-<<<<<<< HEAD
-=======
 import           Analysis.Parsimony.Internal
---import           Analysis.Parsimony.Dynamic.SequentialAlign
->>>>>>> ecac0de3
 import           Bio.Character.Decoration.Dynamic
 import           Bio.Character.Encodable
 import           Bio.Character.Exportable
@@ -161,16 +157,6 @@
 directOptimizationPreorder
   :: DirectOptimizationPostorderDecoration d c
   => PairwiseAlignment c
-<<<<<<< HEAD
-  -> DynamicCharacteracterMetadataDec (Element c)
-  -> d
-  -> [(Word, DynamicDecorationDirectOptimization c)]
-  ->  DynamicDecorationDirectOptimization c
-directOptimizationPreOrder pairwiseAlignment meta charDecoration parents =
-    case parents of
-        []            -> initializeRoot charDecoration
-        (_, parent):_ -> updateFromParent pairwiseAlignment meta charDecoration parent
-=======
   -> DynamicCharacterMetadataDec (Element c)
   -> PreorderContext d (DynamicDecorationDirectOptimization c)
   -> DynamicDecorationDirectOptimization c
@@ -179,7 +165,6 @@
   where
     rootFn     = initializeRoot
     internalFn = updateFromParent pairwiseAlignment meta
->>>>>>> ecac0de3
 
 
 -- |
@@ -440,13 +425,9 @@
   case invariantTransformation olength [char1, char2, char3] of
     Nothing -> error $ unwords [ "Three sequences supplied to 'threeWayMean' function did not have uniform length.", show (olength char1), show (olength char2), show (olength char3) ]
     Just 0  -> (0, char1, char1)
-<<<<<<< HEAD
     Just _  -> ( unsafeToFinite   $ sum costValues
                , constructDynamic . NE.fromList $ filter (/= gap) meanStates
                , constructDynamic $ NE.fromList meanStates)
-=======
-    Just _  -> (unsafeToFinite $ sum' costValues, constructDynamic $ filter (/= gap) meanStates, constructDynamic meanStates)
->>>>>>> ecac0de3
   where
     gap = gapOfStream char1
     (meanStates, costValues) = unzip $ zipWith3 sigma (otoList char1) (otoList char2) (otoList char3)