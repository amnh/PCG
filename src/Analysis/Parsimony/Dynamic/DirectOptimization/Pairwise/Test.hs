--- conflicted
+++ resolved
@@ -24,16 +24,6 @@
 import           Analysis.Parsimony.Dynamic.DirectOptimization.Pairwise.Internal
 import           Analysis.Parsimony.Dynamic.DirectOptimization.Pairwise.NeedlemanWunsch
 import           Analysis.Parsimony.Dynamic.DirectOptimization.Pairwise.Ukkonen
-
-<<<<<<< HEAD
-import Bio.Character.Encodable
-import Data.MonoTraversable
-import Data.TCM.Memoized
-import Test.Custom.NucleotideSequence
-import Test.Tasty
-import Test.Tasty.QuickCheck
-import qualified Test.Tasty.SmallCheck as SC
-=======
 import           Bio.Character.Encodable
 import           Data.MonoTraversable
 import           Data.TCM.Memoized
@@ -42,7 +32,6 @@
 import           Test.Tasty
 import           Test.Tasty.QuickCheck
 import qualified Test.Tasty.SmallCheck                                                  as SC
->>>>>>> 6b8d8810
 
 
 testSuite :: TestTree
