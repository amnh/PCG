-----------------------------------------------------------------------------
-- |
-- Module      :  Bio.Graph.ReferenceDAG.Internal
-- Copyright   :  (c) 2015-2015 Ward Wheeler
-- License     :  BSD-style
--
-- Maintainer  :  wheeler@amnh.org
-- Stability   :  provisional
-- Portability :  portable
--
-----------------------------------------------------------------------------

{-# LANGUAGE DeriveFunctor, DeriveGeneric, FlexibleContexts, FlexibleInstances #-}
{-# LANGUAGE GeneralizedNewtypeDeriving, MultiParamTypeClasses, TypeFamilies #-}

module Bio.Graph.ReferenceDAG.Internal where

import           Bio.Graph.BinaryRenderingTree
import           Bio.Graph.LeafSet
import           Bio.Graph.Component
import           Control.Arrow                    ((&&&),(***))
import           Control.DeepSeq
import           Control.Lens                     (lens)
import           Control.Monad.State.Lazy
import           Data.Bifunctor
import           Data.Char
import           Data.EdgeSet
import           Data.Foldable
import           Data.Functor                     ((<$))
import           Data.GraphViz.Attributes
import           Data.GraphViz.Printing    hiding ((<>)) -- Seriously, why is this redefined?
import           Data.GraphViz.Types       hiding (attrs)
import           Data.GraphViz.Types.Graph hiding (node)
import           Data.Hashable                    (Hashable)
import qualified Data.HashMap.Strict       as HM
import           Data.IntMap                      (IntMap)
import qualified Data.IntMap               as IM
import           Data.IntSet                      (IntSet)
import qualified Data.IntSet               as IS
import           Data.Key
import           Data.List                        (intercalate)
import           Data.List.NonEmpty               (NonEmpty(..), intersperse)
import qualified Data.List.NonEmpty        as NE
import           Data.List.Utility                (isSingleton)
import           Data.Monoid               hiding ((<>))
import           Data.MonoTraversable
import           Data.Semigroup
import           Data.Semigroup.Foldable
import           Data.Set                         (Set)
import qualified Data.Set                  as S
import           Data.String
import           Data.Traversable
import           Data.Tree                        (unfoldTree)
import           Data.Tree.Pretty                 (drawVerticalTree)
import           Data.Vector                      (Vector)
import qualified Data.Vector               as V
import           Data.Vector.Instances            ()
import           GHC.Generics
import           Numeric.Extended.Real
import           Prelude                   hiding (lookup, zipWith)
import           Text.Newick.Class
import           Text.XML.Custom


-- |
-- A constant time access representation of a directed acyclic graph.
data  ReferenceDAG d e n
    = RefDAG
    { references :: Vector (IndexData e n)
    , rootRefs   :: NonEmpty Int
    , graphData  :: GraphData d
    } deriving (Generic)


-- |
-- A labeled record for each "node" in the graph containing the node decoration,
-- a set of parent references, and a set of child references with edge decorations.
--
-- Type annotations:
-- * e = edge decorations, as yet unused
-- * n = node label: 'Maybe'('String')
data  IndexData e n
    = IndexData
    { nodeDecoration :: n
    , parentRefs     :: IntSet
    , childRefs      :: IntMap e
    } deriving (Generic, Show)


-- |
-- Annotations which are global to the graph
--
-- -- Type annotations:
-- * d = graph metadata
data  GraphData d
    = GraphData
    { dagCost           :: {-# UNPACK #-} !ExtendedReal
    , networkEdgeCost   :: {-# UNPACK #-} !ExtendedReal
    , rootingCost       :: {-# UNPACK #-} !Double
    , totalBlockCost    :: {-# UNPACK #-} !Double
    , graphMetadata     :: d
    } deriving (Functor, Generic)


-- | This will be used below to print the node type to XML and Newick.
data NodeClassification
    = NodeClassification
    | LeafNode
    | NetworkNode
    | RootNode
    | TreeNode
   deriving (Eq, Show)


-- |
-- A reference to a node within the 'ReferenceDAG'.
newtype NodeRef = NR Int deriving (Eq, Enum)


type instance Key (ReferenceDAG d e) = Int


-- | (✔)
instance Bifunctor (ReferenceDAG d) where

    bimap f g dag =
        RefDAG
        { references = h <$> references dag
        , rootRefs   = rootRefs  dag
        , graphData  = graphData dag
        }
      where
        h (IndexData node parentRefs' childRefs') = IndexData (g node) parentRefs' $ f <$> childRefs'


-- | (✔)
instance Foldable (ReferenceDAG d e) where

    foldMap f = foldMap (f . nodeDecoration) . references


-- | (✔)
instance FoldableWithKey (ReferenceDAG d e) where

    {-# INLINE foldrWithKey #-}
    foldrWithKey f e = V.ifoldr' (\i n a -> f i (nodeDecoration n) a) e . references

    {-# INLINE foldlWithKey #-}
    foldlWithKey f e = V.ifoldl' (\a i -> f a i . nodeDecoration) e . references


-- | (✔)
instance Functor (ReferenceDAG d e) where

    fmap f dag =
        RefDAG
        { references = g <$> references dag
        , rootRefs   = rootRefs  dag
        , graphData  = graphData dag
        }
      where
        g (IndexData node parentRefs' childRefs') = IndexData (f node) parentRefs' childRefs'


-- | (✔)
instance HasLeafSet (ReferenceDAG d e n) (LeafSet n) where

    leafSet = lens getter undefined
        where
            getter (RefDAG v _ _) = LeafSet $ foldMap f v

            f e | null (childRefs e) = [nodeDecoration e]
                | otherwise          = mempty


-- | (✔)
instance (NFData d, NFData e, NFData n) => NFData (ReferenceDAG d e n)


-- | (✔)
instance (NFData e, NFData n) => NFData (IndexData e n)


-- | (✔)
instance (NFData d) => NFData (GraphData d)


-- | (✔)
instance PhylogeneticComponent (ReferenceDAG d e n) NodeRef e n where

    parents   i dag = fmap toEnum . otoList . parentRefs $ references dag ! fromEnum i

    children  i dag = fmap toEnum . IM.keys . childRefs  $ references dag ! fromEnum i

    roots           = fmap toEnum . rootRefs

    leaves          = foldMapWithKey f . references
      where
        f i x
          | null $ childRefs x = [toEnum i]
          | otherwise          = mempty

    nodeCount       = length . references

    nodeDatum i dag = nodeDecoration $ references dag ! fromEnum i

    edgeDatum (i,j) dag =  fromEnum j `lookup` childRefs (references dag ! fromEnum i)

    isComponentNode = isNetworkNode 

    isNetworkNode i dag = olength ps == 2 && length cs == 1
      where
        iPoint = references dag ! fromEnum i
        ps = parentRefs iPoint
        cs = childRefs  iPoint

    isTreeNode i dag = olength ps == 1 && length cs == 2
      where
        iPoint = references dag ! fromEnum i
        ps = parentRefs iPoint
        cs = childRefs  iPoint

    isLeafNode i dag =  null . childRefs  $ references dag ! fromEnum i

    isRootNode i dag = onull . parentRefs $ references dag ! fromEnum i

    networkResolutions = pure


-- | (✔)
instance PhylogeneticNetwork (ReferenceDAG d e n) NodeRef e n where

    root = toEnum . NE.head . rootRefs

    -- TODO: Broken
    treeResolutions = pure


-- | (✔)
instance PhylogeneticTree (ReferenceDAG d e n) NodeRef e n where

    parent i dag = fmap toEnum . headMay . otoList . parentRefs $ references dag ! fromEnum i


-- | (✔)
instance Foldable f => PrintDot (ReferenceDAG d e (f String)) where

    unqtDot       = unqtDot . uncurry mkGraph . getDotContext 0 0

    toDot         = toDot   . uncurry mkGraph . getDotContext 0 0

    unqtListToDot = unqtDot . uncurry mkGraph . bimap mconcat mconcat . unzip . fmap (getDotContext 0 0)

    listToDot     = toDot   . uncurry mkGraph . bimap mconcat mconcat . unzip . fmap (getDotContext 0 0)


-- | (✔)
instance Show (GraphData m) where

    show x = unlines
        [ "DAG total cost:           " <> show (dagCost x)
        , "DAG network edge cost:    " <> show (networkEdgeCost x)
        , "DAG mutli-rooting cost:   " <> show (rootingCost     x)
        , "DAG character block cost: " <> show (totalBlockCost  x)
        ]


-- | (✔)
instance Show n => Show (ReferenceDAG d e n) where

    show dag = intercalate "\n"
        [ topologyRendering dag
        , ""
        , sconcat . intersperse "\n" $ horizontalRendering <$> toBinaryRenderingTree show dag
        , ""
        , referenceRendering dag
        ]


-- | (✔)
instance Foldable f => ToNewick (ReferenceDAG d e (f String)) where

    toNewick refDag = mconcat [ newickString, "[", show cost, "]" ]
      where
        (_,newickString) = generateNewick namedVec rootRef mempty
        cost     = dagCost $ graphData refDag
        rootRef  = NE.head $ rootRefs refDag
        vec      = references refDag

        namedVec = zipWith (\x n -> n { nodeDecoration = x }) labelVec vec
        labelVec = (`evalState` (1,1,1)) $ mapM deriveLabel vec -- All network nodes have "htu\d" as nodeDecoration.
        deriveLabel :: Foldable f => IndexData e (f String) -> State (Int, Int, Int) String
        deriveLabel node =
            case toList $ nodeDecoration node of
              x:_ -> pure x
              []  -> do
                  (lC, nC, tC) <- get
                  case getNodeType node of
                    LeafNode    -> do
                        put (lC+1, nC, tC)
                        pure $ "Leaf_" <> show lC
                    NetworkNode -> do
                        put (lC, nC+1, tC)
                        pure $ "HTU_"  <> show nC
                    _           -> do
                        put (lC, nC, tC+1)
                        pure $ "Node_" <> show tC


-- | (✔)
instance ToXML (GraphData m) where

    toXML gData = xmlElement "Graph_data" attrs contents
        where
            attrs = []
            contents = [ Left ( "DAG_total_cost"          , show $ dagCost         gData)
                       , Left ( "DAG_network_edge_cost"   , show $ networkEdgeCost gData)
                       , Left ( "DAG_rooting_cost"        , show $ rootingCost     gData)
                       , Left ( "DAG_character_block_cost", show $ totalBlockCost  gData)
                       ]


-- | (✔)
instance ToXML n => ToXML (IndexData e n) where

   toXML indexData = toXML $ nodeDecoration indexData
   -- ("Node_type", show $ getNodeType indexData)


-- | (✔)
instance Foldable f => ToXML (ReferenceDAG d e (f String)) where
--instance (ToXML n) => ToXML (ReferenceDAG d e n) where

    toXML dag = xmlElement "Directed_acyclic_graph" [] [newick, meta, vect]
      where
          -- leafs    = Right $ collapseElemList "Leaf set" [] [(dag ^. leafSet)]
          -- fmap id . (^. leafSet) <$> forests
          meta   = Right . toXML $ graphData dag
          newick = Left ("Newick_representation", toNewick dag)
          vect   = Right $ collapseElemList "Nodes" [] dag  -- Because ReferenceDAG is Foldable over Vector(IndexData)


-- |
-- Produces a set of directed references representing all edges in the DAG.
-- Equivelant to:
--
-- > referenceTreeEdgeSet dag `union` referenceTreeEdgeSet dag
referenceEdgeSet :: ReferenceDAG d e n -> EdgeSet (Int, Int)
referenceEdgeSet = foldMapWithKey f . references
  where
    f i = foldMap (\e -> singletonEdgeSet (i,e)) . IM.keys . childRefs


-- |
-- Produces a set of directed references representing all /tree/ edges in the DAG.
-- Omits /network/ edges in the DAG. The resulting 'EdgeSet' may not be connected.
--
-- Equivelant to:
--
-- > referenceEdgeSet dag `difference` referenceNetworkEdgeSet dag
--
-- The follwoing will always hold:
--
-- > null (referenceTreeEdgeSet dag `intersecttion` referenceTreeEdgeSet dag)
referenceTreeEdgeSet :: ReferenceDAG d e n -> EdgeSet (Int, Int)
referenceTreeEdgeSet dag = foldMapWithKey f refs
  where
    refs = references dag
    f i = foldMap (\e -> singletonEdgeSet (i,e)) . filter childHasOnlyOneParent . IM.keys . childRefs
    childHasOnlyOneParent = isSingleton . otoList . parentRefs . (refs !)


-- |
-- Produces a set of directed references representing all /Netowrk/ edges in the DAG.
-- Omits /tree/ edges in the DAG. The resulting 'EdgeSet' *will not* be connected.
--
-- Equivelant to:
--
-- > referenceEdgeSet dag `difference` referenceTreeEdgeSet dag
--
-- The follwoing will always hold:
--
-- > null (referenceTreeEdgeSet dag `intersecttion` referenceTreeEdgeSet dag)
referenceNetworkEdgeSet :: ReferenceDAG d e n -> EdgeSet (Int, Int)
referenceNetworkEdgeSet dag = foldMapWithKey f refs
  where
    refs = references dag
    f i = foldMap (\e -> singletonEdgeSet (i,e)) . filter childHasMoreThanOneParent . IM.keys . childRefs
    childHasMoreThanOneParent = not . isSingleton . otoList . parentRefs . (refs !)


-- |
-- Produces a set of undirected references representing all undirected edges that
-- have a root edges in the DAG, if the root(s) were removed an to create an
-- undirected network. Omits all edges in the undirected network representation
-- of the DAG that are not specified as a root of the DAG. The resulting 'EdgeSet'
-- (unless of trivial cardinality) *will not* be connected.
undirectedRootEdgeSet :: ReferenceDAG d e n -> EdgeSet (Int, Int)
undirectedRootEdgeSet dag = foldMap f $ rootRefs dag
  where
    refs = references dag
    f i  = makeRootEdge i . IM.keys . childRefs $ refs ! i
    makeRootEdge r kids =
        case kids of
          []    -> mempty
          [x]   -> singletonEdgeSet (r,x)
          x:y:_ -> singletonEdgeSet (x,y)


-- |
--
-- Given two edges, and two functions describing the way to construct new node
-- values, adds a new edge between the two supplied edges and constructs two
-- intermediary nodes.
connectEdge
  :: Monoid e
  => ReferenceDAG d e n
  -> (n -> n -> n -> n) -- ^ Function describing how to construct the new origin internal node: parent, existing child, new child
  -> (n -> n -> n) -- ^ Function describing how to construct the new target internal node: exisiting parent, exisiting child
  -> (Int, Int) -- ^ Origin edge (coming from)
  -> (Int, Int) -- ^ Target edge (going too)
  -> ReferenceDAG d e n
--connectEdge dag _ _ origin target | trace (unlines  ["Origin: " <> show origin, "Target: " <> show target, "Input:", show dag ]) False = undefined
connectEdge dag originTransform targetTransform (ooRef, otRef) (toRef, ttRef) = {- (\x -> trace ("Output:\n"<>show x) x) -} newDag
  where
    refs    = references dag
    oldLen  = length refs
    oNewRef = oldLen -- synonym
    tNewRef = oldLen + 1
    newDag  =
      RefDAG
        <$> const newVec
        <*> rootRefs
        <*> graphData
        $ dag

    getDatum = nodeDecoration . (refs !)

    newVec = V.generate (oldLen + 2) g
      where
        g i
          | i <  oldLen = f i $ refs ! i
          -- This is the new node on the origin edge
          | i == oldLen = IndexData
                            (originTransform (getDatum ooRef) (getDatum otRef) (nodeDecoration $ newVec ! tNewRef))
                            (IS.singleton ooRef)
                            (IM.singleton otRef mempty <> IM.singleton tNewRef mempty)
          -- This is the new node on the target edge
          | otherwise   = IndexData
                            (targetTransform (getDatum toRef) (getDatum ttRef))
                            (IS.singleton toRef <> IS.singleton oNewRef)
                            (IM.singleton ttRef mempty)

    f i x = IndexData (nodeDecoration x) pRefs cRefs
      where
        ps = parentRefs x
        cs = childRefs  x
        pRefs
          | i == otRef && ooRef `oelem` ps = IS.insert oNewRef $ IS.delete ooRef ps
          | i == ttRef && toRef `oelem` ps = IS.insert tNewRef $ IS.delete toRef ps
          | otherwise = ps
        cRefs =
          case otRef `lookup` cs of
            Just v  -> IM.insert oNewRef v $ IM.delete otRef cs
            Nothing ->
              case ttRef `lookup` cs of
                Just v  -> IM.insert tNewRef v $ IM.delete ttRef cs
                Nothing -> cs


-- |
-- Add a node on the supplied edge, creating two new incident edges.
invadeEdge
  :: Monoid e
  => ReferenceDAG d e n
  -> (n -> n -> n -> n) -- ^ Function describing how to construct the new internal node, parent, old child, new child
  -> n
  -> (Int, Int)
  -> ReferenceDAG d e n
invadeEdge dag transformation node (oRef, iRef) = newDag
  where
    oldLen  = length refs
    newRef  = oldLen -- synonym
    refs    = references dag
    newDag  =
      RefDAG
        <$> const newVec
        <*> rootRefs
        <*> graphData
        $ dag

    getDatum = nodeDecoration . (refs !)

    newVec = V.generate (oldLen + 2) g
      where
        g i
          | i <  oldLen = f i $ refs ! i
          | i == oldLen = IndexData
                            (transformation (getDatum oRef) (getDatum iRef) node)
                            (IS.singleton oRef)
                            (IM.singleton iRef mempty <> IM.singleton (newRef + 1) mempty)
          | otherwise   = IndexData node (IS.singleton newRef) mempty

    f i x = IndexData (nodeDecoration x) pRefs cRefs
      where
        ps = parentRefs x
        cs = childRefs  x
        pRefs
          | i == iRef && oRef `oelem` ps = IS.insert newRef $ IS.delete oRef ps
          | otherwise = ps
        cRefs =
          case iRef `lookup` cs of
            Just v  -> IM.insert newRef v $ IM.delete iRef cs
            Nothing -> cs


-- |
-- /O(n*i)/ where /i/ is the number of missing indicies.
-- Assuming all indicies in the input /x/ are positive, /i/ = 'findMax x - length x'.
--
-- Takes an IntMap that might not have a contiguous index range and makes the
-- range contiguous [0, length n - 1].
contractToContiguousVertexMapping :: IntMap (IntSet, t, IntMap a) -> IntMap (IntSet, t, IntMap a)
contractToContiguousVertexMapping inputMap = foldMapWithKey contractIndices inputMap
  where
    missingIndicies = otoList . snd . foldl' f (0, mempty) $ IM.keys inputMap
      where
        f (expectedValue, missing) actualValue
          | expectedValue == actualValue = (expectedValue + 1, missing)
          | otherwise                    = (  actualValue + 1, missing <> IS.fromList [expectedValue .. actualValue - 1])

    decrementIndex originalIndex = originalIndex - subtrahend
      where
        subtrahend = length $ takeWhile (<originalIndex) missingIndicies

    contractIndices key (iSet, datum, iMap) = IM.singleton key' value'
      where
        key'   = decrementIndex key
        value' = (IS.map decrementIndex iSet, datum, IM.mapKeysMonotonic decrementIndex iMap)


-- |
-- Set the metadata to a "default" value.
--
-- Default in the function's name is used as a verb, not a noun.
defaultGraphMetadata :: Monoid m => GraphData d -> GraphData m
defaultGraphMetadata =
    GraphData
      <$> dagCost
      <*> networkEdgeCost
      <*> rootingCost
      <*> totalBlockCost
      <*> const mempty


-- |
-- Overwrite the current graph metadata with a default value.
--
-- Default in the function's name is used as a verb, not a noun.
defaultMetadata :: Monoid m => ReferenceDAG d e n -> ReferenceDAG m e n
defaultMetadata =
    RefDAG
      <$> references
      <*> rootRefs
      <*> defaultGraphMetadata . graphData


-- |
-- Ensure that each vertex has either:
--
--   - In-degree 0, out degree 1
--
--   - In-degree 0, out degree 2
--
--   - In-degree 1, out degree 2
--
--   - In-degree 1, out degree 0
--
--   - In-degree 2, out degree 1
--
-- Expand or contract edges as necessary to enforce the above invariant.
expandVertexMapping :: (Monoid a, Monoid t) => IntMap (IntSet, t, IntMap a) -> IntMap (IntSet, t, IntMap a)
expandVertexMapping unexpandedMap = snd . foldl' expandEdges (initialCounter+1, unexpandedMap) $ IM.keys unexpandedMap
  where
    (initialCounter, _) = IM.findMax unexpandedMap

    expandEdges acc@(counter, mapping) key =
        case parentCount of
          0 -> if   childCount <= 2
               then acc
               else handleTooManyChildren

          1 -> case childCount of
                  0 -> acc
                  1 -> collapseEdge
                  2 -> acc
                  -- One too many childern
                  3 -> expandOutExtraChild
                  -- Far too many children
                  _ -> handleTooManyChildren

          2 -> case childCount of
                  0 -> expandOutVertexToChild
                  1 -> acc
                  -- Too many children
                  _ -> expandEdges expandOutVertexToChild counter

          -- One too many parents
          3 -> expandEdges expandOutExtraParent counter

          -- Far too many parents
          _ -> expandEdges handleTooManyParents key

      where
        (iSet, nDatum, iMap) = mapping ! key

        parentCount = olength iSet
        childCount  =  length iMap

        -- To collapse an edge
        collapseEdge = (counter, collapsedEdgeMapping)
          where
            updateAncestoralEdge (x,y,z) = (IS.insert parentKey $ IS.delete key x, y, z)
            updateDescendentEdge (x,y,z) = (x, y, IM.insert childKey edgeValue $ IM.delete key z)
            parentKey             = IS.findMin iSet
            (childKey, edgeValue) = IM.findMin iMap
            collapsedEdgeMapping  = IM.adjust updateAncestoralEdge  childKey
                                  . IM.adjust updateDescendentEdge parentKey
                                  . IM.delete key
                                  $ mapping


        expandOutVertexToChild = (counter + 1, expandedMapping)
          where
            ancestoralVertex = (            iSet, mempty, IM.singleton counter mempty)
            descendentVertex = (IS.singleton key, nDatum,                        iMap)

            updateParent = flip (adjust setParent)
              where
                setParent (_,y,z) = (IS.singleton counter, y, z)

            expandedMapping  = IM.insert counter descendentVertex
                             . replace   key     ancestoralVertex
                             . foldl' updateParent mapping
                             $ IM.keys iMap


        expandOutExtraChild  = (counter + 1, expandedMapping)
          where
            ancestoralVertex = (            iSet, nDatum, singledChildMap)
            descendentVertex = (IS.singleton key, mempty, reducedChildMap)

            singledChildMap  = IM.singleton counter mempty <> IM.singleton minChildKey edgeValue
            reducedChildMap  = IM.delete minChildKey iMap

            (minChildKey, edgeValue) = IM.findMin iMap

            updateParent = flip (adjust setParent)
              where
                setParent (_,y,z) = (IS.singleton counter, y, z)

            expandedMapping  = IM.insert counter descendentVertex
                             . replace   key     ancestoralVertex
                             . foldl' updateParent mapping
                             $ IM.keys reducedChildMap


        handleTooManyChildren = rhsRecursiveResult
          where
            (lhsChildMap, rhsChildMap) = (IM.fromList *** IM.fromList) . splitAt (childCount `div` 2) $ toKeyedList iMap

            ancestoralVertex = (            iSet, nDatum, newChildMap)
            lhsNewVertex     = (IS.singleton key, mempty, lhsChildMap)
            rhsNewVertex     = (IS.singleton key, mempty, rhsChildMap)

            newChildMap      = IM.singleton counter mempty <> IM.singleton (counter+1) mempty

            lhsUpdateParent = flip (adjust setParent)
              where
                setParent (_,y,z) = (IS.singleton  counter  , y, z)

            rhsUpdateParent = flip (adjust setParent)
              where
                setParent (_,y,z) = (IS.singleton (counter+1), y, z)

            expandedMapping  = IM.insert  counter    lhsNewVertex
                             . IM.insert (counter+1) rhsNewVertex
                             . replace    key        ancestoralVertex
                             . flip (foldl' rhsUpdateParent) (IM.keys rhsChildMap)
                             . foldl' lhsUpdateParent mapping
                             $ IM.keys lhsChildMap

            lhsRecursiveResult = expandEdges (counter+2, expandedMapping) counter
            rhsRecursiveResult = expandEdges lhsRecursiveResult (counter+1)


        -- The third parent node will point to a new node
        -- The child will, point to the new node
        -- The new node will point to the original subtree
        expandOutExtraParent = (counter + 1, expandedMapping)
          where
            ancestoralVertex = (reducedParentMap, nDatum, singledChildMap)
            -- Should pointed at by the current node and the pruned parent
            -- Sholud point   to the original subtree
            descendentVertex = (singledParentMap, mempty, iMap)

            singledChildMap  = IM.singleton counter mempty
            singledParentMap = IS.fromList [key, maxParentKey]
            reducedParentMap = IS.delete    maxParentKey iSet

            maxParentKey = IS.findMax iSet

            updateChildRef (x,y,z) = (x, y, IM.insert counter (z ! key) $ IM.delete key z)

            updateParent = flip (adjust setParent)
              where
                setParent (_,y,z) = (IS.singleton counter, y, z)

            expandedMapping  = IM.insert counter        descendentVertex
                             . replace   key            ancestoralVertex
                             . adjust    updateChildRef maxParentKey
                             . foldl'    updateParent   mapping
                             $ IM.keys iMap


        handleTooManyParents = rhsRecursiveResult
          where
            (lhsParentSet, rhsParentSet) = (IS.fromList *** IS.fromList) . splitAt (parentCount `div` 2) $ otoList iSet

            descendantVertex = (newParentSet, nDatum, iMap)
            lhsNewVertex     = (lhsParentSet, mempty, IM.singleton key mempty)
            rhsNewVertex     = (rhsParentSet, mempty, IM.singleton key mempty)

            newParentSet = IS.fromList [counter, counter+1]

            lhsUpdateChildren = flip (adjust setChild)
              where
                setChild (x,y,z) = (x, y, IM.insert  counter    (z ! key) $ IM.delete key z)

            rhsUpdateChildren = flip (adjust setChild)
              where
                setChild (x,y,z) = (x, y, IM.insert (counter+1) (z ! key) $ IM.delete key z)

            expandedMapping = IM.insert  counter    lhsNewVertex
                            . IM.insert (counter+1) rhsNewVertex
                            . replace    key        descendantVertex
                            . flip (ofoldl' rhsUpdateChildren) rhsParentSet
                            . ofoldl' lhsUpdateChildren mapping
                            $ lhsParentSet

            lhsRecursiveResult = expandEdges (counter+2, expandedMapping) counter
            rhsRecursiveResult = expandEdges lhsRecursiveResult (counter+1)


-- |
-- 'generateNewick' recursively  retrieves the node name at a given index in a 'IndexData' vector.
-- The set acts as an accumulator to remember which network nodes have been referenced thus far.
-- Each network node has already been assigned an index. That index will be used as the node reference in the eNewick output.
generateNewick :: Vector (IndexData e String) -> Int -> S.Set String -> (S.Set String, String)
generateNewick refs idx htuNumSet = (finalNumSet, finalStr)
  where
    node = refs ! idx

    (finalNumSet, finalStr) =
        case getNodeType node of
          LeafNode    -> (htuNumSet, nodeDecoration node)
          NetworkNode ->
            let childIdx          = head . toList . IM.keys $ childRefs node
                htuNumberStr      = nodeDecoration node
                updatedHtuNumSet  = S.insert htuNumberStr htuNumSet
                (updatedHtuNumSet', subtreeNewickStr) = generateNewick refs childIdx updatedHtuNumSet
            in if   htuNumberStr `elem` htuNumSet
               -- If the node is already a member, no update to htuNumberSet.
               then (         htuNumSet, mconcat [ "#", htuNumberStr ])
               -- Network node but not yet in set of traversed nodes, so update htuNumberSet.
               else ( updatedHtuNumSet', mconcat [ subtreeNewickStr, "#", htuNumberStr ])

              -- Both root and tree node. Originally root was a separate case that resolved to an error,
              -- but the first call to this fn is always root, so can't error out on that.
              -- In no case does the htuNumberSet update.
          _           ->
             case IM.keys $ childRefs node of
                 []              -> error "Graph construction should prevent a 'root' node or 'tree' node with no children."
                 lhsIdx:rhsIdx:_ -> ( updatedHtuNumSet'
                                    , mconcat [ "(", lhsReturnString, ", ", rhsReturnString, ")" ]
                                    )
                   where
                     (updatedHtuNumSet , lhsReturnString) = generateNewick refs lhsIdx htuNumSet
                     (updatedHtuNumSet', rhsReturnString) = generateNewick refs rhsIdx updatedHtuNumSet
                    -- Next should happen only under network node, but here for completion.
                 [singleChild]   -> ( updatedHtuNumSet'
                                    , mconcat [ "(", updatedNewickStr, ")" ]
                                    )
                   where
                     (updatedHtuNumSet', updatedNewickStr) = generateNewick refs singleChild htuNumSet


-- |
-- Get the edge set of the DAG. Includes edges to root nodes.
getEdges :: ReferenceDAG d e n -> EdgeSet (Int, Int)
getEdges dag = foldMap1 f $ rootRefs dag
  where
    refs = references dag
    f i  = foldMap f childKeys <> currentEdges
      where
        childKeys    = IM.keys . childRefs $ refs ! i
        currentEdges = foldMap (\x -> singletonEdgeSet (i,x)) childKeys


-- |
-- Takes in 'IndexData' and returns 'NodeClassification' based on number of parents and children of node.
getNodeType :: IndexData e n -> NodeClassification
getNodeType e =
    case (olength $ parentRefs e, length $ childRefs e) of
      (0,_) -> RootNode
      (_,0) -> LeafNode
      (1,2) -> TreeNode
      (2,1) -> NetworkNode
      (p,c) -> error $ "Incoherently constructed graph when determining NodeClassification: parents " <> show p <> " children " <> show c


-- |
-- Use the supplied transformation to fold the Node values of the DAG into a
-- 'Monoid' result. The fold is *loosely* ordered from *a* root node towards the
-- leaves.
nodeFoldMap :: Monoid m => (n -> m) -> ReferenceDAG d e n -> m
nodeFoldMap f = foldMap f . fmap nodeDecoration . references


-- |
-- Applies a traversal logic function over a 'ReferenceDAG' in a /post-order/ manner.
--
-- The logic function takes a current node decoration,
-- a list of child node decorations with the logic function already applied,
-- and returns the new decoration for the current node.
nodePostOrder :: (n -> [n'] -> n') -> ReferenceDAG d e n -> ReferenceDAG d e n'
nodePostOrder f dag = RefDAG <$> const newReferences <*> rootRefs <*> graphData $ dag
  where
    dagSize       = length $ references dag
    newReferences = V.generate dagSize h
      where
        h i = IndexData <$> const (memo ! i) <*> parentRefs <*> childRefs $ references dag ! i
    memo = V.generate dagSize h
      where
        h i = f datum $ (memo !) <$> childIndices
          where
            datum        = nodeDecoration node
            node         = references dag ! i
            childIndices = IM.keys $ childRefs node


-- |
-- Applies a traversal logic function over a 'ReferenceDAG' in a /pre-order/ manner.
--
-- The logic function takes a current node decoration,
-- a list of parent node decorations with the logic function already applied,
-- and returns the new decoration for the current node.
nodePreOrder :: (n -> [(Word, n')] -> n') -> ReferenceDAG d e n -> ReferenceDAG d e n'
nodePreOrder f dag = RefDAG <$> const newReferences <*> rootRefs <*> graphData $ dag
  where
    dagSize       = length $ references dag
    newReferences = V.generate dagSize h
      where
        h i = IndexData <$> const (memo ! i) <*> parentRefs <*> childRefs $ references dag ! i
    memo = V.generate dagSize h
      where
        h i = f datum $ (childPosition &&& (memo !)) <$> parentIndices
          where
            node            = references dag ! i
            datum           = nodeDecoration node
            parentIndices   = otoList $ parentRefs node
            -- In sparsely connected graphs (like ours) this will be effectively constant.
            childPosition j = toEnum . length . takeWhile (/=i) . IM.keys . childRefs $ references dag ! j


-- |
-- Renders the 'ReferenceDAG' without showing the node or edge decorations.
-- Displays a multi-line, tabular reference map of the 'ReferenceDAG'.
referenceRendering :: ReferenceDAG d e n -> String
referenceRendering dag = unlines $ [shownRootRefs] <> toList shownDataLines
  where
    shownRootRefs   = listShow . toList $ rootRefs dag

    shownRefs       = f <$> references dag
      where
        f (IndexData _ pRefs cRefs) = (listShow $ otoList pRefs, listShow $ IM.keys cRefs)

    shownTrimmedParentRefs = fst <$> shownRefs

    shownTrimmedChildRefs  = snd <$> shownRefs

    shownPaddedParentRefs  = pad maxParentWidth <$> shownTrimmedParentRefs

    shownPaddedChildRefs   = pad maxChildWidth  <$> shownTrimmedChildRefs

    maxParentWidth = maximum $ length <$> shownTrimmedParentRefs

    maxChildWidth  = maximum $ length <$> shownTrimmedChildRefs

    maxIndexWidth  = length . show . pred . length $ references dag

    shownDataLines = zipWithKey f shownPaddedParentRefs shownPaddedChildRefs
      where
        f i p c = "  " <> unwords [ pad maxIndexWidth $ show i, p, c]

    listShow = (\x -> "{" <> x <> "}") . intercalate "," . fmap show

    pad n    []  = replicate n ' '
    pad 0    xs  = xs
    pad n (x:xs) = x : pad (n-1) xs


-- |
-- Displays a tree-like rendering of the 'ReferenceDAG'.
topologyRendering :: ReferenceDAG d e n -> String
topologyRendering dag = drawVerticalTree . unfoldTree f . NE.head $ rootRefs dag
  where
    f i = (show i, IM.keys . childRefs $ references dag ! i)


-- |
-- /O(n)/
--
-- Constructs a 'ReferenceDAG' from a "list" of references.
--
-- Generally regarded as *UNSAFE*! Prefer 'unfoldDAG'.
--
-- * Does not check for connectivity of the DAG.
--
-- * Does not check for the lack of cycles.
--
-- * Does not normalize nodes for propper in-degree values.
--
-- * Does not normalize nodes for propper out-degree values.
fromList :: Foldable f => f (IntSet, n, IntMap e) -> ReferenceDAG () e n
fromList xs =
    RefDAG
    { references = referenceVector
    , rootRefs   = rootSet
    , graphData  = GraphData 0 0 0 0 ()
    }
  where
    listValue = toList xs
    referenceVector = V.fromList $ (\(pSet, datum, cMap) -> IndexData datum pSet cMap) <$> listValue
    rootSet =
      case foldMapWithKey (\k (pSet,_,_) -> [ k | onull pSet ]) listValue of
        []   -> error "No root nodes supplied in call to ReferenceDAG.fromList"
        y:ys -> y:|ys


-- |
-- Probably, hopefully /O(n)/.
--
-- Build the graph functionally from a generating function.
--
-- The generating function produces three results:
--
-- 1. A list of parent edge decorations and corresponding ancestral values
--
-- 2. The node decoration for the input value
--
-- 3. A list of child edge decorations and corresponding descendent values
unfoldDAG :: (Eq a, Hashable a, Monoid e, Monoid n)
          => (a -> ([(e, a)], n, [(e, a)])) -- ^ Unfolding function
          -> a                              -- ^ Seed value
          -> ReferenceDAG () e n
unfoldDAG f origin =
    RefDAG
    { references = referenceVector
    , rootRefs   = NE.fromList roots2 -- otoList rootIndices
    , graphData  = GraphData 0 0 0 0 ()
    }
  where
    referenceVector = V.fromList . fmap h $ toList expandedMap
      where
        h (iSet, nDatum, iMap) =
            IndexData
            { nodeDecoration = nDatum
            , parentRefs     = iSet
            , childRefs      = iMap
            }

    expandedMap = contractToContiguousVertexMapping $ expandVertexMapping resultMap
--    expandedMap = resultMap

    -- TODO:
    -- _rootIndices seems to be wrong so we do this.
    -- slightly inefficient, see if we can correct the _rootIndices value.
    roots2 = foldMapWithKey h resultMap
      where
        h k (v,_,_)
          | onull v   = [k]
          | otherwise = []

    initialAccumulator = (-1, -1, (Nothing, mempty), mempty, mempty)
    (_, _, _, _rootIndices, resultMap) = g initialAccumulator origin
    g (counter, _otherIndex, previousContext@(previousIndex, previousSeenSet), currentRoots, currentMap) currentValue =
        case currentValue `lookup` previousSeenSet of
          -- If this value is in the previously seen set we don't recurse.
          -- We just return the supplied accumulator with a mutated otherIndex value.
          Just i  -> (counter, i, previousContext, currentRoots, currentMap)
          Nothing -> result
      where
        result = ( cCounter
                 , currentIndex
                 , resultContext
                 , currentRoots <> pRoots <> cRoots <> localRoots
                 , cMap <> mapWithLocalChildren <> mapWithLocalParents <> mapWithLocalValues
                 )

        (fullParentPairs, newDatum, fullChildPairs) = f currentValue
        (omittedParentPairs, parentPairs) = omitOriginPath fullParentPairs
        (omittedChildPairs , childPairs ) = omitOriginPath fullChildPairs

        currentIndex   = counter + 1
        currentContext = (Just currentIndex, HM.insert currentValue currentIndex previousSeenSet)

        resultContext  = (previousIndex, snd cContext)

        omitOriginPath = foldr h ([],[])
          where
            h y@(e,v) (xs,ys) =
              case v `lookup` previousSeenSet of
                Nothing -> (        xs, y:ys)
                Just i  -> ((e,v,i):xs,   ys)

        parentResursiveResult          = NE.scanr (\e a -> second (g (snd a)) e) (undefined, (currentIndex, undefined, currentContext, currentRoots, currentMap)) parentPairs
        (pCounter, _, pContext, pRoots, pMap) = snd $ NE.head parentResursiveResult
        childResursiveResult           = NE.scanr (\e a -> second (g (snd a)) e) (undefined, (pCounter, undefined, pContext, pRoots, pMap)) childPairs
        (cCounter, _, cContext, cRoots, cMap) = snd $ NE.head childResursiveResult

        mapWithLocalParents = foldMap h $ NE.init parentResursiveResult
          where
            h (_,(_,c,_,_,_)) = IM.insertWith insWith cCounter (IS.singleton c, newDatum, mempty) cMap
              where
                insWith (niSet, _, niMap) (oiSet, dec, oiMap) = (niSet <> oiSet, dec, oiMap <> niMap)

        mapWithLocalChildren = foldMap h $ NE.init childResursiveResult
          where
            h (e,(_,c,_,_,_)) = IM.insertWith insWith cCounter (mempty, newDatum, IM.singleton c e) cMap
              where
                insWith (niSet, _, niMap) (oiSet, dec, oiMap) = (niSet <> oiSet, dec, oiMap <> niMap)

        mapWithLocalValues  = IM.singleton currentIndex
                            ( otherParents  <> resultParents
                            , newDatum
                            , otherChildren <> resultChildren
                            )
          where
            otherParents   = foldMap (\(_,_,i)         -> IS.singleton i  ) omittedParentPairs
            otherChildren  = foldMap (\(e,_,i)         -> IM.singleton i e) omittedChildPairs
            resultParents  = foldMap (\(_,(_,c,_,_,_)) -> IS.singleton c  ) $ NE.init parentResursiveResult
            resultChildren = foldMap (\(e,(_,c,_,_,_)) -> IM.singleton c e) $ NE.init childResursiveResult

        localRoots
          | null fullParentPairs = IS.singleton cCounter
          | otherwise            = mempty




-- A test for unfoldDAG containing all node types!
{--

dataDef1 :: [(Char,String)]
dataDef1 = [('R',"AB"),('A',"CD"),('B',"CE"),('C',[]),('D',[]),('E',[]),('Z',"BF"),('F',"GH"),('G',[]),('H',[])]

gen1 :: Char -> ([(Int,Char)], String, [(Int,Char)])
gen1 x = (pops, show x, kids)
  where
    pops = foldMap (\(i,xs) -> if x `elem` xs then [(-1,i)] else []) dataDef1
    kids =
      case Pre.lookup x dataDef1 of
        Nothing -> []
        Just xs -> (\y -> (-1,y)) <$> xs
--}


-- |
-- Exctract a context from the 'ReferenceDAG' that can be used to create a dot
-- context for rendering.
getDotContext
  :: Foldable f
  => Int -- ^ Base over which the Unique
  -> Int
  -> ReferenceDAG d e (f String)
  -> ([DotNode GraphID], [DotEdge GraphID])
--getDotContext dag | trace ("About to render this to DOT:\n\n" <> show dag) False = undefined
getDotContext uniqueIdentifierBase mostSignificantDigit dag = second mconcat . unzip $ foldMapWithKey f vec
  where
    idOffest = uniqueIdentifierBase * mostSignificantDigit

    vec = references dag

    toId :: Int -> GraphID
    toId = Num . Int . (+ idOffest)

    toAttributes :: Foldable f => f String -> Attributes
    toAttributes x =
      case toList x of
        []  -> []
        s:_ -> [ toLabel s ]



    f :: Foldable f => Int -> IndexData e (f String) -> [(DotNode GraphID, [DotEdge GraphID])]
    f k v = [ (toDotNode, toDotEdge <$> kidRefs) ]
      where
        datum       = nodeDecoration v
        nodeId      = toId k
        nodeAttrs   = toAttributes datum
        kidRefs     = IM.keys $ childRefs v
        toDotNode   = DotNode nodeId nodeAttrs
        toDotEdge x = DotEdge (toId x) nodeId nodeAttrs


-- |
-- Generate the set of candidate network edges for a given DAG.
candidateNetworkEdges :: ReferenceDAG d e n -> Set ( (Int, Int), (Int,Int) )
candidateNetworkEdges dag = S.filter correctnessCriterion $ foldMapWithKey f mergedVector
  where
    mergedVector  = zipWith mergeThem ancestoralEdgeSets descendantEdgeSets

    mergeThem a d =
        IndexData
        { nodeDecoration = nodeDecoration a
        , parentRefs     = parentRefs a
        , childRefs      = zipWith (<>) (childRefs a) (childRefs d)
        }

    correctnessCriterion x = doesNotShareNode x && notNetworkEdges x

    doesNotShareNode ((a,b),(c,d)) = a /= c && a /= d && b /= c && b /= d

    notNetworkEdges  ((_,b),(_,d)) = isNotNetworkNode b && isNotNetworkNode d
      where
        isNotNetworkNode i = (<=1) . olength . parentRefs $ refs ! i
        refs = references ! dag

    rootEdges           = tabulateRootIncidentEdgeset dag
    ancestoralEdgeSets  = references $ tabulateAncestoralEdgesets dag
    descendantEdgeSets  = references $ tabulateDescendantEdgesets dag
    completeEdgeSet     = getEdges dag `difference` rootEdges
    f k     = foldMapWithKey (g k) . mapWithKey (h k) . childRefs
    g j k   = foldMap (\x -> S.singleton ((j,k), x))
    h j k v = possibleEdgeSet j k `difference` v
    possibleEdgeSet i j = completeEdgeSet `difference` (singletonEdgeSet (i,j) <> singletonEdgeSet (j,i))
{-
    renderVector  = unlines . mapWithKey (\k v -> show k <> " " <> show (childRefs v)) . toList

    renderContext = unlines [refsStr, anstSet, descSet, edgeset]
      where
        refsStr = referenceRendering (dag { references = mergedVector })
        edgeset = renderVector mergedVector
        anstSet = renderVector ancestoralEdgeSets
        descSet = renderVector descendantEdgeSets
-}


-- |
-- Find all edges adjacent to root nodes.
tabulateRootIncidentEdgeset :: ReferenceDAG d e n -> EdgeSet (Int,Int)
tabulateRootIncidentEdgeset dag = foldMap f $ rootRefs dag
  where
    f i = foldMap (\e -> singletonEdgeSet (i,e)) kids
      where
        kids = IM.keys . childRefs $ references dag ! i


-- |
-- Gather all paths from a root node to each node in the graph.
tabulateAncestoralEdgesets :: ReferenceDAG d e n -> ReferenceDAG () (EdgeSet (Int,Int)) ()
tabulateAncestoralEdgesets dag =
    RefDAG
    { references = memo
    , rootRefs   = rootRefs dag
    , graphData  = defaultGraphMetadata $ graphData dag
    }
  where
    refs = references dag
    memo = V.generate (length refs) g
    g i =
        IndexData
        { nodeDecoration = ()
        , parentRefs     = parentVals
        , childRefs      = zipWith (<>) childShape (getNetworkEdgeDatum i)
        }
      where
        childShape = ancestorDatum <$ childRefs point
        point      = refs ! i
        parentVals = parentRefs point
        ancestorDatum =
            case otoList parentVals of
              []    -> mempty
              [x]   -> getPreviousDatums x i
              x:y:_ -> getPreviousDatums x i `union` getPreviousDatums y i

    getPreviousDatums i j = childRefs point ! j <> other
      where
        point = memo ! i
        -- This is the step where new information is added to the accumulator
        other = singletonEdgeSet (i,j)

    -- We can't let a network edge form a new network edge with it's incident
    -- network edge. Down that road lies infinite recursion.
    getNetworkEdgeDatum i = mapWithKey f . childRefs $ refs ! i
      where
        f k _ =
          case otoList . parentRefs $ refs ! k of
            []  -> mempty
            [_] -> mempty
            xs  ->
              case filter (/=i) xs of
                []  -> mempty
                x:_ -> singletonEdgeSet (x,k)
--                x:_ -> foldMap (`getPreviousDatums` x) . otoList . parentRefs $ memo ! x


-- |
-- Gather all paths from a leaf node to each node in the graph.
tabulateDescendantEdgesets :: ReferenceDAG d e n -> ReferenceDAG () (EdgeSet (Int,Int)) ()
tabulateDescendantEdgesets dag =
    RefDAG
    { references = memo
    , rootRefs   = rootRefs dag
    , graphData  = defaultGraphMetadata $ graphData dag
    }
  where
    refs = references dag
    memo = V.generate (length refs) g
    g i =
        IndexData
        { nodeDecoration = ()
        , parentRefs     = parentRefs point
        , childRefs      = descendantDatum <$ childVals
        }
      where
        point     = refs ! i
        childVals = childRefs point
        descendantDatum =
            case IM.keys childVals of
              []    -> mempty
              [x]   -> getPreviousDatums i x
              x:y:_ -> getPreviousDatums i x `union` getPreviousDatums i y

    getPreviousDatums _ j = foldMap id (childRefs point) <> other
      where
        point = memo ! j
        -- This is the step where new information is added to the accumulator
        other = foldMap (\x -> singletonEdgeSet (j,x)) . IM.keys $ childRefs point


toBinaryRenderingTree :: (n -> String) -> ReferenceDAG d e n -> NonEmpty BinaryRenderingTree
toBinaryRenderingTree nodeRenderer dag = (`evalState` initialState) . traverse subtreeToRendering $ rootRefs dag
  where
    refVec = references dag

    -- |
    -- Holds a counter for the next symbolic reference in the first position of
    -- the tuple.
    --
    -- Holds a map from indicies in the reference vector to symbolic references.
    --
    -- Symbolic references are used only on in-degree 2 edges.
    initialState :: (Int, IntMap Int)
    initialState = (0, mempty)

    subtreeToRendering :: Int -> State (Int, IntMap Int) BinaryRenderingTree
    subtreeToRendering i = 
        if   olength parents < 2
        then do
             subtrees <- mapM subtreeToRendering children
             pure $ case subtrees of
                      []   -> Leaf shownNode
                      x:xs -> Node (sum $ subtreeSize <$> x:xs) Nothing $ x:|xs
        else do
             (ctr, symRefs) <- get
             case i `lookup` symRefs of
               Just sym -> pure . Leaf $ "@" <> show sym
               Nothing  -> do
                 put (succ ctr, IM.insert i ctr symRefs)
                 subtrees <- mapM subtreeToRendering children
                 pure $ case subtrees of
                          []   -> Leaf shownNode
                          x:xs -> Node (sum $ subtreeSize <$> x:xs) (Just (show ctr)) $ x:|xs

      where
<<<<<<< HEAD
        context  = refVec ! i
        parents  = parentRefs context
        children = IM.keys $ childRefs context
=======
        context   = refVec ! i
        parents   = parentRefs context
        children  = IM.keys $ childRefs context
        shownNode = takeWhile (/='\n') . nodeRenderer $ nodeDecoration context
>>>>>>> 5f92ce4e
<|MERGE_RESOLUTION|>--- conflicted
+++ resolved
@@ -1285,13 +1285,7 @@
                           x:xs -> Node (sum $ subtreeSize <$> x:xs) (Just (show ctr)) $ x:|xs
 
       where
-<<<<<<< HEAD
-        context  = refVec ! i
-        parents  = parentRefs context
-        children = IM.keys $ childRefs context
-=======
         context   = refVec ! i
         parents   = parentRefs context
         children  = IM.keys $ childRefs context
-        shownNode = takeWhile (/='\n') . nodeRenderer $ nodeDecoration context
->>>>>>> 5f92ce4e
+        shownNode = takeWhile (/='\n') . nodeRenderer $ nodeDecoration context