------------------------------------------------------------------------------
-- |
-- Module      :  Bio.Graph.PhylogeneticDAG.Preorder
-- Copyright   :  (c) 2015-2015 Ward Wheeler
-- License     :  BSD-style
--
-- Maintainer  :  wheeler@amnh.org
-- Stability   :  provisional
-- Portability :  portable
--
-- Containing the master command for unifying all input types: tree, metadata, and sequence
--
-----------------------------------------------------------------------------

{-# LANGUAGE FlexibleContexts #-}
{-# LANGUAGE TypeFamilies     #-}

module Bio.Graph.PhylogeneticDAG.Preorder
  ( preorderFromRooting
  , preorderFromRooting''
  , preorderSequence'
  , preorderSequence''
  , setEdgeSequences
  ) where


import           Bio.Character.Decoration.Dynamic
import           Bio.Character.Encodable
import           Bio.Graph.Node
import           Bio.Graph.PhylogeneticDAG.Internal
import           Bio.Graph.ReferenceDAG.Internal
import           Bio.Metadata
import           Bio.Sequence
import qualified Bio.Sequence.Block                 as BLK
import           Bio.Sequence.Metadata              (MetadataSequence, getDynamicMetadata)
import qualified Bio.Sequence.Metadata              as M
import           Control.Arrow                      ((&&&))
import           Control.Lens
import           Control.Monad.State.Lazy
import           Data.Bifunctor
import           Data.Foldable
import           Data.HashMap.Lazy                  (HashMap)
import qualified Data.IntMap                        as IM
import qualified Data.IntSet                        as IS
import           Data.Key
import           Data.List.NonEmpty                 (NonEmpty ((:|)))
import qualified Data.List.NonEmpty                 as NE
import qualified Data.Matrix.NotStupid              as MAT
import           Data.Maybe
import           Data.MonoTraversable
import           Data.Ord                           (comparing)
import           Data.Semigroup
import           Data.TopologyRepresentation
import           Data.Vector                        (Vector)
import qualified Data.Vector                        as VE
import           Data.Vector.Instances              ()
import           Prelude                            hiding (lookup, zip, zipWith)
<<<<<<< HEAD
=======

--import Debug.Trace
>>>>>>> 061bba74


type BlockTopologies = NonEmpty TraversalTopology


type ParentalContext u v w x y z = NonEmpty (TraversalTopology, Word, Maybe (BLK.CharacterBlock u v w x y z))


-- |
-- Applies a traversal logic function over a 'ReferenceDAG' in a /pre-order/ manner.
--
-- The logic function takes a current node decoration,
-- a list of parent node decorations with the logic function already applied,
-- and returns the new decoration for the current node.
--
-- *The better version.*
preorderSequence'' :: HasBlockCost u  v  w  x  y  z
  => (ContinuousCharacterMetadataDec        -> u -> [(Word, u')] -> u')
  -> (DiscreteCharacterMetadataDec          -> v -> [(Word, v')] -> v')
  -> (DiscreteCharacterMetadataDec          -> w -> [(Word, w')] -> w')
  -> (DiscreteWithTCMCharacterMetadataDec StaticCharacter
       -> x -> [(Word, x')] -> x')
  -> (DiscreteWithTCMCharacterMetadataDec StaticCharacter
       -> y -> [(Word, y')] -> y')
  -> (DynamicCharacterMetadataDec (Element DynamicChar)
       -> z -> [(Word, z')] -> z')
  -> PhylogeneticDAG2 m e n u  v  w  x  y  z
  -> PhylogeneticDAG2 m e n u' v' w' x' y' z'
--preorderSequence'' _ _ _ _ _ _ (PDAG2 dag) | trace ("Before Pre-order: " <> referenceRendering dag) False = undefined
preorderSequence'' f1 f2 f3 f4 f5 f6 pdag@(PDAG2 dag meta) = PDAG2 (newDAG dag) meta
  where
    refs          = references dag
    dagSize       = length $ references dag
    newDAG        = RefDAG <$> const newReferences <*> rootRefs <*> constructDefaultMetadata
    newReferences = VE.generate dagSize g
      where
        g i = IndexData <$> const (memo ! i) <*> parentRefs <*> childRefs $ refs ! i

    -- A "sequence" of the minimum topologies that correspond to each block.
    sequenceOfBlockMinimumTopologies :: BlockTopologies
    sequenceOfBlockMinimumTopologies = getSequenceOfBlockMinimumTopologies pdag

    -- Here we generate a memoized vector of the updated node decorations from
    -- the pre-order traversal. This memoization technique relies on lazy
    -- evaluation to compute the data for each vector index in the correct order
    -- of dependancy with the root node(s) as the base case(es).
--  memo :: Vector (PhylogeneticNode2 (CharacterSequence u' v' w' x' y' z') n)
    memo = VE.generate dagSize g
      where

        -- This is the generating function.
        -- It computes the updated node decoration for a given index of the vector.
        g i = PNode2 newResolution nodeDatum
          where

            -- This is a singleton resolution cache to conform the the
            -- PhylogeneticNode2 type requirements. It is the part of that gets
            -- updated and requires a bunch of work to be performed.
            newResolution    = mockResInfo datumResolutions newSequence

            -- We just copy this value over from the previous decoration.
            nodeDatum        = nodeDecorationDatum2 $ nodeDecoration node

            -- The character sequence for the current index with the node decorations
            -- updated to thier pre-order values with their final states assigned.
            newSequence      = computeOnApplicableResolution'' f1 f2 f3 f4 f5 f6 meta parentalContext datumResolutions

            -- This is *really* important.
            -- Here is where we collect the parental context for the current node.
            --
            -- In the root node context where there are no parents, this is easy.
            -- We simply create the "sequence" with no information derived.
            --
            -- In the tree node case where there is only one parent, we grab the
            -- parent context via memoization and match each parent block with
            -- it's coresponding topology reprsentation.
            --
            -- In the network node case where there are two parents, we grab both
            -- of the parent contexts via memoization and then select the block
            -- from the parent that was connected to the current node on the
            -- minimal display tree for that block.
            parentalContext  = mapWithKey parentalAccessor sequenceOfBlockMinimumTopologies

            parentalAccessor =
                case parentIndices of
                  []    -> \_ x -> (x, 0, Nothing)
                  [p]   -> selectTopologyFromParentOptions $ (p, memo ! p):|[]
                  x:y:_ -> selectTopologyFromParentOptions $ (x, memo ! x):|[(y, memo ! y)]

            datumResolutions = resolutions $ nodeDecoration node

            node            = refs ! i
            parentIndices   = otoList $ parentRefs node
            -- In sparsely connected graphs (like ours) this will be effectively constant.
            childPosition j = toEnum . length . takeWhile (/=i) . IM.keys . childRefs $ refs ! j

            selectTopologyFromParentOptions
              :: NonEmpty (Int, PhylogeneticNode2 (CharacterSequence u v w x y z) n)
              -> Int
              -> TraversalTopology
              -> (TraversalTopology, Word, Maybe (BLK.CharacterBlock u v w x y z))
            selectTopologyFromParentOptions nodeOptions key topology =
                case NE.filter matchesTopology $ second (NE.head . resolutions) <$> nodeOptions of
                  (x,y):_ -> (topology, childPosition x, Just $ toBlocks (characterSequence y) ! key)
                  []      -> error $ unlines
                                 [ unwords ["No Matching topology for Block", show key, "on Node", show i]
                                 , "The minimal topologies for each block: " <> show sequenceOfBlockMinimumTopologies
                                 , "And this was the problem topology: " <> show topology
                                 , "And these were our options: " <> show (topologyRepresentation . NE.head . resolutions . snd <$> nodeOptions)
                                 ]
              where
--                matchesTopology = (`isCompatableWithTopology` topology) . topologyRepresentation . snd
                matchesTopology = (`notElem` excludedNetworkEdges topology) . (id &&& const i) . fst



    -- A "sequence" of the minimum topologies that correspond to each block.
getSequenceOfBlockMinimumTopologies
  :: HasBlockCost u v w x y z
  => PhylogeneticDAG2 m e n u v w x y z
  -> BlockTopologies
getSequenceOfBlockMinimumTopologies (PDAG2 dag meta) = getTopologies blockMinimalResolutions
      where
        getTopologies  = fmap topologyRepresentation

        blockMinimalResolutions = mapWithKey f $ toBlocks sequenceWLOG

        sequenceWLOG   = characterSequence $ NE.head rootResolutions

        getMetaBlock i = M.toBlocks meta ! i

        f key _block   = minimumBy (comparing extractedBlockCost)
--                       $ (\x -> trace (show $ extractedBlockCost <$> toList x) x)
                         rootResolutions
          where
            extractedBlockCost = blockCost (getMetaBlock key) . (! key) . toBlocks . characterSequence

        rootResolutions = -- (\x -> trace ("Root resolutions: " <> show (length x)) x) $
                          resolutions . nodeDecoration $ references dag ! rootWLOG

        rootWLOG = NE.head $ rootRefs dag



-- |
-- Applies a traversal logic function over a 'ReferenceDAG' in a /pre-order/ manner.
--
-- The logic function takes a current node decoration,
-- a list of parent node decorations with the logic function already applied,
-- and returns the new decoration for the current node.
preorderSequence'
  :: HasBlockCost u  v  w  x  y  z
  => (u -> [(Word, u')] -> u')
  -> (v -> [(Word, v')] -> v')
  -> (w -> [(Word, w')] -> w')
  -> (x -> [(Word, x')] -> x')
  -> (y -> [(Word, y')] -> y')
  -> (z -> [(Word, z')] -> z')
  -> PhylogeneticDAG2 m e n u  v  w  x  y  z
  -> PhylogeneticDAG2 m e n u' v' w' x' y' z'
preorderSequence' f1 f2 f3 f4 f5 f6 pdag@(PDAG2 dag m) = PDAG2 (newDAG dag) m
  where
    newDAG        = RefDAG <$> const newReferences <*> rootRefs <*> constructDefaultMetadata
    dagSize       = length $ references dag
    newReferences = VE.generate dagSize g
      where
        g i = IndexData <$> const (snd $ memo ! i) <*> parentRefs <*> childRefs $ references dag ! i

    sequenceOfBlockMinimumTopologies :: BlockTopologies
    sequenceOfBlockMinimumTopologies = getSequenceOfBlockMinimumTopologies pdag

--  memo :: Vector (BlockTopologies, PhylogeneticNode2 n (CharacterSequence u' v' w' x' y' z'))
    memo = VE.generate dagSize g
      where
        g i = (inheritedToplogies,
            PNode2
            { resolutions          = newResolution
            , nodeDecorationDatum2 = nodeDecorationDatum2 $ nodeDecoration node
            }
            )
          where
            (inheritedToplogies, newResolution)
              | i `elem` rootRefs dag =
                let newSequence = computeOnApplicableResolution f1 f2 f3 f4 f5 f6 sequenceOfBlockMinimumTopologies datumResolutions []
                in (sequenceOfBlockMinimumTopologies, mockResInfo datumResolutions newSequence)
              | otherwise             =
                let newSequence = computeOnApplicableResolution f1 f2 f3 f4 f5 f6 parentalToplogies datumResolutions parentalResolutions
                in  (parentalToplogies, mockResInfo datumResolutions newSequence)

            datumResolutions = resolutions $ nodeDecoration node

            node            = references dag ! i
            parentIndices   = otoList $ parentRefs node
            -- In sparsely connected graphs (like ours) this will be effectively constant.
            childPosition j = toEnum . length . takeWhile (/=i) . IM.keys . childRefs $ references dag ! j
            parentContexts  = (\x -> second (const (childPosition x) &&& NE.head . resolutions) $ memo ! x) <$> parentIndices
            parentalResolutions = snd <$> parentContexts
            parentalToplogies   = fst $ head parentContexts


mockResInfo :: ResolutionCache s -> s' -> ResolutionCache s'
mockResInfo currentResolutions newSequence =
    -- Default the ResolutionInformation valus, insert the preorder sequence result
    pure .
      (ResInfo
        <$> totalSubtreeCost
        <*> localSequenceCost
        <*> leafSetRepresentation
        <*> subtreeRepresentation
        <*> subtreeEdgeSet
        <*> topologyRepresentation
        <*> const newSequence
      ) $ NE.head currentResolutions


computeOnApplicableResolution''
  :: (ContinuousCharacterMetadataDec        -> u -> [(Word, u')] -> u')
  -> (DiscreteCharacterMetadataDec          -> v -> [(Word, v')] -> v')
  -> (DiscreteCharacterMetadataDec          -> w -> [(Word, w')] -> w')
  -> (DiscreteWithTCMCharacterMetadataDec StaticCharacter
       -> x -> [(Word, x')] -> x')
  -> (DiscreteWithTCMCharacterMetadataDec StaticCharacter
       -> y -> [(Word, y')] -> y')
  -> (DynamicCharacterMetadataDec (Element DynamicChar)
       -> z -> [(Word, z')] -> z')
  -> MetadataSequence m
  -> ParentalContext u' v' w' x' y' z'
  -> ResolutionCache (CharacterSequence u v w x y z)
  -> CharacterSequence u' v' w' x' y' z'
computeOnApplicableResolution'' f1 f2 f3 f4 f5 f6 meta parentalContexts currentResolutions = fromBlocks $ zipWithKey f (M.toBlocks meta) parentalContexts
  where
    f key metaBlock (topology, childRef, maybeParentBlock) = BLK.hexZipWithMeta f1 f2 f3 f4 f5 f6 metaBlock childBlock parentBlock
      where
        childBlock  = selectChildBlockByTopology currentResolutions key topology
        parentBlock =
            case maybeParentBlock of
              Just v  -> BLK.hexmap g g g g g g v
              Nothing -> BLK.hexmap h h h h h h childBlock

        g :: a -> [(Word, a)]
        g x = [(childRef, x)]

        h :: a -> [(Word, b)]
        h = const []

    selectChildBlockByTopology
              :: ResolutionCache (CharacterSequence u v w x y z)
              -> Int
              -> TraversalTopology
              -> BLK.CharacterBlock u v w x y z
    selectChildBlockByTopology childOptions key topology =
            case NE.filter matchesTopology childOptions of
              x:_ -> toBlocks (characterSequence x) ! key
              []  -> toBlocks (characterSequence $ NE.head childOptions) ! key
          where
            matchesTopology = (`isCompatableWithTopology` topology) . topologyRepresentation


computeOnApplicableResolution
  :: (u -> [(Word, u')] -> u')
  -> (v -> [(Word, v')] -> v')
  -> (w -> [(Word, w')] -> w')
  -> (x -> [(Word, x')] -> x')
  -> (y -> [(Word, y')] -> y')
  -> (z -> [(Word, z')] -> z')
  -> BlockTopologies
  -> ResolutionCache (CharacterSequence u v w x y z)
  -> [(Word, ResolutionInformation (CharacterSequence u' v' w' x' y' z'))]
  -> CharacterSequence u' v' w' x' y' z'
computeOnApplicableResolution f1 f2 f3 f4 f5 f6 topologies currentResolutions parentalResolutions =
    fromBlocks $ mapWithKey g topologies
  where
    g key es = BLK.hexZipWith f1 f2 f3 f4 f5 f6 currentBlock parentBlocks
      where
        -- We can't use this below because the monomorphism restriction is quite dumb at deduction.
        currentBlock = ((! key) . toBlocks . characterSequence) $ selectApplicableResolutions es currentResolutions
        parentBlocks =
            case second ((! key) . toBlocks . characterSequence) <$> parentalResolutions of
              []   -> let c = const []
                      in  BLK.hexmap c c c c c c currentBlock
              x:xs -> let
                  -- We can't use this below because the monomorphism restriction is quite dumb at deduction.
                          val = snd <$> x:xs
                          trs = BLK.hexTranspose val
                      in  BLK.hexmap
                            (zip (fst <$> (x:xs)))
                            (zip (fst <$> (x:xs)))
                            (zip (fst <$> (x:xs)))
                            (zip (fst <$> (x:xs)))
                            (zip (fst <$> (x:xs)))
                            (zip (fst <$> (x:xs)))
                              trs


selectApplicableResolutions :: TraversalTopology -> ResolutionCache s -> ResolutionInformation s
selectApplicableResolutions topology cache =
    case filter (\x -> topologyRepresentation x `isCompatableWithTopology` topology) $ toList cache of
      []  -> error $ unlines
                 [ "No applicable resolution found on pre-order traversal"
                 , "Input set:   " <> show topology
                 , "Local sets:  " <> show (subtreeEdgeSet <$> cache)
                 , "Local Topos: " <> show (topologyRepresentation <$> cache)
                 ]
      [x] -> x
      xs  -> maximumBy (comparing (length . subtreeEdgeSet)) xs


-- |
-- Different contexts used to mediate an effcient multidimensional traversal.
data  PreorderContext c
    = NormalNode   Int
    | SetRootNode  c
    | FociEdgeNode Int c


-- |
-- Applies a traversal logic function over a 'ReferenceDAG' in a /pre-order/ manner.
--
-- The logic function takes a current node decoration and
-- a list of parent node decorations with the logic function already applied,
-- and returns the new decoration for the current node.
preorderFromRooting''
  :: (DynamicCharacterMetadataDec (Element DynamicChar)
      -> z -> [(Word, z')] -> z')
  ->         HashMap EdgeReference (ResolutionCache (CharacterSequence u v w x y z))
  -> Vector (HashMap EdgeReference (ResolutionCache (CharacterSequence u v w x y z)))
  -> NonEmpty (TraversalTopology, Double, Double, Double, Vector (NonEmpty TraversalFocusEdge))
  -> PhylogeneticDAG2 m  e' n' u' v' w' x' y' z
  -> PhylogeneticDAG2 m  e' n' u' v' w' x' y' z'
--preorderFromRooting'' _ _ _ _ (PDAG2 dag _) | trace ("Before Pre-order From Rooting: " <> referenceRendering dag) False = undefined
preorderFromRooting'' transformation edgeCostMapping contextualNodeDatum minTopologyContextPerBlock (PDAG2 dag meta) = PDAG2 (newDAG dag) meta
  where
    newDAG        = RefDAG <$> const newReferences <*> rootRefs <*> reconstructMetadata
    newReferences = VE.generate nodeCount g
      where
        g i = IndexData <$> const (memo ! i) <*> parentRefs <*> childRefs $ refs ! i

    reconstructMetadata = buildMetaData . graphData
      where
        buildMetaData =
          GraphData
            <$> dagCost
            <*> networkEdgeCost
            <*> rootingCost
            <*> totalBlockCost
            <*> const (mempty, mempty, Just minTopologyContextPerBlock)

    rootSet    = IS.fromList . toList $ rootRefs dag
    refs       = references dag
    nodeCount  = length refs
    blockCount = length . toBlocks . characterSequence . NE.head . resolutions . nodeDecoration $ refs ! NE.head (rootRefs dag)

    getDynCharSeq = fmap dynamicCharacters . toBlockVector . characterSequence

    getAdjacentNodes i = foldMap f $ otoList ns
      where
        f j
          | j `oelem` rootSet = [j]
          | otherwise         = [j]
        v  = refs ! i
        ns = ps <> cs
        ps = parentRefs v
        cs = IM.keysSet $ childRefs v


    -- |
    -- For each Node, for each block, for each dynamic character, parent ref index or root datum.
    -- parentVectors :: Matrix (Vector (Either (c, Int) Int))
    parentVectors = MAT.matrix nodeCount blockCount g
      where
        g (nodeIndex, blockIndex) = (! nodeIndex) <$> dynCharVec
          where
            dynCharVec = parentMapping ! blockIndex

        parentMapping = delta minTopologyContextPerBlock

        -- Takes a list of blocks, each containing a vector of dynamic characters
        -- and returns the mapping of nodes to their parents under the rerooting
        -- assignment.
        --
        -- Gives either a virtual node, that is, the root for the lowest cost for this dynamic character, or
        -- when the current node is a child of the root, ??
        --
        -- Left is the virtual root node for a dynamic character given this topology, because the _node's_ root isn't another
        -- node in the DAG: it is directly connected to the rooting
        -- edge.
        --
        -- Right is a reference to the parent index in the DAG.
--        delta :: (Keyed f, Keyed v, Foldable r) => f (TraversalTopology, v (r TraversalFocusEdge)) -> f (v (IntMap (Either (c, Int) Int)))
        delta = mapWithKey (\k (topo, _, _, _, v) -> mapWithKey (f topo k) v)
          where
            f topo blockIndex charIndex = foldMap epsilon
              where
                epsilon rootingEdge@(r1,r2) = lhs <> rhs <> gen mempty (r1,r2) <> gen mempty (r2,r1)
                  where
                    lhs = IM.singleton r1 $ FociEdgeNode r2 virtualRootDatum
                    rhs = IM.singleton r2 $ FociEdgeNode r1 virtualRootDatum
                    virtualRootDatum = (! charIndex) . (! blockIndex) $ getDynCharSeq virtualRoot
                    virtualRoot = head . NE.filter (\x -> topologyRepresentation x == topo) $ edgeCostMapping ! rootingEdge
                    excludedEdges = excludedNetworkEdges topo
                    gen seenSet (n1,n2)
                      | isExcludedEdge = mempty
                      | otherwise      = (currentVal <>) . foldMap toMap . filter (`onotElem` seenSet') $ getAdjacentNodes n2
                      where
                        isExcludedEdge = (n1,n2) `elem` excludedEdges || (n2,n1) `elem` excludedEdges
                        currentVal
                          | n2 `oelem` rootSet = IM.singleton n2 $ SetRootNode virtualRootDatum
                          | n1 `oelem` rootSet =
                                         case toList . headMay . filter (/=n2) . IM.keys . childRefs $ refs ! n1 of
                                           x:_ -> IM.singleton n2 $ NormalNode x
                                           []  -> IM.singleton n2 $ NormalNode n1 -- I guess it's just the root and a single leaf...?
                          | otherwise          =  IM.singleton n2 $ NormalNode n1
                        toMap v     = gen seenSet' (n2, v)
                        seenSet'    = IS.insert n1 seenSet


    -- Here we generate a memoized vector of the updated node decorations from
    -- the pre-order traversal. This memoization technique relies on lazy
    -- evaluation to compute the data for each vector index in the correct order
    -- of dependancy with the root node(s) as the base case(es).
    --
    -- Unlike 'preorderSequence' this memoized vector only updates the dynamic
    -- characters.
    memo = VE.generate nodeCount gen
      where

        -- This is the generating function.
        -- It computes the updated node decoration for a given index of the vector.
        -- gen :: Int -> PhylogeneticNode2 (CharacterSequence u' v' w' x' y' z') n'
        gen i = PNode2 newResolution nodeDatum
          where

            -- We just copy this value over from the previous decoration.
            nodeDatum        = nodeDecorationDatum2 $ nodeDecoration node

            -- This is a singleton resolution cache to conform to the
            -- PhylogeneticNode2 type requirements. It is the part that gets
            -- updated, and requires a bunch of work to be performed.
            -- Remember, this only updates the dynamic characters.
            newResolution    = pure . updateDynamicCharactersInSequence $ NE.head datumResolutions

            datumResolutions = resolutions $ nodeDecoration node

            node             = refs ! i

            kids             = IM.keys $ childRefs node

--          updateDynamicCharactersInSequence
--            :: ResolutionInfomation (CharacterSequence u v w x y z )
--            -> ResolutionInfomation (CharacterSequence u v w x y z')
            updateDynamicCharactersInSequence resInfo = resInfo { characterSequence = updatedCharacterSequence }
              where
                updatedCharacterSequence = fromBlockVector . zipWithKey blockGen (M.toBlockVector meta) . toBlockVector $ characterSequence resInfo
                blockGen j mBlock cBlock = setDynamicCharacters updatedDynamicCharacters cBlock
                  where
                    (topology,_,_,_,_) = minTopologyContextPerBlock ! j
                    excludedEdges = excludedNetworkEdges topology
                    updatedDynamicCharacters = zipWithKey dynCharGen (getDynamicMetadata mBlock) $ dynamicCharacters cBlock

                    dynCharGen k m _ =
                        case parentRefContext of
                          SetRootNode  x -> transformation m x []
                          FociEdgeNode p x ->
                            let currentContext     = selectApplicableResolutions topology $ (contextualNodeDatum .!>. i) .!>. (p,i)
                                currentDecoration  = (!k) . dynamicCharacters . (!j) . toBlockVector . characterSequence $ currentContext
                                parentalDecoration = transformation m x []
                            in  transformation m currentDecoration [(0, parentalDecoration)]
                          NormalNode   p   ->
                            let isDeadEndNode = -- This only checks one edge away, probably should be transitive.
                                  case kids of
                                    [c] -> (c,i) `elem` excludedEdges || (i,c) `elem` excludedEdges
                                    _   -> False
                                currentContext     = selectApplicableResolutions topology $ (contextualNodeDatum .!>. i) .!>. (p,i)
                                currentDecoration  = (!k) . dynamicCharacters . (!j) . toBlockVector . characterSequence $ currentContext
                                parentalDecoration = getDynCharDecoration . NE.head . resolutions $ memo ! p
                            in  if   isDeadEndNode
                                then parentalDecoration
                                else transformation m currentDecoration [(0, parentalDecoration)]
                      where
                        parentRefContext     = (parentVectors ! (i,j)) ! k
                        -- Stupid monomorphisms prevent elegant code reuse
                        getDynCharDecoration = (!k) . dynamicCharacters . (!j) . toBlockVector . characterSequence


-- |
-- Applies a traversal logic function over a 'ReferenceDAG' in a /pre-order/ manner.
--
-- The logic function takes a current node decoration and
-- a list of parent node decorations with the logic function already applied,
-- and returns the new decoration for the current node.
preorderFromRooting
  :: ( HasBlockCost u  v  w  x  y  z
     , HasBlockCost u' v' w' x' y' z'
     , HasTraversalFoci z  (Maybe TraversalFoci)
     , HasTraversalFoci z' (Maybe TraversalFoci)
--     , Show z
     )
  => (z -> [(Word, z')] -> z')
  ->         HashMap EdgeReference (ResolutionCache (CharacterSequence u v w x y z))
  -> Vector (HashMap EdgeReference (ResolutionCache (CharacterSequence u v w x y z)))
  -> PhylogeneticDAG2 m e' n' u' v' w' x' y' z
  -> PhylogeneticDAG2 m e' n' u' v' w' x' y' z'
preorderFromRooting f edgeCostMapping contextualNodeDatum (PDAG2 dag meta) = PDAG2 (newDAG dag) meta
  where
    newDAG        = RefDAG <$> const newReferences <*> rootRefs <*> constructDefaultMetadata
    dagSize       = length $ references dag
    roots         = rootRefs dag
    newReferences = VE.generate dagSize g
      where
        g i =
            IndexData
              <$> (applyNewDynamicCharacters (memo ! i) . nodeDecoration)
              <*> parentRefs
              <*> childRefs
              $ references dag ! i

    applyNewDynamicCharacters dynCharSeq oldNode = oldNode { resolutions = pure newResolution }
      where
        oldResolution = NE.head $ resolutions oldNode
        oldSequence   = characterSequence oldResolution
        newSequence   = fromBlocks . zipWith setDynamicCharacters dynCharSeq $ toBlocks oldSequence
        newResolution = oldResolution { characterSequence = newSequence }


    -- |
    -- For each block, for each dynamic character, a vector of parent ref indicies.
--    parentVectors :: NonEmpty (Vector (Vector (Either Int (Int, ResolutionCache (CharacterSequence u v w x y z)))))
    parentVectors = {-
                  trace "after force !!"
                  . (\x -> trace ("before force !!" <> show (fmap (fmap (fmap (fmap (fmap (const ()))))) x)) x
                    )
                  -}
                    mapWithKey deriveParentVectors sequenceOfBlockMinimumTopologies
      where
        rootEdges    = toList $ undirectedRootEdgeSet   dag
        treeEdges    = toList $ referenceTreeEdgeSet    dag
        deriveParentVectors k (topo, dynchars) = mapWithKey h dynchars
          where
            h charIndex rootEdge@(lhsRootRef, rhsRootRef) = VE.generate dagSize g
              where
--                g i | trace (unwords [show i, "/", show $ length dag, show rootEdge, show $ IM.keys parentalMapping]) False = undefined
                g i = parentalMapping ! i

                parentalMapping = lhs <> rhs
                  where
                    -- TODO: Get the appropriate resolution here!
                    lhs = IM.singleton lhsRootRef (Right (rhsRootRef, val)) <> genMap (IS.singleton rhsRootRef) lhsRootRef
                    rhs = IM.singleton rhsRootRef (Right (lhsRootRef, val)) <> genMap (IS.singleton lhsRootRef) rhsRootRef
--                    genMap _  j | trace (show j) False = undefined
                    genMap is j = foldMap (\x -> IM.singleton x $ Left j) kids <> foldMap (genMap (IS.insert j is)) kids
                      where
                        kids  = catMaybes $ nextEdges j is <$> topoEdges
                        topoEdges = toList (includedNetworkEdges topo) <> treeEdges <> rootEdges

                    val = (! charIndex) . dynamicCharacters
                          -- Get the appropriate block from the resolution that contains this character
                        . (! k) . toBlocks . characterSequence
                          -- Get the appropriate resolution based on this character's display tree toplogy
                        . selectApplicableResolutions topo $ edgeCostMapping ! rootEdge

                    nextEdges i is (x,y)
                      | x == i && isValid x = Just y
                      | y == i && isValid y = Just x
                      | otherwise           = Nothing
                      where
                        isValid j = j `onotElem` is && j `notElem` roots


    -- A "sequence" of the minimum topologies that correspond to each block.
    sequenceOfBlockMinimumTopologies :: NonEmpty (TraversalTopology, Vector (Int, Int))
    sequenceOfBlockMinimumTopologies = --trace "after force" $ force (trace "before force" blockMinimalResolutions)
        blockMinimalResolutions
      where
        blockMinimalResolutions = mapWithKey g $ toBlocks sequenceWLOG

        sequenceWLOG = characterSequence $ NE.head datumResolutions

        datumResolutions = resolutions . nodeDecoration $ references dag ! rootWLOG

        g key _block = (topologyRepresentation &&& grabTraversalFoci)
                     $ minimumBy (comparing extractedBlockCost) datumResolutions
          where
            getBlock           = (! key) . toBlocks . characterSequence
            extractedBlockCost = blockCost (M.toBlocks meta ! key) . getBlock
            grabTraversalFoci  = fmap (fst . NE.head . fromJust . (^. traversalFoci)) . dynamicCharacters . getBlock


    rootWLOG = NE.head $ rootRefs dag

--  applyMetadata :: NonEmpty (Vector z') -> NonEmpty (Vector z')
    applyMetadata = zipWith g sequenceOfBlockMinimumTopologies
      where
        g (topo, foci) = zipWith h foci
          where
            h focus dec = dec & traversalFoci ?~ pure (focus, topo)
--  memo :: Vector (NonEmpty (Vector z'))
    memo = VE.generate dagSize generateDatum
      where
        generateDatum i
          | i `notElem` rootRefs dag = applyMetadata $ zipWith (zipWith f) childCharSeqOnlyDynChars parentCharSeqOnlyDynChars
          | otherwise                = applyMetadata $ memo ! adjacentIndex
          where
            adjacentIndex = head . IM.keys . childRefs $ references dag ! i

--          parentCharSeqOnlyDynChars :: NonEmpty (Vector [a])
            parentCharSeqOnlyDynChars = mapWithKey g parentVectors
              where
                g k = mapWithKey h
                  where
                    h j x = [(0,dec)] -- Aways labeled as the first child (0) of the parent is technically incorrect. Probably won't matter, probably.
                      where
                        dec =
                            case x ! i of
                              Right (_, y) -> f y []
                              Left  p      -> if i == p
                                              then error $ "Recursive memoizeation for " <> show i
                                              else (! j) . (! k) $ memo ! p


--          childCharSeqOnlyDynChars   :: NonEmpty (Vector a)
            childCharSeqOnlyDynChars = zipWithKey g parentVectors $ fst <$> sequenceOfBlockMinimumTopologies
              where
                -- FoldMap is a bit inefficient with Vectors here, worry about it later.
                g k v topology = mapWithKey h v
                  where
                          -- Get this character from the block
                    h j x = (! j) . dynamicCharacters
                          -- Get the appropriate block from the resolution that contains this character
                          . (! k) . toBlocks . characterSequence
                          -- Get the appropriate resolution based on this character's display tree toplogy
                          $ selectApplicableResolutions topology directedResolutions
                      where
                        directedResolutions = --(contextualNodeDatum ! i) ! (trace (unwords ["\nkey:",show i,"sub-key:",show (p,i),"\nmapping sub-keys:",show (M.keys $ contextualNodeDatum ! i)])) (p,i)
                                               (contextualNodeDatum .!>. i) .!>. (p,i)
                        p = case x ! i of
                              Right (n,_) -> n
                              Left  n     -> n


(.!>.) :: (Lookup f, Show (Key f)) => f a -> Key f -> a
(.!>.) s k = fromMaybe (error $ "Could not index: " <> show k) $ k `lookup` s


constructDefaultMetadata :: (Monoid a, Monoid b) => ReferenceDAG d e n -> GraphData (a, b, Maybe c)
constructDefaultMetadata = ((mempty, mempty, Nothing) <$) . graphData


-- |
-- Computes and sets the virtual node sequence on each edge.
setEdgeSequences
  :: (ContinuousCharacterMetadataDec        -> u -> [u] -> u)
  -> (DiscreteCharacterMetadataDec          -> v -> [v] -> v)
  -> (DiscreteCharacterMetadataDec          -> w -> [w] -> w)
  -> (DiscreteWithTCMCharacterMetadataDec a -> x -> [x] -> x)
  -> (DiscreteWithTCMCharacterMetadataDec a -> y -> [y] -> y)
  -> (DynamicCharacterMetadataDec d         -> z -> [z] -> z)
  -> PhylogeneticDAG2 m a d e n u v w x y z
  -> PhylogeneticDAG2 m a d (e, CharacterSequence u v w x y z) n u v w x y z
setEdgeSequences f1 f2 f3 f4 f5 f6 (PDAG2 dag meta) = PDAG2 updatedDAG meta
  where
    refVec       = references dag
    updatedDAG   = dag { references = updatedEdges }
    updatedEdges = updateEdgeData <$> refVec

    updateEdgeData idx = idx { childRefs = addEdgeSeq <#$> childRefs idx }
      where
        thisSeq  = getDatum idx
        getDatum = characterSequence . NE.head . resolutions . nodeDecoration
        addEdgeSeq k v = (v, edgeSeq)
          where
            edgeSeq = hexZipWithMeta f1 f2 f3 f4 f5 f6 meta thisSeq . hexTranspose $ thisSeq :| [kidSeq]
            kidSeq  = getDatum $ refVec ! k<|MERGE_RESOLUTION|>--- conflicted
+++ resolved
@@ -55,11 +55,6 @@
 import qualified Data.Vector                        as VE
 import           Data.Vector.Instances              ()
 import           Prelude                            hiding (lookup, zip, zipWith)
-<<<<<<< HEAD
-=======
-
---import Debug.Trace
->>>>>>> 061bba74
 
 
 type BlockTopologies = NonEmpty TraversalTopology
@@ -710,14 +705,14 @@
 -- |
 -- Computes and sets the virtual node sequence on each edge.
 setEdgeSequences
-  :: (ContinuousCharacterMetadataDec        -> u -> [u] -> u)
-  -> (DiscreteCharacterMetadataDec          -> v -> [v] -> v)
-  -> (DiscreteCharacterMetadataDec          -> w -> [w] -> w)
-  -> (DiscreteWithTCMCharacterMetadataDec a -> x -> [x] -> x)
-  -> (DiscreteWithTCMCharacterMetadataDec a -> y -> [y] -> y)
-  -> (DynamicCharacterMetadataDec d         -> z -> [z] -> z)
-  -> PhylogeneticDAG2 m a d e n u v w x y z
-  -> PhylogeneticDAG2 m a d (e, CharacterSequence u v w x y z) n u v w x y z
+  :: (ContinuousCharacterMetadataDec                      -> u -> [u] -> u)
+  -> (DiscreteCharacterMetadataDec                        -> v -> [v] -> v)
+  -> (DiscreteCharacterMetadataDec                        -> w -> [w] -> w)
+  -> (DiscreteWithTCMCharacterMetadataDec StaticCharacter -> x -> [x] -> x)
+  -> (DiscreteWithTCMCharacterMetadataDec StaticCharacter -> y -> [y] -> y)
+  -> (DynamicCharacterMetadataDec DynamicCharacterElement -> z -> [z] -> z)
+  -> PhylogeneticDAG2 m e n u v w x y z
+  -> PhylogeneticDAG2 m (e, CharacterSequence u v w x y z) n u v w x y z
 setEdgeSequences f1 f2 f3 f4 f5 f6 (PDAG2 dag meta) = PDAG2 updatedDAG meta
   where
     refVec       = references dag
