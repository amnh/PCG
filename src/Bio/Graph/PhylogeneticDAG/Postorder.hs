------------------------------------------------------------------------------
-- |
-- Module      :  Bio.Graph.PhylogeneticDAG.Postorder
-- Copyright   :  (c) 2015-2015 Ward Wheeler
-- License     :  BSD-style
--
-- Maintainer  :  wheeler@amnh.org
-- Stability   :  provisional
-- Portability :  portable
--
-- Containing the master command for unifying all input types: tree, metadata, and sequence
--
-----------------------------------------------------------------------------

{-# LANGUAGE FlexibleContexts #-}
{-# LANGUAGE MonoLocalBinds   #-}

module Bio.Graph.PhylogeneticDAG.Postorder
  ( postorderSequence'
  ) where

import           Bio.Graph.Node
import           Bio.Graph.PhylogeneticDAG.Internal
import           Bio.Graph.ReferenceDAG.Internal
import           Bio.Metadata.Continuous
import           Bio.Metadata.Discrete
import           Bio.Metadata.DiscreteWithTCM
import           Bio.Metadata.Dynamic
import           Bio.Sequence
import           Control.Applicative                (liftA2)
import           Control.Arrow                      ((&&&))
import           Data.Bits
import           Data.Foldable
import qualified Data.IntMap                        as IM
import           Data.Key
import           Data.List.NonEmpty                 (NonEmpty ((:|)))
import qualified Data.List.NonEmpty                 as NE
import           Data.MonoTraversable
import qualified Data.Vector                        as V


-- |
-- Applies a traversal logic function over a 'ReferenceDAG' in a /post-order/ manner.
--
-- The logic function takes a current node decoration,
-- a list of parent node decorations with the logic function already applied,
-- and returns the new decoration for the current node.
postorderSequence'
  :: HasBlockCost u' v' w' x' y' z'
  => (ContinuousCharacterMetadataDec        -> u -> [u'] -> u')
  -> (DiscreteCharacterMetadataDec          -> v -> [v'] -> v')
  -> (DiscreteCharacterMetadataDec          -> w -> [w'] -> w')
  -> (DiscreteWithTCMCharacterMetadataDec a -> x -> [x'] -> x')
  -> (DiscreteWithTCMCharacterMetadataDec a -> y -> [y'] -> y')
  -> (DynamicCharacterMetadataDec d         -> z -> [z'] -> z')
  -> PhylogeneticDAG2 m a d e n u  v  w  x  y  z
  -> PhylogeneticDAG2 m a d e n u' v' w' x' y' z'
--postorderSequence' f1 f2 f3 f4 f5 f6 (PDAG2 dag m) | (trace ((show . fmap length . otoList) m) False) = undefined
postorderSequence' f1 f2 f3 f4 f5 f6 (PDAG2 dag m) = PDAG2 (newDAG dag) m
  where
    completeLeafSetForDAG = foldl' f zeroBits dag
      where
        f acc = (acc .|.) . leafSetRepresentation . NE.head . resolutions
<<<<<<< HEAD
    
    newDAG        = RefDAG <$> const newReferences <*> rootRefs <*> ((mempty, mempty, Nothing) <$) . updateGraphCosts . graphData
=======

    newDAG        = RefDAG <$> const newReferences <*> rootRefs <*> ((mempty, mempty, Nothing) <$) . graphData
>>>>>>> 6b8d8810
    dagSize       = length $ references dag
    newReferences = V.generate dagSize h
      where
        h i = IndexData <$> const (memo ! i) <*> parentRefs <*> childRefs $ references dag ! i

    updateGraphCosts g =
        GraphData
        { dagCost         = realToFrac . sum $ accessCost <$> rootRefs dag
        , networkEdgeCost = 0
        , rootingCost     = 0
        , totalBlockCost  = 0
        , graphMetadata   = graphMetadata g
        }
      where
        accessCost :: Int -> Double
        accessCost = minimum
                   . fmap (sequenceCost m . characterSequence)
                   . resolutions
                   . nodeDecoration
                   . (newReferences !)

--    memo :: Vector (PhylogeneticNode2 n (CharacterSequence u' v' w' x' y' z'))
    memo = V.generate dagSize h
      where
        h i =
          PNode2
              { resolutions          = newResolutions
              , nodeDecorationDatum2 = nodeDecorationDatum2 $ nodeDecoration node
              }
          where
            newResolutions
              | i `notElem` rootRefs dag = localResolutions
              | otherwise =
                  case localResolutions of
                    x:|[] -> x:|[]
                    _ ->
                      case NE.filter completeCoverage localResolutions of
                        x:xs -> x:|xs
                        _    -> error "Root Node with no complete coverage resolutions!!! This should be logically impossible."

            completeCoverage = (completeLeafSetForDAG ==) . (completeLeafSetForDAG .&.) . leafSetRepresentation
            localResolutions = liftA2 (generateLocalResolutions f1 f2 f3 f4 f5 f6 m) datumResolutions childResolutions

            node             = references dag ! i
            childIndices     = IM.keys $ childRefs node
            datumResolutions = resolutions $ nodeDecoration node

--            childResolutions :: NonEmpty [a]
            childResolutions = applySoftwireResolutions $ extractResolutionContext <$> childIndices
            extractResolutionContext = getResolutions &&& parentRefs . (references dag !)
            getResolutions j = fmap updateFunction . resolutions $ memo ! j
              where
                updateFunction =
                    case otoList . parentRefs $ references dag ! j of
                      -- In the network edge case, we add also update the topology representation
                      x:y:_ ->
                          let  mutuallyExclusiveIncidentEdge = if x == i then (y,j) else (x,j)
                          in   addEdgeToEdgeSet (i,j) . addNetworkEdgeToTopology (i,j) mutuallyExclusiveIncidentEdge
                      _     -> addEdgeToEdgeSet (i,j)<|MERGE_RESOLUTION|>--- conflicted
+++ resolved
@@ -61,13 +61,8 @@
     completeLeafSetForDAG = foldl' f zeroBits dag
       where
         f acc = (acc .|.) . leafSetRepresentation . NE.head . resolutions
-<<<<<<< HEAD
-    
+
     newDAG        = RefDAG <$> const newReferences <*> rootRefs <*> ((mempty, mempty, Nothing) <$) . updateGraphCosts . graphData
-=======
-
-    newDAG        = RefDAG <$> const newReferences <*> rootRefs <*> ((mempty, mempty, Nothing) <$) . graphData
->>>>>>> 6b8d8810
     dagSize       = length $ references dag
     newReferences = V.generate dagSize h
       where
