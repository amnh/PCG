--- conflicted
+++ resolved
@@ -13,10 +13,7 @@
 {-# LANGUAGE DeriveFoldable             #-}
 {-# LANGUAGE DeriveFunctor              #-}
 {-# LANGUAGE DeriveGeneric              #-}
-<<<<<<< HEAD
-=======
 {-# LANGUAGE DeriveTraversable          #-}
->>>>>>> ecac0de3
 {-# LANGUAGE DerivingStrategies         #-}
 {-# LANGUAGE FlexibleInstances          #-}
 {-# LANGUAGE FunctionalDependencies     #-}
@@ -58,10 +55,7 @@
 import Data.Foldable
 import Data.Functor.Apply
 import Data.List.NonEmpty          (NonEmpty (..))
-<<<<<<< HEAD
-=======
 import Data.Ord                    (comparing)
->>>>>>> ecac0de3
 import Data.Text.Lazy              (Text, pack)
 import Data.TopologyRepresentation
 import Data.UnionSet
@@ -148,8 +142,6 @@
   deriving         Generic
   deriving newtype Ord
   deriving newtype Show
-<<<<<<< HEAD
-=======
 
 -- |
 -- A 'Lens' for the 'totalSubtreeCost' field in 'ResolutionMetadata'
@@ -158,7 +150,6 @@
 
 {-# SPECIALISE _totalSubtreeCost :: Lens' ResolutionMetadata Double #-}
 {-# SPECIALISE _totalSubtreeCost :: Lens' (ResolutionInformation s) Double #-}
->>>>>>> ecac0de3
 
 
 instance HasTotalSubtreeCost ResolutionMetadata Double where
@@ -168,6 +159,7 @@
 instance HasTotalSubtreeCost (ResolutionInformation s) Double where
   {-# INLINE _totalSubtreeCost #-}
   _totalSubtreeCost = _resolutionMetadata . _totalSubtreeCost
+
 -- |
 -- A 'Lens' for the 'localSequencecost' field in 'ResolutionMetadata'
 class HasLocalSequenceCost s a | s -> a where
@@ -356,9 +348,6 @@
 
 
 instance Semigroup ResolutionMetadata where
-
-<<<<<<< HEAD
-=======
     (<>) l r =
       ResolutionMetadata
       { totalSubtreeCost       = l ^. _totalSubtreeCost       + r ^. _totalSubtreeCost
@@ -368,8 +357,6 @@
       , subtreeEdgeSet         = l ^. _subtreeEdgeSet         <> r ^. _subtreeEdgeSet
       , topologyRepresentation = l ^. _topologyRepresentation <> r ^. _topologyRepresentation
       }
-
->>>>>>> ecac0de3
 
 instance (Show n, Show s) => Show (PhylogeneticNode2 s n) where
 
