-----------------------------------------------------------------------------
-- |
-- Module      :  Bio.PhyloGraph.Forest.Parsed
-- Copyright   :  (c) 2015-2015 Ward Wheeler
-- License     :  BSD-style
--
-- Maintainer  :  wheeler@amnh.org
-- Stability   :  provisional
-- Portability :  portable
--
-- Typeclass for a parsed forest so that it can convert into an internal forest.
--
-----------------------------------------------------------------------------

{-# LANGUAGE FlexibleContexts  #-}
{-# LANGUAGE FlexibleInstances #-}

{-# OPTIONS_GHC -fno-warn-orphans #-}

module Bio.Graph.Forest.Parsed where

import           Bio.Graph.Forest
import           Bio.Graph.ReferenceDAG
import           Control.Arrow                    (first, (&&&))
import           Data.Coerce                      (coerce)
import           Data.EdgeLength
import           Data.Foldable
import           Data.Hashable
import           Data.IntMap                      (IntMap)
import qualified Data.IntMap                      as IM
import           Data.Key
import           Data.List.NonEmpty               (NonEmpty, nonEmpty)
import qualified Data.List.NonEmpty               as NE
import           Data.Map                         (Map, findMin)
import qualified Data.Map                         as Map
import           Data.Maybe
import           Data.Monoid
import           Data.NodeLabel
import qualified Data.Set                         as Set
import           Data.ShortText.Custom            (intToShortText)
import           Data.String                      (IsString (fromString))
import           Data.Text.Short                  (ShortText)
import           File.Format.Dot
import           File.Format.Fasta
import           File.Format.Fastc                hiding (Identifier)
import           File.Format.Newick
import           File.Format.Nexus                hiding (TaxonSequenceMap)
import           File.Format.TNT
import           File.Format.TransitionCostMatrix
import           File.Format.VertexEdgeRoot       hiding (EdgeLength)
import qualified File.Format.VertexEdgeRoot       as VER
import           Prelude                          hiding (lookup)


-- |
-- The type of possibly-present decorations on a tree from a parsed file.
type ParserTree   = ReferenceDAG () EdgeLength (Maybe NodeLabel)


-- |
-- The parser coalesced type representing a possibly present forest.
type ParserForest = Maybe (PhylogeneticForest ParserTree)


-- |
-- The parser coalesced type representing a possibly present forest.
type ParserForestSet = Maybe (NonEmpty (PhylogeneticForest ParserTree))


-- |
-- An internal type for representing a node with a unique numeric identifier.
data NewickEnum   = NE !Int (Maybe NodeLabel) (Maybe Double) [NewickEnum]


-- |
-- Represents a parser result type which can have a possibly empty forest
-- extracted from it.
class ParsedForest a where

    unifyGraph :: a -> ParserForestSet


-- | (✔)
instance Hashable GraphID where

   hashWithSalt salt = hashWithSalt salt . show -- Lazy hash, should be fine


-- | (✔)
instance ParsedForest (DotGraph GraphID) where

    unifyGraph dot = Just . pure . PhylogeneticForest . pure $ unfoldDAG f seed
      where
        seed :: GraphID
        (seed,_) =  findMin cMapping
        cMapping =  dotChildMap  dot
        pMapping =  dotParentMap dot

        f :: GraphID -> ([(EdgeLength, GraphID)], Maybe NodeLabel, [(EdgeLength, GraphID)])
        f x = (parents, marker, kids)
           where
            kids, parents :: [(EdgeLength, GraphID)]
            kids    = fmap (const mempty &&& id) . toList $ cMapping ! x
            parents = fmap (const mempty &&& id) . toList $ pMapping ! x

            marker
              | null kids = Just . fromString . toIdentifier $ x
              | otherwise = Nothing


-- | (✔)
instance ParsedForest FastaParseResult where

    unifyGraph = const Nothing


-- | (✔)
instance ParsedForest FastcParseResult where

    unifyGraph = const Nothing


-- | (✔)
instance ParsedForest TaxonSequenceMap where

    unifyGraph = const Nothing


-- | (✔)
instance ParsedForest TCM where

    unifyGraph = const Nothing


-- | (✔)
instance ParsedForest Nexus where

    unifyGraph (Nexus _ forest) = unifyGraph =<< nonEmpty forest


-- | (✔)
instance ParsedForest (NonEmpty NewickForest) where

    unifyGraph = Just . fmap (PhylogeneticForest . fmap (coerceTree . relationMap . enumerate)) {- . (\x -> trace (unlines $ renderNewickForest <$> toList x) x) -}
      where

        -- Apply generating function by indexing adjacency matrix.
        coerceTree mapping = unfoldDAG (mapping !) 0

        -- We assign a unique index to each node by converting the node to a 'NewickEnum' type.
        enumerate :: NewickNode -> NewickEnum
        enumerate = (\(_,_,x) -> x) . f mempty 0
          where
            f :: Map NodeLabel NewickEnum -> Int -> NewickNode -> (Map NodeLabel NewickEnum, Int, NewickEnum)
            f seen n node =
              let
                nodeLabel = coerce . newickLabelShort $ node
              in
                case nodeLabel >>= (`lookup` seen) of
                  Just x  -> (seen, n, x)
                  Nothing ->
                    case descendants node of
                      [] -> let enumed = NE n nodeLabel (branchLength node) []
                                seen'  =
                                  case newickLabel node of
                                    Nothing -> seen
                                    Just x  -> seen <> Map.singleton (nodeLabelString  x) enumed
                            in  (seen', n + 1, enumed)
                      xs -> let recursiveResult = NE.scanr (\e (x,y,_) -> f x y e) (seen, n+1, undefined) xs
                                (seen', n', _)  = NE.head recursiveResult
                                childEnumed     = (\(_,_,x) -> x) <$> NE.init recursiveResult
                                enumed          = NE n nodeLabel (branchLength node) childEnumed
                                seen''          =
                                  case newickLabel node of
                                    Nothing -> seen'
                                    Just x  -> seen' <> Map.singleton (nodeLabelString x) enumed
                            in  (seen'', n', enumed)

        -- We use the unique indices from the 'enumerate' step to build a local connectivity map.
        relationMap :: NewickEnum -> IntMap ([(EdgeLength, Int)], Maybe NodeLabel, [(EdgeLength, Int)])
        relationMap root = subCall Nothing root mempty
          where
            subCall :: Maybe Int
                    -> NewickEnum
                    -> IntMap ([(EdgeLength, Int)], Maybe NodeLabel, [(EdgeLength, Int)])
                    -> IntMap ([(EdgeLength, Int)], Maybe NodeLabel, [(EdgeLength, Int)])
            subCall parentMay (NE ref labelMay costMay children) prevMap =
                case ref `lookup` prevMap of
                  Just (xs, datum, ys) -> IM.insert ref ((fromDoubleMay costMay, fromJust parentMay):xs, datum, ys) prevMap
                  Nothing              ->
                    let parentRefs =
                          case parentMay of
                            Nothing -> []
                            Just x  -> [(fromDoubleMay costMay,x)]
                        currMap    = IM.insert ref (parentRefs, labelMay, f <$> children) prevMap
                    in  foldr (subCall (Just ref)) currMap children
              where
                f (NE x _ y _) = (fromDoubleMay y,x)


-- | (✔)
instance ParsedForest TntResult where
<<<<<<< HEAD
  unifyGraph input = fmap pure $
=======

    unifyGraph input = fmap pure $
>>>>>>> 0d293cf4
        case input of
          Left                forest  ->
            toPhylogeneticForest getTNTName <$> Just     forest
          Right (WithTaxa _ _ forest) ->
            toPhylogeneticForest fst        <$> (nonEmpty
                                              . fmap (fmap (first nodeLabelString))
                                              $ forest)
      where

        -- | Propper fmapping over 'Maybe's and 'NonEmpty's
        toPhylogeneticForest f = PhylogeneticForest . fmap (coerceTree . enumerate f)

        -- | Apply the generating function referencing the relational mapping.
        coerceTree mapping = unfoldDAG f 0
          where
            f i = (g $ toList parentMay, datum, g childRefs)
              where
                (parentMay, datum, childRefs) = mapping ! i
                g = fmap (const mempty &&& id)

        -- | We assign a unique index to each node and create an adjcency matrix.
        enumerate :: (n -> NodeLabel) -> LeafyTree n -> IntMap (Maybe Int, Maybe NodeLabel, [Int])
        enumerate toLabel = (\(_,_,x) -> x) . f Nothing 0
          where
            f parentRef n node =
                case node of
                  Leaf   x  -> (n, n + 1, IM.singleton n (parentRef, Just $ toLabel x, []))
                  Branch xs ->
                    let recursiveResult = NE.scanr (\e (_,x,_) -> f (Just n) x e) (undefined, n + 1, undefined) xs
                        (_, counter, _) = NE.head recursiveResult
                        childrenRefs    = (\(x,_,_) -> x) <$> NE.init recursiveResult
                        subTreeMapping  = foldMap (\(_,_,x) -> x) $ NE.init recursiveResult
                        selfMapping     = IM.singleton n (parentRef, Nothing, childrenRefs)
                    in (n, counter, selfMapping <> subTreeMapping)

        -- | Conversion function for 'NodeType' to 'NodeLabel'
        getTNTName :: NodeType -> NodeLabel
        getTNTName node =
            case node of
              Index  i -> nodeLabel . intToShortText $ i
              Name   n -> nodeLabel . fromString $ n
              Prefix s -> nodeLabel . fromString $ s


{- -}
-- | (✔)
instance ParsedForest VER.VertexEdgeRoot where

    unifyGraph (VER vs es rs) =
        Just
      . pure
      . PhylogeneticForest
      . fmap convertToDAG
      . NE.fromList
      $ toList disconnectedRoots
      where

        childMapping  = foldMap (collectEdges edgeTarget) vs

        parentMapping = foldMap (collectEdges edgeOrigin) vs

        collectEdges f v = Map.singleton v $ foldMap g es
          where
            g e
              | edgeTarget e == v = Set.singleton (fromDoubleMay $ edgeLength e, f e)
              | otherwise         = mempty

        -- |
        -- We collect only disconnected roots so that we don't generate duplicate
        -- trees from connected roots.
        disconnectedRoots = foldl' f rs rs
          where
            f remainingRoots r
              | r `notElem` remainingRoots = remainingRoots
              | otherwise                  = remainingRoots `Set.difference` connectedRoots
              where
                connectedRoots = g mempty r
                g seen node
                  | node `elem` remainingRoots = Set.singleton node
                  | node `elem` seen           = mempty
                  | otherwise                  = foldMap (g seen') children
                  where
                    seen' = seen
                    children = Set.mapMonotonic snd (childMapping ! node) `Set.difference` seen

        convertToDAG = unfoldDAG f
          where
            f label = (pValues, Just . nodeLabel . fromString $ label, cValues)
              where
                pValues =
                    case label `lookup` parentMapping of
                       Nothing -> []
                       Just xs -> toList xs
                cValues =
                    case label `lookup` childMapping of
                       Nothing -> []
                       Just xs -> toList xs

{- -}

{-
-- | Convert the referential forests defined by sets of vertices, edges, and
--   roots into a forest of topological tree structure.
convertVerToNewick :: VertexEdgeRoot -> Forest NewickNode
convertVerToNewick (VER _ e r) = buildNewickTree Nothing <$> toList r
  where
    buildNewickTree :: Maybe Double -> VertexLabel -> NewickNode
    buildNewickTree c n = fromJust $ newickNode kids (Just n) c
      where
        kids = fmap (uncurry buildNewickTree) . catMaybes $ kidMay n <$> toList e
        kidMay vertex edge = do
          other <- VER.connectedVertex vertex edge
          pure (VER.edgeLength edge, other)

-- | Convert the topological 'LeafyTree' structure into a forest of topological
--   tree structures with nodes that hold additional information.
convertTntToNewick :: (n -> String) -> LeafyTree n -> NewickNode
convertTntToNewick f (Leaf   x ) = fromJust $ newickNode [] (Just $ f x) Nothing -- Scary use of fromJust?
convertTntToNewick f (Branch xs) = fromJust $ newickNode (convertTntToNewick f <$> xs) Nothing Nothing

-- | Conversion function for NodeType to string
getTNTName :: NodeType -> String
getTNTName node = case node of
    (Index i) -> show i
    (Name n) -> n
    (Prefix s) -> s
-}<|MERGE_RESOLUTION|>--- conflicted
+++ resolved
@@ -200,12 +200,7 @@
 
 -- | (✔)
 instance ParsedForest TntResult where
-<<<<<<< HEAD
   unifyGraph input = fmap pure $
-=======
-
-    unifyGraph input = fmap pure $
->>>>>>> 0d293cf4
         case input of
           Left                forest  ->
             toPhylogeneticForest getTNTName <$> Just     forest
