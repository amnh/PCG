------------------------------------------------------------------------------
-- |
-- Module      :  Bio.Graph.Constructions
-- Copyright   :  (c) 2015-2015 Ward Wheeler
-- License     :  BSD-style
--
-- Maintainer  :  wheeler@amnh.org
-- Stability   :  provisional
-- Portability :  portable
--
-- Containing the master command for unifying all input types: tree, metadata, and sequence
--
-----------------------------------------------------------------------------

{-# LANGUAGE FlexibleContexts #-}

module Bio.Graph.Constructions
  ( CharacterResult
  , CharacterDAG
  , DecoratedCharacterResult
  , FinalDecorationDAG
  , GraphState
  , PhylogeneticDAG(..)
  , PhylogeneticDAG2(..)
  , PhylogeneticDAGish(..)
  , PostOrderDecorationDAG
  , PreOrderDecorationDAG
  , SearchState
  , TopologicalResult
  , UnifiedBlock
  , UnifiedSequences
  , UnifiedCharacterBlock
  , UnifiedCharacterSequence
  , UnifiedContinuousCharacter
  , UnifiedDiscreteCharacter
  , UnifiedDynamicCharacter
  , UnifiedMetadataBlock
  , UnifiedMetadataSequence
  , UnReifiedCharacterDAG
  ) where


import Bio.Character
import Bio.Character.Decoration.Additive
import Bio.Character.Decoration.Continuous
import Bio.Character.Decoration.Discrete
import Bio.Character.Decoration.Dynamic
import Bio.Character.Decoration.Fitch
import Bio.Character.Decoration.Metric
import Bio.Graph.PhylogeneticDAG.Class
import Bio.Graph.PhylogeneticDAG.Internal
import Bio.Graph.ReferenceDAG.Internal
import Bio.Graph.Solution
import Bio.Sequence
import Bio.Sequence.Metadata
import Control.Evaluation
import Data.EdgeLength
import Data.List.NonEmpty
import Data.NodeLabel
import Data.Vector                         (Vector)


-- |
-- A /reified/ DAG that contains characters but has no decorations.
type CharacterDAG =
       PhylogeneticDAG2
         ()
         EdgeLength
         NodeLabel
         UnifiedContinuousCharacter
         UnifiedDiscreteCharacter
         UnifiedDiscreteCharacter
         UnifiedDiscreteCharacter
         UnifiedDiscreteCharacter
         UnifiedDynamicCharacter


-- |
-- A solution that contains only topological /and/ character information.
type CharacterResult = PhylogeneticSolution CharacterDAG


-- |
-- Simple monad transformer stack for evaluating a phylogenetic search.
type SearchState = EvaluationT IO GraphState


-- |
-- The state of the graph that partitions the evaluation model on one of two
-- paths depending on the presence or absence of character states in the search.
type GraphState = Either TopologicalResult DecoratedCharacterResult


-- |
-- A solution that contains only topological information.
-- There are no characters on which to optimize.
type TopologicalResult = PhylogeneticSolution (ReferenceDAG () EdgeLength (Maybe String))


-- |
-- Fully-decorated solution after both a post-order and a pre-order traversal.
type DecoratedCharacterResult = PhylogeneticSolution FinalDecorationDAG


-- |
-- Decoration of a phylogenetic DAG after a pre-order traversal AND after the edge data has been finalized.
type FinalDecorationDAG =
       PhylogeneticDAG2
         (TraversalTopology, Double, Double, Double, Data.Vector.Vector (NonEmpty TraversalFocusEdge))
<<<<<<< HEAD
         StaticCharacter
         (Element DynamicChar)
         FinalEdgeDatum
         NodeLabel
         (ContinuousOptimizationDecoration    ContinuousChar )
         (FitchOptimizationDecoration         StaticCharacter)
         (AdditiveOptimizationDecoration      StaticCharacter)
         (SankoffOptimizationDecoration       StaticCharacter)
         (SankoffOptimizationDecoration       StaticCharacter)
         (DynamicDecorationDirectOptimization DynamicChar    )


-- |
-- Decoration of a phylogenetic DAG after a pre-order traversal.
type PreOrderDecorationDAG =
       PhylogeneticDAG2
         (TraversalTopology, Double, Double, Double, Data.Vector.Vector (NonEmpty TraversalFocusEdge))
         StaticCharacter
         (Element DynamicChar)
=======
>>>>>>> 061bba74
         EdgeLength
         NodeLabel
         (ContinuousOptimizationDecoration    ContinuousChar )
         (FitchOptimizationDecoration         StaticCharacter)
         (AdditiveOptimizationDecoration      StaticCharacter)
         (SankoffOptimizationDecoration       StaticCharacter)
         (SankoffOptimizationDecoration       StaticCharacter)
         (DynamicDecorationDirectOptimization DynamicChar    )


type FinalEdgeDatum =
       ( EdgeLength
       , CharacterSequence
         (ContinuousOptimizationDecoration    ContinuousChar )
         (FitchOptimizationDecoration         StaticCharacter)
         (AdditiveOptimizationDecoration      StaticCharacter)
         (SankoffOptimizationDecoration       StaticCharacter)
         (SankoffOptimizationDecoration       StaticCharacter)
         (DynamicDecorationDirectOptimization DynamicChar    )
       )

             
-- |
-- Decoration of a phylogenetic DAG after a post-order traversal.
type PostOrderDecorationDAG m =
       PhylogeneticDAG2
         m
         EdgeLength
         NodeLabel
         (ContinuousPostorderDecoration ContinuousChar )
         (FitchOptimizationDecoration   StaticCharacter)
         (AdditivePostorderDecoration   StaticCharacter)
         (SankoffOptimizationDecoration StaticCharacter)
         (SankoffOptimizationDecoration StaticCharacter)
         (DynamicDecorationDirectOptimizationPostOrderResult DynamicChar)


-- |
-- A "heterogenous" character block after being read in from a READ command.
type  UnifiedBlock =
    ( UnifiedMetadataBlock
    , UnifiedCharacterBlock
    )


type  UnifiedCharacterBlock
    = CharacterBlock
        UnifiedContinuousCharacter
        UnifiedDiscreteCharacter
        UnifiedDiscreteCharacter
        UnifiedDiscreteCharacter
        UnifiedDiscreteCharacter
        UnifiedDynamicCharacter


type  UnifiedMetadataBlock
    = MetadataBlock
        ()


-- |
-- A "heterogenous" character sequence after being read in from a READ command.
type  UnifiedSequences =
    ( UnifiedMetadataSequence
    , CharacterSequence
        UnifiedContinuousCharacter
        UnifiedDiscreteCharacter
        UnifiedDiscreteCharacter
        UnifiedDiscreteCharacter
        UnifiedDiscreteCharacter
        UnifiedDynamicCharacter
    )


type  UnifiedMetadataSequence
    = MetadataSequence
        ()


type  UnifiedCharacterSequence
    = CharacterSequence
        UnifiedContinuousCharacter
        UnifiedDiscreteCharacter
        UnifiedDiscreteCharacter
        UnifiedDiscreteCharacter
        UnifiedDiscreteCharacter
        UnifiedDynamicCharacter


-- |
-- A continuous static character after being read in from a READ command.
-- Contains no decorations, and has not been assigned a scoring class.
-- Expected to be @Nothing@-valued for internal nodes and @Just@-valued for leaf
-- nodes.
type UnifiedContinuousCharacter = Maybe (ContinuousDecorationInitial ContinuousChar)


-- |
-- A discrete static character after being read in from a READ command.
-- Contains no decorations, and has not been assigned a scoring class.
-- Expected to be @Nothing@-valued for internal nodes and @Just-valued for leaf
-- nodes.
type UnifiedDiscreteCharacter   = Maybe (DiscreteDecoration StaticCharacter)


-- |
-- A dynamic character after being read in from a READ command.
-- Contains no decorations. Expected to be @Nothing@-valued for internal nodes
-- and @Just@-valued for leaf nodes.
type UnifiedDynamicCharacter    = Maybe (DynamicDecorationInitial DynamicChar)


-- |
-- A DAG as read in from a READ command before being reified.
type UnReifiedCharacterDAG =
       PhylogeneticDAG
         ()
         EdgeLength
         NodeLabel
         UnifiedContinuousCharacter
         UnifiedDiscreteCharacter
         UnifiedDiscreteCharacter
         UnifiedDiscreteCharacter
         UnifiedDiscreteCharacter
         UnifiedDynamicCharacter<|MERGE_RESOLUTION|>--- conflicted
+++ resolved
@@ -107,9 +107,6 @@
 type FinalDecorationDAG =
        PhylogeneticDAG2
          (TraversalTopology, Double, Double, Double, Data.Vector.Vector (NonEmpty TraversalFocusEdge))
-<<<<<<< HEAD
-         StaticCharacter
-         (Element DynamicChar)
          FinalEdgeDatum
          NodeLabel
          (ContinuousOptimizationDecoration    ContinuousChar )
@@ -125,10 +122,6 @@
 type PreOrderDecorationDAG =
        PhylogeneticDAG2
          (TraversalTopology, Double, Double, Double, Data.Vector.Vector (NonEmpty TraversalFocusEdge))
-         StaticCharacter
-         (Element DynamicChar)
-=======
->>>>>>> 061bba74
          EdgeLength
          NodeLabel
          (ContinuousOptimizationDecoration    ContinuousChar )
