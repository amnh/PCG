--- conflicted
+++ resolved
@@ -24,13 +24,8 @@
 module Bio.Character.Decoration.Dynamic.Class
   ( AverageLength()
   , DirectOptimizationDecoration
-<<<<<<< HEAD
-  , DirectOptimizationPostOrderDecoration
-  , DynamicCharacteracterDecoration(..)
-=======
   , DirectOptimizationPostorderDecoration
   , DynamicCharacterDecoration(..)
->>>>>>> ecac0de3
   , ImpliedAlignmentDecoration
   , PostorderExtensionDirectOptimizationDecoration(..)
   , SimpleDynamicDecoration
