--- conflicted
+++ resolved
@@ -161,14 +161,8 @@
   arbitrary = do
     (alphabet, xs) <- alphabetAndAmbiguityGroups 2
     pure $ case xs of
-<<<<<<< HEAD
-             x:|[]   -> AlphabetAndTwoAmbiguityGroups (alphabet, x, x)
-             x:|y:[] -> AlphabetAndTwoAmbiguityGroups (alphabet, x, y)
-
-=======
              x:|[]  -> AlphabetAndTwoAmbiguityGroups (alphabet, x, x)
              x:|y:_ -> AlphabetAndTwoAmbiguityGroups (alphabet, x, y)
->>>>>>> 9d5be491
 
 newtype AlphabetAndCharacter
       = AlphabetAndCharacter
