-----------------------------------------------------------------------------
-- |
-- Module      :  Bio.Sequence
-- Copyright   :  (c) 2015-2015 Ward Wheeler
-- License     :  BSD-style
--
-- Maintainer  :  wheeler@amnh.org
-- Stability   :  provisional
-- Portability :  portable
--
-- Data structures and instances for coded characters
-- Coded characters are dynamic characters recoded as
--
-----------------------------------------------------------------------------

{-# LANGUAGE FlexibleContexts #-}
{-# LANGUAGE TypeFamilies     #-}

module Bio.Sequence
  (
  -- * CharacterSequence types
    CharacterBlock()
  , CharacterSequence()
  -- * MetadataSequence types
  , MetadataBlock()
  , MetadataSequence()
  -- * Construction types
  , PartialCharacterBlock()
  -- * Sequence constraints
  , HasBlockCost
  , HasRootCost
  -- * Lenses
  , HasBlocks(..)
  , HasBlockMetadata(..)
  , HasContinuousBin(..)
  , HasNonAdditiveBin(..)
  , HasAdditiveBin(..)
  , HasMetricBin(..)
  , HasNonMetricBin(..)
  , HasDynamicBin(..)
  -- * CharacterBlock construction
  , continuousSingleton
  , discreteSingleton
  , dynamicSingleton
  , finalizeCharacterBlock
  , nonExistantBlock
  -- * CharacterBlock transformations
  , toMissingCharacters
  , hexmap
  , hexTranspose
  , hexZip
  , hexZipWith
  , hexZipWithMeta
  , hexZipMeta
  -- * Cost quantification
  , sequenceCost
  , sequenceRootCost
  , blockCost
  , staticCost
  ) where

import           Bio.Character.Encodable
import           Bio.Metadata.Continuous
import           Bio.Metadata.Discrete
import           Bio.Metadata.DiscreteWithTCM
import           Bio.Metadata.Dynamic
<<<<<<< HEAD
import           Bio.Sequence.Block           hiding (hexTranspose, hexZipWith, hexZipWithMeta, hexmap)
=======
import           Bio.Sequence.Block           hiding (hexTranspose, hexZipMeta, hexZipWith, hexZipWithMeta, hexmap)
>>>>>>> ecac0de3
import qualified Bio.Sequence.Block           as Blk
import           Bio.Sequence.Block.Builder
import           Bio.Sequence.Block.Character (finalizeCharacterBlock, nonExistantBlock)
import           Bio.Sequence.Character       (CharacterSequence)
import           Bio.Sequence.Internal
import           Bio.Sequence.Metadata        (MetadataSequence)
import           Control.Lens
import           Control.Parallel.Custom
import           Control.Parallel.Strategies
import           Data.DList                   hiding (toList)
import           Data.Foldable
<<<<<<< HEAD
=======
import           Data.Foldable.Custom
>>>>>>> ecac0de3
import           Data.Key
import           Data.MonoTraversable
import           Data.Semigroup.Foldable
import           Prelude                      hiding (zip)


-- |
-- Perform a six way map over the polymorphic types.
hexmap
  :: (u -> u')
  -> (v -> v')
  -> (w -> w')
  -> (x -> x')
  -> (y -> y')
  -> (z -> z')
  -> CharacterSequence u  v  w  x  y  z
  -> CharacterSequence u' v' w' x' y' z'
<<<<<<< HEAD
hexmap f1 f2 f3 f4 f5 f6 =
    over blockSequence (parmap rpar (Blk.hexmap f1 f2 f3 f4 f5 f6))


=======
--hexmap f1 f2 f3 f4 f5 f6 = fromBlocks . parmap rpar (Blk.hexmap f1 f2 f3 f4 f5 f6) . toBlock
hexmap f1 f2 f3 f4 f5 f6 = over blockSequence (parmap rpar (Blk.hexmap f1 f2 f3 f4 f5 f6))



-- TODO: Make sure the inner dimension's ordering is not reversed during the transpose.
--
>>>>>>> ecac0de3
-- |
-- Performs a 2D transform on the 'Traversable' structure of 'CharacterSequence'
-- values.
--
-- Assumes that the 'CharacterSequence' values in the 'Traversable' structure are
-- of equal length. If this assumtion is violated, the result will be truncated.
hexTranspose
  :: Traversable1 t
  => t (CharacterSequence u v w x y z)
  -> CharacterSequence [u] [v] [w] [x] [y] [z]
hexTranspose = toNList . invert . fmap toDList . toNonEmpty
  where
    toDList
      :: CharacterSequence u v w x y z
      -> CharacterSequence (DList u) (DList v) (DList w) (DList x) (DList y) (DList z)
    toDList = hexmap pure pure pure pure pure pure

    invert
      :: ( Foldable f
         , Semigroup u
         , Semigroup v
         , Semigroup w
         , Semigroup x
         , Semigroup y
         , Semigroup z
         )
      => f (CharacterSequence u v w x y z)
      -> CharacterSequence u v w x y z
    invert = foldr1 (hexZipWith (<>) (<>) (<>) (<>) (<>) (<>))

    toNList = hexmap toList toList toList toList toList toList

<<<<<<< HEAD
=======
-- |
-- Zips together two 'CharacterSequence' values to get pairs of values.
hexZip
  :: CharacterSequence u v w x y z
  -> CharacterSequence u' v' w' x' y' z'
  -> CharacterSequence (u,u') (v,v') (w,w') (x,x') (y,y') (z,z')
hexZip = hexZipWith (,) (,) (,) (,) (,) (,)


>>>>>>> ecac0de3

-- |
-- Performs a zip over the two character sequences. Uses the input functions to
-- zip the different character types in the character block.
--
-- Assumes that the 'CharacterSequence' values have the same number of character
-- blocks and the same number of each character type in the corresponding block
-- of each block. If this assumtion is violated, the result will be truncated.
hexZipWith
  :: (u -> u' -> u'')
  -> (v -> v' -> v'')
  -> (w -> w' -> w'')
  -> (x -> x' -> x'')
  -> (y -> y' -> y'')
  -> (z -> z' -> z'')
  -> CharacterSequence u   v   w   x   y   z
  -> CharacterSequence u'  v'  w'  x'  y'  z'
  -> CharacterSequence u'' v'' w'' x'' y'' z''
hexZipWith f1 f2 f3 f4 f5 f6 lhs =
    over blockSequence (parZipWith rpar (Blk.hexZipWith f1 f2 f3 f4 f5 f6) (lhs ^. blockSequence))


-- |
-- Performs a zip over the two character sequences. Uses the input functions to
-- zip the different character types in the character block.
--
-- Assumes that the 'CharacterSequence' values have the same number of character
-- blocks and the same number of each character type in the corresponding block
-- of each block. If this assumtion is violated, the result will be truncated.
hexZipWithMeta
  :: (ContinuousCharacterMetadataDec                      -> u -> u' -> u'')
  -> (DiscreteCharacterMetadataDec                        -> v -> v' -> v'')
  -> (DiscreteCharacterMetadataDec                        -> w -> w' -> w'')
  -> (DiscreteWithTCMCharacterMetadataDec StaticCharacter -> x -> x' -> x'')
  -> (DiscreteWithTCMCharacterMetadataDec StaticCharacter -> y -> y' -> y'')
<<<<<<< HEAD
  -> (DynamicCharacteracterMetadataDec (Element DynamicCharacter)   -> z -> z' -> z'')
=======
  -> (DynamicCharacterMetadataDec (Element DynamicChar)   -> z -> z' -> z'')
>>>>>>> ecac0de3
  -> MetadataSequence m
  -> CharacterSequence u   v   w   x   y   z
  -> CharacterSequence u'  v'  w'  x'  y'  z'
  -> CharacterSequence u'' v'' w'' x'' y'' z''
hexZipWithMeta f1 f2 f3 f4 f5 f6 meta lhs =
    over blockSequence (parZipWith3 rpar (Blk.hexZipWithMeta f1 f2 f3 f4 f5 f6) mSeq cSeq)
  where
    mSeq = meta ^. blockSequence
    cSeq = lhs  ^. blockSequence

<<<<<<< HEAD
=======
-- |
-- Performs a zip over a character sequence and a metadata sequence.
--
-- Assumes that the 'CharacterSequence' and 'MetadataSequence' have the same
-- number of character blocks and the same number of each character type in
-- the corresponding block of each block. If this assumtion is violated, the
-- result will be truncated.
hexZipMeta
  :: (ContinuousCharacterMetadataDec                      -> u -> u')
  -> (DiscreteCharacterMetadataDec                        -> v -> v')
  -> (DiscreteCharacterMetadataDec                        -> w -> w')
  -> (DiscreteWithTCMCharacterMetadataDec StaticCharacter -> x -> x')
  -> (DiscreteWithTCMCharacterMetadataDec StaticCharacter -> y -> y')
  -> (DynamicCharacterMetadataDec (Element DynamicChar)   -> z -> z')
  -> MetadataSequence m
  -> CharacterSequence u   v   w   x   y   z
  -> CharacterSequence u'  v'  w'  x'  y'  z'
hexZipMeta f1 f2 f3 f4 f5 f6 meta =
    over blockSequence (parZipWith rpar (Blk.hexZipMeta f1 f2 f3 f4 f5 f6) mSeq)
  where
    mSeq = meta ^. blockSequence

>>>>>>> ecac0de3

{-
-- |
-- Destructs a 'CharacterSequence' to it's composite blocks.
{-# INLINE toBlocks #-}
toBlocks :: CharacterSequence u v w x y z -> NonEmpty (CharacterBlock u v w x y z)
toBlocks (CharSeq x) = toNonEmpty x


-- |
-- Constructs a 'CharacterSequence' from a non-empty colection of blocks.
{-# INLINE fromBlocks #-}
fromBlocks :: NonEmpty (CharacterBlock u v w x y z) -> CharacterSequence u v w x y z
fromBlocks = CharSeq . V.fromNonEmpty


-- |
-- Destructs a 'CharacterSequence' to it's composite blocks.
{-# INLINE toBlockVector #-}
toBlockVector :: CharacterSequence u v w x y z -> Vector (CharacterBlock u v w x y z)
toBlockVector (CharSeq x) =  x


-- |
-- Constructs a 'CharacterSequence' from a vector of blocks.
{-# INLINE fromBlockVector #-}
fromBlockVector :: Vector (CharacterBlock u v w x y z) -> CharacterSequence u v w x y z
fromBlockVector = CharSeq
-}


-- |
-- Calculates the cumulative cost of a 'CharacterSequence'. Performs some of the
-- operation in parallel.
sequenceCost
  :: HasBlockCost u v w x y z
  => MetadataSequence m
  -> CharacterSequence u v w x y z
  -> Double
<<<<<<< HEAD
sequenceCost meta char = sum
    . parmap rpar (uncurry Blk.blockCost)
    . zip (meta ^. blockSequence)
        $  char ^. blockSequence
=======
sequenceCost meta char = sum'
    . parmap rpar (uncurry Blk.blockCost)
    . zip (meta ^. blockSequence) $ char ^. blockSequence
>>>>>>> ecac0de3


-- |
-- Calculates the root cost of a 'CharacterSequence'. Performs some of the
-- operation in parallel.
sequenceRootCost
  :: (HasRootCost u v w x y z, Integral i)
  => i
  -> MetadataSequence m
  -> CharacterSequence u v w x y z
  -> Double
<<<<<<< HEAD
sequenceRootCost rootCount meta char = sum
=======
sequenceRootCost rootCount meta char = sum'
>>>>>>> ecac0de3
    . parmap rpar (uncurry (Blk.rootCost rootCount))
    . zip (meta ^. blockSequence) $ char ^. blockSequence<|MERGE_RESOLUTION|>--- conflicted
+++ resolved
@@ -64,11 +64,7 @@
 import           Bio.Metadata.Discrete
 import           Bio.Metadata.DiscreteWithTCM
 import           Bio.Metadata.Dynamic
-<<<<<<< HEAD
-import           Bio.Sequence.Block           hiding (hexTranspose, hexZipWith, hexZipWithMeta, hexmap)
-=======
 import           Bio.Sequence.Block           hiding (hexTranspose, hexZipMeta, hexZipWith, hexZipWithMeta, hexmap)
->>>>>>> ecac0de3
 import qualified Bio.Sequence.Block           as Blk
 import           Bio.Sequence.Block.Builder
 import           Bio.Sequence.Block.Character (finalizeCharacterBlock, nonExistantBlock)
@@ -80,10 +76,7 @@
 import           Control.Parallel.Strategies
 import           Data.DList                   hiding (toList)
 import           Data.Foldable
-<<<<<<< HEAD
-=======
 import           Data.Foldable.Custom
->>>>>>> ecac0de3
 import           Data.Key
 import           Data.MonoTraversable
 import           Data.Semigroup.Foldable
@@ -101,20 +94,10 @@
   -> (z -> z')
   -> CharacterSequence u  v  w  x  y  z
   -> CharacterSequence u' v' w' x' y' z'
-<<<<<<< HEAD
 hexmap f1 f2 f3 f4 f5 f6 =
     over blockSequence (parmap rpar (Blk.hexmap f1 f2 f3 f4 f5 f6))
 
 
-=======
---hexmap f1 f2 f3 f4 f5 f6 = fromBlocks . parmap rpar (Blk.hexmap f1 f2 f3 f4 f5 f6) . toBlock
-hexmap f1 f2 f3 f4 f5 f6 = over blockSequence (parmap rpar (Blk.hexmap f1 f2 f3 f4 f5 f6))
-
-
-
--- TODO: Make sure the inner dimension's ordering is not reversed during the transpose.
---
->>>>>>> ecac0de3
 -- |
 -- Performs a 2D transform on the 'Traversable' structure of 'CharacterSequence'
 -- values.
@@ -147,8 +130,6 @@
 
     toNList = hexmap toList toList toList toList toList toList
 
-<<<<<<< HEAD
-=======
 -- |
 -- Zips together two 'CharacterSequence' values to get pairs of values.
 hexZip
@@ -157,8 +138,6 @@
   -> CharacterSequence (u,u') (v,v') (w,w') (x,x') (y,y') (z,z')
 hexZip = hexZipWith (,) (,) (,) (,) (,) (,)
 
-
->>>>>>> ecac0de3
 
 -- |
 -- Performs a zip over the two character sequences. Uses the input functions to
@@ -194,11 +173,7 @@
   -> (DiscreteCharacterMetadataDec                        -> w -> w' -> w'')
   -> (DiscreteWithTCMCharacterMetadataDec StaticCharacter -> x -> x' -> x'')
   -> (DiscreteWithTCMCharacterMetadataDec StaticCharacter -> y -> y' -> y'')
-<<<<<<< HEAD
-  -> (DynamicCharacteracterMetadataDec (Element DynamicCharacter)   -> z -> z' -> z'')
-=======
   -> (DynamicCharacterMetadataDec (Element DynamicChar)   -> z -> z' -> z'')
->>>>>>> ecac0de3
   -> MetadataSequence m
   -> CharacterSequence u   v   w   x   y   z
   -> CharacterSequence u'  v'  w'  x'  y'  z'
@@ -209,8 +184,6 @@
     mSeq = meta ^. blockSequence
     cSeq = lhs  ^. blockSequence
 
-<<<<<<< HEAD
-=======
 -- |
 -- Performs a zip over a character sequence and a metadata sequence.
 --
@@ -233,7 +206,6 @@
   where
     mSeq = meta ^. blockSequence
 
->>>>>>> ecac0de3
 
 {-
 -- |
@@ -273,16 +245,9 @@
   => MetadataSequence m
   -> CharacterSequence u v w x y z
   -> Double
-<<<<<<< HEAD
-sequenceCost meta char = sum
-    . parmap rpar (uncurry Blk.blockCost)
-    . zip (meta ^. blockSequence)
-        $  char ^. blockSequence
-=======
 sequenceCost meta char = sum'
     . parmap rpar (uncurry Blk.blockCost)
     . zip (meta ^. blockSequence) $ char ^. blockSequence
->>>>>>> ecac0de3
 
 
 -- |
@@ -294,10 +259,6 @@
   -> MetadataSequence m
   -> CharacterSequence u v w x y z
   -> Double
-<<<<<<< HEAD
-sequenceRootCost rootCount meta char = sum
-=======
 sequenceRootCost rootCount meta char = sum'
->>>>>>> ecac0de3
     . parmap rpar (uncurry (Blk.rootCost rootCount))
     . zip (meta ^. blockSequence) $ char ^. blockSequence