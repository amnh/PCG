
-----------------------------------------------------------------------------
-- |
-- Module      :  Bio.Metadata.DiscreteWithTCM.Internal
-- Copyright   :  (c) 2015-2015 Ward Wheeler
-- License     :  BSD-style
--
-- Maintainer  :  wheeler@amnh.org
-- Stability   :  provisional
-- Portability :  portable
--
-----------------------------------------------------------------------------

{-# LANGUAGE DeriveGeneric         #-}
{-# LANGUAGE FlexibleContexts      #-}
{-# LANGUAGE FlexibleInstances     #-}
{-# LANGUAGE MultiParamTypeClasses #-}
{-# LANGUAGE StrictData            #-}
{-# LANGUAGE TypeFamilies          #-}
{-# LANGUAGE UnboxedSums           #-}

module Bio.Metadata.DiscreteWithTCM.Internal
  ( DiscreteCharacterMetadata(..)
  , DiscreteWithTCMCharacterMetadataDec()
  , GeneralCharacterMetadata(..)
  , GetSymbolChangeMatrix(..)
  , GetPairwiseTransitionCostMatrix(..)
  , HasCharacterAlphabet(..)
  , HasCharacterName(..)
  , HasCharacterWeight(..)
  , discreteMetadataFromTCM
  , discreteMetadataWithTCM
  ) where

import Bio.Character.Exportable
import Bio.Metadata.CharacterName
import Bio.Metadata.Discrete
import Bio.Metadata.DiscreteWithTCM.Class
import Bio.Metadata.MetricRepresentation
import Control.DeepSeq
import Control.Lens
import Data.Alphabet
import Data.Bits
import Data.List                          (intercalate)
import Data.Range
import Data.TCM                           as TCM
import Data.TCM.Memoized
import Data.Text.Short                    (ShortText)
import GHC.Generics                       hiding (to)
import Text.XML


-- |
-- Represents a concrete type containing metadata fields shared across all
-- discrete different bins. Continous bins do not have Alphabets.
data DiscreteWithTCMCharacterMetadataDec c
   = DiscreteWithTCMCharacterMetadataDec
   { metricRepresentation :: !(MetricRepresentation MemoizedCostMatrix)
   , discreteData         :: {-# UNPACK #-} !DiscreteCharacterMetadataDec
   } deriving (Eq, Generic)


foreignPointerData :: DiscreteWithTCMCharacterMetadataDec c -> Maybe MemoizedCostMatrix
foreignPointerData x =
  case metricRepresentation x of
    ExplicitLayout _ v -> Just v
    _                  -> Nothing
<<<<<<< HEAD
=======


{-
data RepresentedTCM a where
  Disc :: Discrete -> RepresentedTCM Discrete
  Explicit :: TCM -> MemoizedCostMatrix -> RepresentedTCM Explicit
-}


retreiveTCM
  :: ( Bits c
     , Bound c ~ Word
     , Exportable c
     , Ranged c
     )
  => RepresentedTCM
  -> c
  -> c
  -> (c, Word)
retreiveTCM (ExplicitLayout _ memo) = getMedianAndCost2D memo
retreiveTCM DiscreteMetric          = discreteMetricLogic
retreiveTCM LinearNorm              = linearNormLogic


retreiveSCM :: RepresentedTCM -> Word -> Word -> Word
retreiveSCM (ExplicitLayout tcm _) = \i j -> toEnum . fromEnum $ tcm TCM.! (i,j)
retreiveSCM DiscreteMetric         = \i j -> if i == j then 0 else 1
retreiveSCM LinearNorm             = \i j -> max i j - min i j


discreteMetricLogic :: (Bits a, Num b) => a -> a -> (a, b)
discreteMetricLogic lhs rhs
  | popCount intersect > 0 = (intersect, 0)
  | otherwise              = (  unioned, 1)
  where
    unioned   = lhs .|. rhs
    intersect = lhs .&. rhs


linearNormLogic
  :: ( Ord (Bound a)
     , Ranged a
     , Ranged b
     , Ranged c
     , Bound b ~ Bound a
     , Bound c ~ Bound a
     )
  => a -> b -> (c, Bound a)
linearNormLogic lhs rhs = (fromRange newInterval, cost)
  where
    lhs' = toRange lhs
    rhs' = toRange rhs

    newInterval
      | isOverlapping = lhs' `intersection`   rhs'
      | otherwise     = lhs' `smallestClosed` rhs'
    isOverlapping     = lhs' `intersects`     rhs'

    cost
      | isOverlapping = 0
      | otherwise     = upperBound newInterval - lowerBound newInterval
>>>>>>> 59b751c4


-- | (✔)
instance DiscreteCharacterMetadata (DiscreteWithTCMCharacterMetadataDec c) where

    {-# INLINE extractDiscreteCharacterMetadata #-}
    extractDiscreteCharacterMetadata = discreteData


-- | (✔)
instance HasCharacterAlphabet (DiscreteWithTCMCharacterMetadataDec c) (Alphabet String) where

    characterAlphabet = lens (\e -> discreteData e ^. characterAlphabet)
                      $ \e x -> e { discreteData = discreteData e & characterAlphabet .~ x }


-- | (✔)
instance GeneralCharacterMetadata (DiscreteWithTCMCharacterMetadataDec c) where

    {-# INLINE extractGeneralCharacterMetadata #-}
    extractGeneralCharacterMetadata =  extractGeneralCharacterMetadata . discreteData


-- | (✔)
instance HasCharacterName (DiscreteWithTCMCharacterMetadataDec c) CharacterName where

    characterName = lens (\e -> discreteData e ^. characterName)
                  $ \e x -> e { discreteData = discreteData e & characterName .~ x }


-- | (✔)
instance HasCharacterWeight (DiscreteWithTCMCharacterMetadataDec c) Double where

    characterWeight = lens (\e -> discreteData e ^. characterWeight)
                    $ \e x -> e { discreteData = discreteData e & characterWeight .~ x }

-- | (✔)
instance HasTcmSourceFile (DiscreteWithTCMCharacterMetadataDec c) ShortText where

    _tcmSourceFile = lens (\s -> discreteData s ^. _tcmSourceFile)
                   $ \d s -> d { discreteData = discreteData d & _tcmSourceFile .~ s }


-- |
-- A 'Lens' for the 'symbolicTCMGenerator' field
instance GetSparseTransitionCostMatrix (DiscreteWithTCMCharacterMetadataDec c) (Maybe MemoizedCostMatrix) where

    sparseTransitionCostMatrix = to foreignPointerData


-- |
-- A 'Lens' for the 'symbolicTCMGenerator' field
instance GetSymbolChangeMatrix (DiscreteWithTCMCharacterMetadataDec c) (Word -> Word -> Word) where

    symbolChangeMatrix = to (retreiveSCM . metricRepresentation)


-- |
-- A 'Lens' for the 'pairwiseTransitionCostMatrix' field
instance (Bits c, Bound c ~ Word, Exportable c, Ranged c)
    => GetPairwiseTransitionCostMatrix (DiscreteWithTCMCharacterMetadataDec c) (c -> c -> (c, Word)) where

    pairwiseTransitionCostMatrix = to (retreivePairwiseTCM (const getMedianAndCost2D) . metricRepresentation)


instance NFData (DiscreteWithTCMCharacterMetadataDec c) where

    rnf val = rnf (metricRepresentation val)
        `seq` rnf (discreteData   val)
        `seq` ()


instance Show (DiscreteWithTCMCharacterMetadataDec c) where

    show e = intercalate "\n"
        [ "DiscreteCharacterMetadata"
        , "  CharacterName: " <> show (e ^. characterName    )
        , "  Alphabet:      " <> show (e ^. characterAlphabet)
        , "  Weight:        " <> show (e ^. characterWeight  )
        , "  TCMSourceFile :" <> show (e ^. _tcmSourceFile   )
        , "  TCM: "
        , show . generate dimension $ \(i,j) -> cost (toEnum i) (toEnum j)
        ]
      where
        cost      = e ^. symbolChangeMatrix
        dimension = length $ e ^. characterAlphabet


instance ToXML (DiscreteWithTCMCharacterMetadataDec c) where

    toXML input = xmlElement "Discrete_with_TCM" attrs contents
        where
            attrs    = []
            contents = [ Right . toXML $ discreteData input
                       , Left ("TCM", "Not yet renderable")
                       ]


-- |
-- Construct a concrete typed 'DiscreteWithTCMCharacterMetadataDec' value from the supplied inputs.
discreteMetadataFromTCM
  :: CharacterName
  -> Double
  -> Alphabet String
  -> ShortText
  -> TCM
  -> DiscreteWithTCMCharacterMetadataDec c
discreteMetadataFromTCM name weight alpha tcmSource tcm =
    DiscreteWithTCMCharacterMetadataDec
<<<<<<< HEAD
    { metricRepresentation = representaionOfTCM
    , discreteData   = discreteMetadata name (weight * coefficient) alpha
=======
    { representedTCM = representaionOfTCM
    , discreteData   = discreteMetadata name (weight * coefficient) alpha tcmSource
>>>>>>> 59b751c4
    }
  where
    representaionOfTCM =
        case tcmStructure diagnosis of
          NonAdditive -> DiscreteMetric
          Additive    -> LinearNorm
          _           -> ExplicitLayout (factoredTcm diagnosis) memoMatrixValue

    diagnosis       = diagnoseTcm tcm
    coefficient     = fromIntegral $ factoredWeight diagnosis
    sigma  i j      = toEnum . fromEnum $ factoredTcm diagnosis ! (fromEnum i, fromEnum j)
    memoMatrixValue = generateMemoizedTransitionCostMatrix (toEnum $ length alpha) sigma


-- |
-- Construct a concrete typed 'DiscreteWithTCMCharacterMetadataDec' value from the supplied inputs.
discreteMetadataWithTCM
  :: CharacterName
  -> Double
  -> Alphabet String
  -> ShortText
  -> (Word -> Word -> Word)
  -> DiscreteWithTCMCharacterMetadataDec c
discreteMetadataWithTCM name weight alpha tcmSource scm = discreteMetadataFromTCM name weight alpha tcmSource tcm
  where
    tcm = generate (length alpha) (uncurry scm)<|MERGE_RESOLUTION|>--- conflicted
+++ resolved
@@ -65,8 +65,6 @@
   case metricRepresentation x of
     ExplicitLayout _ v -> Just v
     _                  -> Nothing
-<<<<<<< HEAD
-=======
 
 
 {-
@@ -128,7 +126,6 @@
     cost
       | isOverlapping = 0
       | otherwise     = upperBound newInterval - lowerBound newInterval
->>>>>>> 59b751c4
 
 
 -- | (✔)
@@ -238,13 +235,8 @@
   -> DiscreteWithTCMCharacterMetadataDec c
 discreteMetadataFromTCM name weight alpha tcmSource tcm =
     DiscreteWithTCMCharacterMetadataDec
-<<<<<<< HEAD
-    { metricRepresentation = representaionOfTCM
-    , discreteData   = discreteMetadata name (weight * coefficient) alpha
-=======
     { representedTCM = representaionOfTCM
     , discreteData   = discreteMetadata name (weight * coefficient) alpha tcmSource
->>>>>>> 59b751c4
     }
   where
     representaionOfTCM =
