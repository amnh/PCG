--- conflicted
+++ resolved
@@ -57,16 +57,11 @@
 import           Data.Alphabet
 import           Data.Bits
 import           Data.Foldable
-<<<<<<< HEAD
+import           Data.Functor                             (($>))
 import           Data.Hashable
 import           Data.Hashable.Memoize
 import           Data.List                                (intercalate)
 import           Data.List.NonEmpty                       (NonEmpty (..))
-=======
-import           Data.Functor                      (($>))
-import           Data.List                         (intercalate)
-import           Data.List.NonEmpty                (NonEmpty (..))
->>>>>>> beb9ec02
 import           Data.Maybe
 import           Data.MonoTraversable
 import           Data.Ord
@@ -337,20 +332,21 @@
   -> c
   -> c
   -> (c, Word)
-<<<<<<< HEAD
+extractPairwiseTransitionCostMatrix =
+  either
+    (lookupPairwise . fst)
+    (retreivePairwiseTCM memoed)
+  . structuralRepresentationTCM
+  where
+    memoed scm = memoize2 $ overlap2 (\i j -> toEnum . fromEnum $ scm TCM.! (fromEnum i, fromEnum j)) --getMedianAndCost2D memo
+{-
 extractPairwiseTransitionCostMatrix = retreivePairwiseTCM handleGeneralCases . structuralRepresentationTCM
   where
     handleGeneralCases scm v =
         case v of
           Left  dense -> lookupPairwise dense
           Right _memo -> memoize2 $ overlap2 (\i j -> toEnum . fromEnum $ scm TCM.! (fromEnum i, fromEnum j)) --getMedianAndCost2D memo
-=======
-extractPairwiseTransitionCostMatrix =
-  either
-    (lookupPairwise . fst)
-    (retreivePairwiseTCM (const getMedianAndCost2D))
-  . structuralRepresentationTCM
->>>>>>> beb9ec02
+-}
 
 
 -- |
@@ -374,21 +370,13 @@
   -> c
   -> c
   -> (c, Word)
-<<<<<<< HEAD
-extractThreewayTransitionCostMatrix = retreiveThreewayTCM handleGeneralCases . structuralRepresentationTCM
-  where
-    handleGeneralCases scm v =
-        case v of
-          Left  dense -> lookupThreeway dense
-          Right _memo -> memoize3 $ overlap3 (\i j -> toEnum . fromEnum $ scm TCM.! (fromEnum i, fromEnum j)) --getMedianAndCost3D memo
-=======
 extractThreewayTransitionCostMatrix =
   either
     (lookupThreeway . fst)
-    (retreiveThreewayTCM (const getMedianAndCost3D))
+    (retreiveThreewayTCM memoed)
   . structuralRepresentationTCM
->>>>>>> beb9ec02
-
+  where
+    memoed scm = memoize3 $ overlap3 (\i j -> toEnum . fromEnum $ scm TCM.! (fromEnum i, fromEnum j)) --getMedianAndCost3D memo
 
 
 -- |
