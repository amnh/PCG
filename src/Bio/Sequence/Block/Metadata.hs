------------------------------------------------------------------------------
-- |
-- Module      :  Bio.Metadata.Sequence.Block.Metadata
-- Copyright   :  (c) 2015-2015 Ward Wheeler
-- License     :  BSD-style
--
-- Maintainer  :  wheeler@amnh.org
-- Stability   :  provisional
-- Portability :  portable
--
-----------------------------------------------------------------------------

{-# LANGUAGE DeriveGeneric              #-}
{-# LANGUAGE FlexibleContexts           #-}
{-# LANGUAGE FlexibleInstances          #-}
{-# LANGUAGE GeneralizedNewtypeDeriving #-}
{-# LANGUAGE MultiParamTypeClasses      #-}

module Bio.Sequence.Block.Metadata
  ( MetadataBlock(..)
  , getBlockMetadata
  , getDynamicMetadata
  -- * Construction
  , continuousToMetadataBlock
  , discreteToMetadataBlock
  , dynamicToMetadataBlock
  , setAllFoci
  , setFoci
  ) where

import Bio.Metadata.Continuous
import Bio.Metadata.Discrete
import Bio.Metadata.DiscreteWithTCM
import Bio.Metadata.Dynamic
import Bio.Sequence.Block.Internal
import Control.DeepSeq
import Control.Lens
import Data.Key
import Data.TCM
import Data.Vector                  (Vector)
import GHC.Generics
import Text.XML
import Text.XML.Light.Types
import Prelude hiding (zipWith)

-- |
-- Represents a block of data which are optimized atomically together across
-- networks.
--
-- Use '(<>)' to construct larger blocks.
newtype MetadataBlock e d m = MB
    ( Block
         m
         ContinuousCharacterMetadataDec
         DiscreteCharacterMetadataDec
         DiscreteCharacterMetadataDec
        (DiscreteWithTCMCharacterMetadataDec e)
        (DiscreteWithTCMCharacterMetadataDec e)
        (DynamicCharacterMetadataDec d)
    )
    deriving (NFData, Generic, Semigroup)


instance Functor (MetadataBlock e d) where

    fmap f (MB b) = MB $ b { blockMetadata = f $ blockMetadata b }

    (<$) v (MB b) = MB $ b { blockMetadata = v }


instance ToXML (MetadataBlock e d m) where

    toXML (MB block) = Element name attrs contents Nothing
      where
        name     = QName "Metadata_Block" Nothing Nothing
        attrs    = []
        contents = fmap Elem $
            [ collapseElemList "Continuous"  [] . continuousBins
            , collapseElemList "NonAdditive" [] . nonAdditiveBins
            , collapseElemList "Additive"    [] . additiveBins
            , collapseElemList "Metric"      [] . metricBins
            , collapseElemList "Non_Mertic"  [] . nonMetricBins
            , collapseElemList "Dynamic"     [] . dynamicBins
            ] <*> [block]


setAllFoci :: TraversalFoci -> MetadataBlock e d m -> MetadataBlock e d m
setAllFoci foci (MB x) = MB $ x { dynamicBins = (traversalFoci ?~ foci) <$> dynamicBins x }


setFoci :: Vector TraversalFoci -> MetadataBlock e d m -> MetadataBlock e d m
setFoci fociVec (MB x) = MB $ x { dynamicBins = zipWith (\foci dec -> dec & traversalFoci ?~ foci) fociVec $ dynamicBins x }


getBlockMetadata :: MetadataBlock e d m -> m
getBlockMetadata (MB x) = blockMetadata x


getDynamicMetadata :: MetadataBlock e d m -> Vector (DynamicCharacterMetadataDec d)
getDynamicMetadata (MB x) = dynamicBins x


continuousToMetadataBlock
  :: ContinuousCharacterMetadataDec
  -> MetadataBlock e d ()
<<<<<<< HEAD
continuousToMetadataBlock v = MB
    Block 
=======
continuousToMetadataBlock v = MB $
    Block
>>>>>>> 6b8d8810
    { blockMetadata   = ()
    , continuousBins  = pure v
    , nonAdditiveBins = mempty
    , additiveBins    = mempty
    , metricBins      = mempty
    , nonMetricBins   = mempty
    , dynamicBins     = mempty
    }


discreteToMetadataBlock
  :: TCMStructure
  -> DiscreteWithTCMCharacterMetadataDec e
  -> MetadataBlock e d ()
discreteToMetadataBlock struct v =
    case struct of
      NonAdditive  -> nonAdditive
      Additive     -> additive
      Metric       -> metric
      UltraMetric  -> metric
      NonSymmetric -> nonMetric
      Symmetric    -> nonMetric
  where
    stipDec = discreteMetadata <$> (^. characterName) <*> (^. characterWeight) <*> (^. characterAlphabet)
<<<<<<< HEAD
    
    nonAdditive = MB
        Block 
=======

    nonAdditive = MB $
        Block
>>>>>>> 6b8d8810
        { blockMetadata   = ()
        , continuousBins  = mempty
        , nonAdditiveBins = pure $ stipDec v
        , additiveBins    = mempty
        , metricBins      = mempty
        , nonMetricBins   = mempty
        , dynamicBins     = mempty
        }

<<<<<<< HEAD
    additive = MB
        Block 
=======
    additive = MB $
        Block
>>>>>>> 6b8d8810
        { blockMetadata   = ()
        , continuousBins  = mempty
        , nonAdditiveBins = mempty
        , additiveBins    = pure $ stipDec v
        , metricBins      = mempty
        , nonMetricBins   = mempty
        , dynamicBins     = mempty
        }

<<<<<<< HEAD
    metric = MB
        Block 
=======
    metric = MB $
        Block
>>>>>>> 6b8d8810
        { blockMetadata   = ()
        , continuousBins  = mempty
        , nonAdditiveBins = mempty
        , additiveBins    = mempty
        , metricBins      = pure v
        , nonMetricBins   = mempty
        , dynamicBins     = mempty
        }

<<<<<<< HEAD
    nonMetric = MB
        Block 
=======
    nonMetric = MB $
        Block
>>>>>>> 6b8d8810
        { blockMetadata   = ()
        , continuousBins  = mempty
        , nonAdditiveBins = mempty
        , additiveBins    = mempty
        , metricBins      = mempty
        , nonMetricBins   = pure v
        , dynamicBins     = mempty
        }


dynamicToMetadataBlock
  :: DynamicCharacterMetadataDec d
  -> MetadataBlock e d ()
<<<<<<< HEAD
dynamicToMetadataBlock v = MB
    Block 
=======
dynamicToMetadataBlock v = MB $
    Block
>>>>>>> 6b8d8810
    { blockMetadata   = ()
    , continuousBins  = mempty
    , nonAdditiveBins = mempty
    , additiveBins    = mempty
    , metricBins      = mempty
    , nonMetricBins   = mempty
    , dynamicBins     = pure v
    }<|MERGE_RESOLUTION|>--- conflicted
+++ resolved
@@ -103,13 +103,8 @@
 continuousToMetadataBlock
   :: ContinuousCharacterMetadataDec
   -> MetadataBlock e d ()
-<<<<<<< HEAD
 continuousToMetadataBlock v = MB
-    Block 
-=======
-continuousToMetadataBlock v = MB $
     Block
->>>>>>> 6b8d8810
     { blockMetadata   = ()
     , continuousBins  = pure v
     , nonAdditiveBins = mempty
@@ -134,15 +129,8 @@
       Symmetric    -> nonMetric
   where
     stipDec = discreteMetadata <$> (^. characterName) <*> (^. characterWeight) <*> (^. characterAlphabet)
-<<<<<<< HEAD
-    
     nonAdditive = MB
         Block 
-=======
-
-    nonAdditive = MB $
-        Block
->>>>>>> 6b8d8810
         { blockMetadata   = ()
         , continuousBins  = mempty
         , nonAdditiveBins = pure $ stipDec v
@@ -152,13 +140,8 @@
         , dynamicBins     = mempty
         }
 
-<<<<<<< HEAD
     additive = MB
         Block 
-=======
-    additive = MB $
-        Block
->>>>>>> 6b8d8810
         { blockMetadata   = ()
         , continuousBins  = mempty
         , nonAdditiveBins = mempty
@@ -168,13 +151,8 @@
         , dynamicBins     = mempty
         }
 
-<<<<<<< HEAD
     metric = MB
-        Block 
-=======
-    metric = MB $
         Block
->>>>>>> 6b8d8810
         { blockMetadata   = ()
         , continuousBins  = mempty
         , nonAdditiveBins = mempty
@@ -184,13 +162,8 @@
         , dynamicBins     = mempty
         }
 
-<<<<<<< HEAD
     nonMetric = MB
         Block 
-=======
-    nonMetric = MB $
-        Block
->>>>>>> 6b8d8810
         { blockMetadata   = ()
         , continuousBins  = mempty
         , nonAdditiveBins = mempty
@@ -204,13 +177,8 @@
 dynamicToMetadataBlock
   :: DynamicCharacterMetadataDec d
   -> MetadataBlock e d ()
-<<<<<<< HEAD
 dynamicToMetadataBlock v = MB
     Block 
-=======
-dynamicToMetadataBlock v = MB $
-    Block
->>>>>>> 6b8d8810
     { blockMetadata   = ()
     , continuousBins  = mempty
     , nonAdditiveBins = mempty
