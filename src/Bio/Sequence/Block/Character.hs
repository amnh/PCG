--- conflicted
+++ resolved
@@ -51,23 +51,16 @@
 import           Bio.Sequence.Block.Internal
 import           Bio.Sequence.Block.Metadata  (MetadataBlock)
 import           Control.DeepSeq
-<<<<<<< HEAD
 import qualified Control.Foldl                as L
-=======
 import           Control.Lens
->>>>>>> 7c726925
 import           Control.Parallel.Custom
 import           Control.Parallel.Strategies
 import           Data.Bifunctor
 import           Data.Foldable
 import           Data.List.NonEmpty           (NonEmpty (..))
 import           Data.MonoTraversable         (Element)
-<<<<<<< HEAD
+import           Data.Semigroup
 import           Data.Vector                  (Vector, fromListN)
-=======
-import           Data.Semigroup
-import           Data.Vector                  (Vector, fromList)
->>>>>>> 7c726925
 import qualified Data.Vector                  as V
 import           Data.Vector.Instances        ()
 import           GHC.Generics
@@ -79,19 +72,6 @@
 -- networks.
 --
 -- Use '(<>)' to construct larger blocks.
-<<<<<<< HEAD
-newtype CharacterBlock u v w x y z = CB (Block () u v w x y z)
-    deriving (Bifunctor, Eq, Functor, Generic, Semigroup)
-
-
-instance ( NFData u
-         , NFData v
-         , NFData w
-         , NFData x
-         , NFData y
-         , NFData z
-         ) => NFData (CharacterBlock u v w x y z) where
-=======
 data CharacterBlock u v w x y z
     = BlockDoesNotExist
     | CB {-# UNPACK #-} !(Block u v w x y z)
@@ -269,7 +249,6 @@
       where
         unwrapCharacterBlock (CB b) = [b]
         unwrapCharacterBlock  _     = []
->>>>>>> 7c726925
 
     stimes i _ | i < 1 = error $ mconcat
         [ "Call to Bio.Sequence.CharacterBlock.stimes with non-positive value: "
@@ -335,12 +314,7 @@
 finalizeCharacterBlock :: PartialCharacterBlock u v w x y z -> CharacterBlock u v w x y z
 finalizeCharacterBlock = CB . (
     Block
-<<<<<<< HEAD
-      <$> const ()
-      <*> fromDList . partialContinuousCharacterBins
-=======
       <$> fromDList . partialContinuousCharacterBins
->>>>>>> 7c726925
       <*> fromDList . partialNonAdditiveCharacterBins
       <*> fromDList . partialAdditiveCharacterBins
       <*> fromDList . partialMetricCharacterBins
@@ -354,43 +328,18 @@
         f = (,) <$> L.length <*> L.list
 
 
-<<<<<<< HEAD
-continuousCharacterBins :: CharacterBlock u v w x y z -> Vector u
-continuousCharacterBins = continuousBins . unwrap
-
-
-nonAdditiveCharacterBins :: CharacterBlock u v w x y z -> Vector v
-nonAdditiveCharacterBins = nonAdditiveBins . unwrap
-
-
-additiveCharacterBins :: CharacterBlock u v w x y z -> Vector w
-additiveCharacterBins = additiveBins . unwrap
-
-
-metricCharacterBins :: CharacterBlock u v w x y z -> Vector x
-metricCharacterBins = metricBins . unwrap
-
-
-nonMetricCharacterBins :: CharacterBlock u v w x y z -> Vector y
-nonMetricCharacterBins = nonMetricBins . unwrap
-
-
-dynamicCharacters :: CharacterBlock u v w x y z -> Vector z
-dynamicCharacters = dynamicBins . unwrap
-
-
 setDynamicCharacters :: Vector z -> CharacterBlock u v w x y a -> CharacterBlock u v w x y z
 setDynamicCharacters v = CB . (
     Block
-      <$> const ()
-      <*> continuousCharacterBins
-      <*> nonAdditiveCharacterBins
-      <*> additiveCharacterBins
-      <*> metricCharacterBins
-      <*> nonMetricCharacterBins
+      <$> (^.  continuousBin)
+      <*> (^. nonAdditiveBin)
+      <*> (^.    additiveBin)
+      <*> (^.      metricBin)
+      <*> (^.   nonMetricBin)
       <*> const v
     )
-=======
+
+
 -- |
 -- Creates a representation for a non-existant character block.
 --
@@ -399,7 +348,6 @@
 {-# INLINE nonExistantBlock #-}
 nonExistantBlock :: CharacterBlock u v w x y z
 nonExistantBlock = BlockDoesNotExist
->>>>>>> 7c726925
 
 
 -- |
@@ -415,23 +363,14 @@
  -> CharacterBlock u' v' w' x' y' z'
 hexmap f1 f2 f3 f4 f5 f6 = CB . (
     Block
-<<<<<<< HEAD
-      <$> const ()
-      <*> (parmap rpar f1 . continuousCharacterBins )
-      <*> (parmap rpar f2 . nonAdditiveCharacterBins)
-      <*> (parmap rpar f3 . additiveCharacterBins   )
-      <*> (parmap rpar f4 . metricCharacterBins     )
-      <*> (parmap rpar f5 . nonMetricCharacterBins  )
-      <*> (parmap rpar f6 . dynamicCharacters       )
-=======
       <$> (parmap rpar f1 . (^.  continuousBin))
       <*> (parmap rpar f2 . (^. nonAdditiveBin))
       <*> (parmap rpar f3 . (^.    additiveBin))
       <*> (parmap rpar f4 . (^.      metricBin))
       <*> (parmap rpar f5 . (^.   nonMetricBin))
       <*> (parmap rpar f6 . (^.     dynamicBin))
->>>>>>> 7c726925
     )
+
 
 -- |
 -- Performs a 2D transform on the 'Traversable' structure of 'CharacterBlock'
@@ -445,22 +384,12 @@
   -> CharacterBlock (t u) (t v) (t w) (t x) (t y) (t z)
 hexTranspose = CB . (
     Block
-<<<<<<< HEAD
-      <$> const ()
-      <*> transposition continuousCharacterBins
-      <*> transposition nonAdditiveCharacterBins
-      <*> transposition additiveCharacterBins
-      <*> transposition metricCharacterBins
-      <*> transposition nonMetricCharacterBins
-      <*> transposition dynamicCharacters
-=======
       <$> transposition (^.  continuousBin)
       <*> transposition (^. nonAdditiveBin)
       <*> transposition (^.    additiveBin)
       <*> transposition (^.      metricBin)
       <*> transposition (^.   nonMetricBin)
       <*> transposition (^.     dynamicBin)
->>>>>>> 7c726925
     )
   where
     transposition f xs =
@@ -490,22 +419,12 @@
   -> CharacterBlock u'' v'' w'' x'' y'' z''
 hexZipWith f1 f2 f3 f4 f5 f6 lhs rhs = CB
     Block
-<<<<<<< HEAD
-      { blockMetadata   = ()
-      , continuousBins  = parZipWith rpar f1 (continuousCharacterBins  lhs) (continuousCharacterBins  rhs)
-      , nonAdditiveBins = parZipWith rpar f2 (nonAdditiveCharacterBins lhs) (nonAdditiveCharacterBins rhs)
-      , additiveBins    = parZipWith rpar f3 (additiveCharacterBins    lhs) (additiveCharacterBins    rhs)
-      , metricBins      = parZipWith rpar f4 (metricCharacterBins      lhs) (metricCharacterBins      rhs)
-      , nonMetricBins   = parZipWith rpar f5 (nonMetricCharacterBins   lhs) (nonMetricCharacterBins   rhs)
-      , dynamicBins     = parZipWith rpar f6 (dynamicCharacters        lhs) (dynamicCharacters        rhs)
-=======
       { _continuousBin  = parZipWith rpar f1 (lhs ^.  continuousBin) (rhs ^.  continuousBin)
       , _nonAdditiveBin = parZipWith rpar f2 (lhs ^. nonAdditiveBin) (rhs ^. nonAdditiveBin)
       , _additiveBin    = parZipWith rpar f3 (lhs ^.    additiveBin) (rhs ^.    additiveBin)
       , _metricBin      = parZipWith rpar f4 (lhs ^.      metricBin) (rhs ^.      metricBin)
       , _nonMetricBin   = parZipWith rpar f5 (lhs ^.   nonMetricBin) (rhs ^.   nonMetricBin)
       , _dynamicBin     = parZipWith rpar f6 (lhs ^.     dynamicBin) (rhs ^.     dynamicBin)
->>>>>>> 7c726925
       }
 
 
@@ -528,22 +447,12 @@
   -> CharacterBlock u'' v'' w'' x'' y'' z''
 hexZipWithMeta f1 f2 f3 f4 f5 f6 meta lhs rhs = CB
     Block
-<<<<<<< HEAD
-      { blockMetadata   = ()
-      , continuousBins  = parZipWith3 rpar f1 (continuousBins  meta) (continuousBins  lhs) (continuousBins  rhs)
-      , nonAdditiveBins = parZipWith3 rpar f2 (nonAdditiveBins meta) (nonAdditiveBins lhs) (nonAdditiveBins rhs)
-      , additiveBins    = parZipWith3 rpar f3 (additiveBins    meta) (additiveBins    lhs) (additiveBins    rhs)
-      , metricBins      = parZipWith3 rpar f4 (metricBins      meta) (metricBins      lhs) (metricBins      rhs)
-      , nonMetricBins   = parZipWith3 rpar f5 (nonMetricBins   meta) (nonMetricBins   lhs) (nonMetricBins   rhs)
-      , dynamicBins     = parZipWith3 rpar f6 (dynamicBins     meta) (dynamicBins     lhs) (dynamicBins     rhs)
-=======
       { _continuousBin  = parZipWith3 rpar f1 (meta ^.  continuousBin) (lhs ^.  continuousBin) (rhs ^.  continuousBin)
       , _nonAdditiveBin = parZipWith3 rpar f2 (meta ^. nonAdditiveBin) (lhs ^. nonAdditiveBin) (rhs ^. nonAdditiveBin)
       , _additiveBin    = parZipWith3 rpar f3 (meta ^.    additiveBin) (lhs ^.    additiveBin) (rhs ^.    additiveBin)
       , _metricBin      = parZipWith3 rpar f4 (meta ^.      metricBin) (lhs ^.      metricBin) (rhs ^.      metricBin)
       , _nonMetricBin   = parZipWith3 rpar f5 (meta ^.   nonMetricBin) (lhs ^.   nonMetricBin) (rhs ^.   nonMetricBin)
       , _dynamicBin     = parZipWith3 rpar f6 (meta ^.     dynamicBin) (lhs ^.     dynamicBin) (rhs ^.     dynamicBin)
->>>>>>> 7c726925
       }
 
 
@@ -561,21 +470,6 @@
   -> CharacterBlock u v w x y z
 toMissingCharacters = CB . (
     Block
-<<<<<<< HEAD
-      <$> const ()
-      <*> (fmap toMissing . continuousCharacterBins)
-      <*> (fmap toMissing . nonAdditiveCharacterBins)
-      <*> (fmap toMissing . additiveCharacterBins)
-      <*> (fmap toMissing . metricCharacterBins)
-      <*> (fmap toMissing . nonMetricCharacterBins)
-      <*> (fmap toMissing . dynamicCharacters)
-    )
-
-
-{-# INLINE unwrap #-}
-unwrap :: CharacterBlock u v w x y z -> Block () u v w x y z
-unwrap (CB x) = x
-=======
       <$> (fmap toMissing . (^.  continuousBin))
       <*> (fmap toMissing . (^. nonAdditiveBin))
       <*> (fmap toMissing . (^.    additiveBin))
@@ -588,5 +482,4 @@
 {-# INLINE unwrapWith #-}
 unwrapWith :: Monoid a => (Block u v w x y z -> a) -> CharacterBlock u v w x y z -> a
 unwrapWith _ BlockDoesNotExist = mempty
-unwrapWith f (CB block)        = f block
->>>>>>> 7c726925
+unwrapWith f (CB block)        = f block