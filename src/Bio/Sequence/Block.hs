------------------------------------------------------------------------------
-- |
-- Module      :  Bio.Metadata.Sequence.Block
-- Copyright   :  (c) 2015-2015 Ward Wheeler
-- License     :  BSD-style
--
-- Maintainer  :  wheeler@amnh.org
-- Stability   :  provisional
-- Portability :  portable
--
-----------------------------------------------------------------------------

{-# LANGUAGE ConstraintKinds, FlexibleContexts, FlexibleInstances, MultiParamTypeClasses #-}

module Bio.Sequence.Block
  ( CharacterBlock()
  , MetadataBlock()
  , HasBlockCost
  , HasRootCost
  -- * Cost Queries
  , blockCost
  , rootCost
  , staticCost
  -- * Transformations
  , toMissingCharacters
  , hexmap
  , hexTranspose
  , hexZipWith
  ) where


import           Bio.Character.Encodable
import           Bio.Character.Decoration.Continuous
import           Bio.Character.Decoration.Dynamic
--import           Bio.Sequence.Block.Internal
import           Bio.Sequence.Block.Character
import           Bio.Sequence.Block.Metadata
import           Control.Lens
import           Control.Parallel.Custom
import           Control.Parallel.Strategies
import           Data.Foldable
<<<<<<< HEAD
--import           Data.Key
--import           Data.Semigroup
=======
import           Data.Key
>>>>>>> 6e2aa33e
import           Data.Vector.Instances                ()
--import qualified Data.Vector                   as V
import           Prelude                       hiding (zipWith)


-- |
-- CharacterBlocks satisfying this constraint have a calculable cost.
type HasBlockCost u v w x y z i r =
    ( HasCharacterCost   u r
    , HasCharacterCost   v i
    , HasCharacterCost   w i
    , HasCharacterCost   x i
    , HasCharacterCost   y i
    , HasCharacterCost   z i
    , HasCharacterWeight u r
    , HasCharacterWeight v r
    , HasCharacterWeight w r
    , HasCharacterWeight x r
    , HasCharacterWeight y r
    , HasCharacterWeight z r
    , Integral i
    , Real     r
    )


-- |
-- CharacterBlocks satisfying this constraint have a calculable cost.
type HasRootCost u v w x y z r =
    ( HasCharacterWeight   u r
    , HasCharacterWeight   v r
    , HasCharacterWeight   w r
    , HasCharacterWeight   x r
    , HasCharacterWeight   y r
    , HasCharacterWeight   z r
    , HasAverageLength     z AverageLength
    , PossiblyMissingCharacter u
    , PossiblyMissingCharacter v
    , PossiblyMissingCharacter w
    , PossiblyMissingCharacter x
    , PossiblyMissingCharacter y
    , PossiblyMissingCharacter z
    , Floating r
    , Real     r
    )


-- |
-- Calculates the cost of a 'CharacterBlock'. Performs some of the operation in
-- parallel.
blockCost :: HasBlockCost u v w x y z i r => CharacterBlock u v w x y z -> r
blockCost block = sum . fmap sum $
    [ parmap rpar floatingCost . continuousCharacterBins 
    , parmap rpar integralCost . nonAdditiveCharacterBins
    , parmap rpar integralCost . additiveCharacterBins   
    , parmap rpar integralCost . metricCharacterBins     
    , parmap rpar integralCost . nonMetricCharacterBins  
    , parmap rpar integralCost . dynamicCharacters       
    ] <*> [block]
  where
    integralCost dec = fromIntegral cost * weight
      where
        cost   = dec ^. characterCost
        weight = dec ^. characterWeight

    floatingCost dec = cost * weight
      where
        cost   = dec ^. characterCost
        weight = dec ^. characterWeight


-- |
-- Calculate the "rooting cost" of a 'CharacterBlock' by applying a "rooting-
-- multiplier" based on the number of other roots in the DAG.
rootCost
  :: ( HasRootCost u v w x y z r
     , Integral i
     )
  => i
  -> CharacterBlock u v w x y z
  -> r
rootCost rootCount block = rootMultiplier . sum . fmap sum $
    [ parmap rpar staticRootCost  . continuousCharacterBins 
    , parmap rpar staticRootCost  . nonAdditiveCharacterBins
    , parmap rpar staticRootCost  . additiveCharacterBins
    , parmap rpar staticRootCost  . metricCharacterBins     
    , parmap rpar staticRootCost  . nonMetricCharacterBins  
    , parmap rpar dynamicRootCost . dynamicCharacters       
    ] <*> [block]
  where
    rootMultiplier x = (otherRoots * x) / 2
      where
        otherRoots = max 0 (fromIntegral rootCount - 1)
    
    staticRootCost dec
      | isMissing dec = 0
      | otherwise     = weight
      where
        weight = dec ^. characterWeight

    dynamicRootCost dec
      | isMissing dec = 0
      | otherwise     = weight * getAverageLength avgLen
      where
        avgLen = dec ^. averageLength
        weight = dec ^. characterWeight


-- |
-- Calculates the cost of a 'CharacterBlock'. Performs some of the operation in
-- parallel.
staticCost :: HasBlockCost u v w x y z i r => CharacterBlock u v w x y z -> r
staticCost block = sum . fmap sum $
    [ parmap rpar floatingCost . continuousCharacterBins 
    , parmap rpar integralCost . nonAdditiveCharacterBins
    , parmap rpar integralCost . additiveCharacterBins   
    , parmap rpar integralCost . metricCharacterBins     
    , parmap rpar integralCost . nonMetricCharacterBins  
    ] <*> [block]
  where
    integralCost dec = fromIntegral cost * weight
      where
        cost   = dec ^. characterCost
        weight = dec ^. characterWeight

    floatingCost dec = cost * weight
      where
        cost   = dec ^. characterCost
        weight = dec ^. characterWeight
<|MERGE_RESOLUTION|>--- conflicted
+++ resolved
@@ -39,12 +39,6 @@
 import           Control.Parallel.Custom
 import           Control.Parallel.Strategies
 import           Data.Foldable
-<<<<<<< HEAD
---import           Data.Key
---import           Data.Semigroup
-=======
-import           Data.Key
->>>>>>> 6e2aa33e
 import           Data.Vector.Instances                ()
 --import qualified Data.Vector                   as V
 import           Prelude                       hiding (zipWith)
