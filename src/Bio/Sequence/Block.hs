--- conflicted
+++ resolved
@@ -84,11 +84,7 @@
 -- Calculates the cost of a 'CharacterBlock'. Performs some of the operation in
 -- parallel.
 blockCost :: HasBlockCost u v w x y z => MetadataBlock m -> CharacterBlock u v w x y z -> Double
-<<<<<<< HEAD
-blockCost mBlock cBlock = sum . fmap sum $
-=======
 blockCost mBlock cBlock = sum' . fmap sum' $
->>>>>>> ecac0de3
     [ parmap rpar floatingCost . uncurry zip . ((^.  continuousBin) *** (^.  continuousBin))
     , parmap rpar integralCost . uncurry zip . ((^. nonAdditiveBin) *** (^. nonAdditiveBin))
     , parmap rpar integralCost . uncurry zip . ((^.    additiveBin) *** (^.    additiveBin))
@@ -120,11 +116,7 @@
   -> MetadataBlock m
   -> CharacterBlock u v w x y z
   -> Double
-<<<<<<< HEAD
-rootCost rootCount mBlock cBlock = rootMultiplier . sum . fmap sum $
-=======
 rootCost rootCount mBlock cBlock = rootMultiplier . sum' . fmap sum' $
->>>>>>> ecac0de3
     [ parmap rpar staticRootCost  . uncurry zip . ((^.  continuousBin) *** (^.  continuousBin))
     , parmap rpar staticRootCost  . uncurry zip . ((^. nonAdditiveBin) *** (^. nonAdditiveBin))
     , parmap rpar staticRootCost  . uncurry zip . ((^.    additiveBin) *** (^.    additiveBin))
@@ -153,11 +145,7 @@
 -- Calculates the cost of a 'CharacterBlock'. Performs some of the operation in
 -- parallel.
 staticCost :: HasBlockCost u v w x y z => MetadataBlock m -> CharacterBlock u v w x y z -> Double
-<<<<<<< HEAD
-staticCost mBlock cBlock = sum . fmap sum $
-=======
 staticCost mBlock cBlock = sum' . fmap sum' $
->>>>>>> ecac0de3
     [ parmap rpar floatingCost . uncurry zip . ((^.  continuousBin) *** (^.  continuousBin))
     , parmap rpar integralCost . uncurry zip . ((^. nonAdditiveBin) *** (^. nonAdditiveBin))
     , parmap rpar integralCost . uncurry zip . ((^.    additiveBin) *** (^.    additiveBin))
