--- conflicted
+++ resolved
@@ -69,11 +69,7 @@
 
 instance HasBlocks (MetadataSequence m) (MetadataSequence m') (Vector (MetadataBlock m)) (Vector (MetadataBlock m')) where
 
-<<<<<<< HEAD
-    blockSequence = lens toBlocks $ const MetaSeq
-=======
     blockSequence = iso toBlocks fromBlocks
->>>>>>> ecac0de3
 
 
 instance MonoFoldable (MetadataSequence m) where
