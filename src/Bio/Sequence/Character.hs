--- conflicted
+++ resolved
@@ -34,10 +34,7 @@
 import           Data.Foldable
 import           Data.Foldable.Custom    (sum')
 import           Data.Key
-<<<<<<< HEAD
-=======
 import           Data.List.NonEmpty      (NonEmpty)
->>>>>>> ecac0de3
 import           Data.MonoTraversable
 import           Data.Semigroup.Foldable
 import           Data.Vector.NonEmpty    (Vector)
@@ -83,11 +80,6 @@
     (<$) v = fromBlocks . fmap (v <$) . toBlocks
 
 
-<<<<<<< HEAD
-instance HasBlocks (CharacterSequence u v w x y z) (CharacterSequence u' v' w' x' y' z') (Vector (CharacterBlock u v w x y z)) (Vector (CharacterBlock u' v' w' x' y' z')) where
-
-      blockSequence = lens toBlocks $ const CharSeq
-=======
 instance HasBlocks
   (CharacterSequence u v w x y z)
   (CharacterSequence u' v' w' x' y' z')
@@ -95,8 +87,6 @@
   (Vector (CharacterBlock u' v' w' x' y' z')) where
 
       blockSequence = iso toBlocks fromBlocks
->>>>>>> ecac0de3
-
 
 instance MonoFoldable (CharacterSequence u v w x y z) where
 
@@ -208,10 +198,6 @@
 {-# INLINE fromBlocks #-}
 fromBlocks :: Vector (CharacterBlock u v w x y z) -> CharacterSequence u v w x y z
 fromBlocks = CharSeq
-<<<<<<< HEAD
-
-=======
->>>>>>> ecac0de3
 
 {-# INLINE toBlocks #-}
 toBlocks :: CharacterSequence u v w x y z ->  Vector (CharacterBlock u v w x y z)
