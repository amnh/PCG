--- conflicted
+++ resolved
@@ -205,14 +205,9 @@
 
 
 -- |
-<<<<<<< HEAD
 -- /O(n)/
 --
 -- Construct a vector of the given length by applying the function to each index
-=======
--- 'generate' takes a length and a generating function on indices and
--- constructs the corresponding 'Vector'.
->>>>>>> ecac0de3
 generate :: Int -> (Int -> a) -> Vector a
 generate n f
   | n < 1     = error $ "Called Vector.Nonempty.generate on a non-positive dimension " <> show n
