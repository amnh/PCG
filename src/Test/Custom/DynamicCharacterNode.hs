-----------------------------------------------------------------------------
-- |
-- Module      :  Test.Custom.DynamicCharacterNode
-- Copyright   :  (c) 2015-2015 Ward Wheeler
-- License     :  BSD-style
--
-- Maintainer  :  wheeler@amnh.org
-- Stability   :  provisional
-- Portability :  portable
--
-- Arbitrary instance for a cherry of dynamic characters.
--
-- Allows for base ambiguities and gaps. The dynamic characters will be
-- non-empty and non-missing.
--
-----------------------------------------------------------------------------

{-# LANGUAGE FlexibleContexts #-}

module Test.Custom.DynamicCharacterNode
  ( DynamicCharacterNode()
  , getDynamicCharacterDecoration
  , constructNode
  ) where


import Analysis.Parsimony.Dynamic.DirectOptimization
import Analysis.Parsimony.Dynamic.DirectOptimization.Pairwise (filterGaps)
import Analysis.Parsimony.Internal
import Bio.Character
import Bio.Character.Decoration.Dynamic
import Bio.Metadata
import Bio.Metadata.CharacterName
import Data.Alphabet
import Data.MonoTraversable
import Data.String
import Data.Text.Short                                        (ShortText)
import Test.Custom.NucleotideSequence
import Test.QuickCheck


-- |
-- Represents a cherry node of dynamic character decorations.
newtype DynamicCharacterNode = DCN
    { getDynamicCharacterDecoration :: DynamicDecorationDirectOptimization DynamicCharacter -- ^ Extract the character decoration.
    }
    deriving (Show)


instance Arbitrary DynamicCharacterNode where

    arbitrary = do
        lhs <- (unwrap <$> arbitrary) `suchThat` isNotAllGaps
        rhs <- (unwrap <$> arbitrary) `suchThat` isNotAllGaps
        pure . DCN $ constructNode lhs rhs
      where
        isNotAllGaps  = not . onull . filterGaps
        unwrap (NS x) = x


-- |
-- Given two dynamic characters, constructs a cherry node with each character as
-- a child.
constructNode :: DynamicCharacter -> DynamicCharacter -> DynamicDecorationDirectOptimization DynamicCharacter
constructNode lhs rhs
    = directOptimizationPreorder pairwiseFunction defMetadata
        (PreInternalContext
           { preParent       = rootDec
           , preChildContext = Left lhsDec
           }
        )
  where
    lhsDec  = toLeafNode $ initDec lhs
    rhsDec  = toLeafNode $ initDec rhs
    rootDec = toRootNode lhsDec rhsDec


toLeafNode
  :: ( Ord (Element c)
     , SimpleDynamicDecoration d c
--     , GetSparseTransitionCostMatrix (DynamicCharacterMetadataDec (Element c)) MemoizedCostMatrix
     )
  => d
  -> DynamicDecorationDirectOptimizationPostorderResult c
toLeafNode c = directOptimizationPostorder pairwiseFunction (LeafContext c)


toRootNode :: DynamicDecorationDirectOptimizationPostorderResult DynamicCharacter
           -> DynamicDecorationDirectOptimizationPostorderResult DynamicCharacter
           -> DynamicDecorationDirectOptimization DynamicCharacter
toRootNode x y = directOptimizationPreorder pairwiseFunction defMetadata (RootContext z)
  where
    f :: PostorderContext
           (DynamicDecorationDirectOptimizationPostorderResult DynamicCharacter)
           (DynamicDecorationDirectOptimizationPostorderResult DynamicCharacter)
      -> DynamicDecorationDirectOptimizationPostorderResult DynamicCharacter
    f = directOptimizationPostorder pairwiseFunction

    z :: DynamicDecorationDirectOptimizationPostorderResult DynamicCharacter
    z = f $ PostBinaryContext {leftChild = x , rightChild = y}


pairwiseFunction
  :: ( Ord (Element s)
     , EncodableDynamicCharacter s
     )
  => s -> s -> (Word, s, s, s, s)
pairwiseFunction x y = naiveDO x y scm


scm :: Word -> Word -> Word
scm i j = if i == j then 0 else 1


defMetadata :: DynamicCharacterMetadataDec (Element DynamicCharacter)
<<<<<<< HEAD
defMetadata = dynamicMetadataWithTCM defName defWeight defAlphabet scm
=======
defMetadata = dynamicMetadata defName defWeight defAlphabet defSourceFile scm Nothing
>>>>>>> 59b751c4


initDec :: DynamicCharacter -> DynamicDecorationInitial DynamicCharacter
initDec = toDynamicCharacterDecoration id


defName :: CharacterName
defName = fromString "Test Character"


defWeight :: Double
defWeight = 1

defSourceFile :: ShortText
defSourceFile = fromString "Test Directory"


defAlphabet :: Alphabet String
defAlphabet = fromSymbols ["A","C","G","T"]<|MERGE_RESOLUTION|>--- conflicted
+++ resolved
@@ -113,11 +113,7 @@
 
 
 defMetadata :: DynamicCharacterMetadataDec (Element DynamicCharacter)
-<<<<<<< HEAD
-defMetadata = dynamicMetadataWithTCM defName defWeight defAlphabet scm
-=======
 defMetadata = dynamicMetadata defName defWeight defAlphabet defSourceFile scm Nothing
->>>>>>> 59b751c4
 
 
 initDec :: DynamicCharacter -> DynamicDecorationInitial DynamicCharacter
