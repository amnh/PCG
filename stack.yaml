--- conflicted
+++ resolved
@@ -1,10 +1,6 @@
 allow-newer: true
 
-<<<<<<< HEAD
 compiler: ghc-8.6.1
-=======
-compiler: ghc-8.4.4
->>>>>>> f2034ac9
 
 compiler-check: match-exact
 
@@ -35,8 +31,7 @@
 resolver: nightly-2018-09-28
 #resolver: ghc-8.6.0.20180810
 
-<<<<<<< HEAD
+
 require-stack-version: ">=1.7.1"
-=======
+
 resolver: lts-12.13
->>>>>>> f2034ac9
