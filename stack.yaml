--- conflicted
+++ resolved
@@ -5,14 +5,9 @@
 compiler-check: match-exact
 
 extra-deps:
-<<<<<<< HEAD
 - pretty-tree-0.1.0.0
 - tasty-rerun-1.1.12
-=======
-  - pretty-tree-0.1.0.0
-  - compact-0.1.0.1
-  - tasty-rerun-1.1.12
->>>>>>> df283c7f
+- compact-0.1.0.1
 
 flags: {}
 
@@ -33,7 +28,7 @@
 
 #resolver: lts-12.6
 #resolver: lts-11.11
-resolver: nightly-2018-09-18
+resolver: nightly-2018-09-28
 #resolver: ghc-8.6.0.20180810
 
 setup-info:
