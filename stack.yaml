allow-newer: true

compiler: ghc-8.8.1

compiler-check: match-exact

dump-logs: all

extra-deps:
  - attoparsec-0.13.2.3
  - clustering-0.4.1
  - perfect-vector-shuffle-0.1.1
  - pretty-tree-0.1.0.0
  - polyparse-1.13
  - tasty-rerun-1.1.14
<<<<<<< HEAD
  - text-show-instances-3.8.1
  - validation-1.1
  - git: https://github.com/haskell/cabal
    commit: 27221efc89e25069f3ded141310aa0e63df9d8f5
    subdirs:
    - Cabal
  - git: https://github.com/haskell-vanguard/cabal-doctest
    commit: 98d7890b410968ff338ff661949304df75cdc169
  - git: https://github.com/GaloisInc/cereal
    commit: 3396176a36284d7aa53ffcb34a905a91a576832c
  - git: https://github.com/spl/dlist
    commit: 66dd57cc124df917f8cb1ae6eb1e6092ec18eea2
  - git: https://github.com/ekmett/lens
    commit: 87287dd248eb7e43fc7bf34ea0084b537a2b2fb4
  - git: https://github.com/monadfix/microlens
    commit: 0033b78a005bef20e37d033d2b34809ebe6f9e1b
    subdirs:
    - microlens
  - git: https://github.com/pcapriotti/optparse-applicative
    commit: 114e6ecaf390120508bca0f99c6f4fd4f5d0b233
  - git: https://github.com/haskell/parsec
    commit: 60dfb0cb6a711f141e5d8728af37de894e33795e
  - git: https://github.com/Gabriel439/Haskell-Pipes-Library
    commit: 37e4b33b24c4b0dfb26d424bced00af6f4c11333
  - git: https://github.com/haskell/primitive
    commit: 47c4341f4e0f6fbbc3c53f23ca71e588c9515e6d
  - git: https://github.com/nick8325/quickcheck
    commit: af14a56beda3bb02239ffb0ef7f8e9b393fec8e4
  - git: https://github.com/phadej/qc-instances
    commit: d39d60ed0a9673073d2a8e67947a7c7d99ffb41f
  - git: https://github.com/glguy/th-abstraction
    commit: 00fcd437f35c3049ccca70ff644bdf38e8dce8d0
  - git: https://github.com/haskell-vanguard/vector-th-unbox
    commit: 2fa686c70d4f10993ca7c73b510e18568620b1d0
  - git: https://github.com/haskell-vanguard/yaml
    commit: ef48de2ff3a551fdc6d3884fbe5755501abbad65
    subdirs:
    - yaml
  - git: https://github.com/recursion-ninja/cassava
    commit: cfb71d47bc6c9a556dad1e89cbe7796c013dab5f
=======
>>>>>>> 61275222

ghc-options:
  "$everything": -j -fdiagnostics-color=always
  "$locals": -fhide-source-paths

local-bin-path: bin

<<<<<<< HEAD
=======
require-stack-version: ">=2.1.3"

resolver: lts-14.5
>>>>>>> 61275222

dump-logs: all

packages:
  - .
  - lib/pcg-alphabet
  - lib/pcg-core
  - lib/pcg-data-normalization
  - lib/pcg-data-unification
  - lib/pcg-evaluation
  - lib/pcg-exportable
  - lib/pcg-file-parsers
  - lib/pcg-file-source
  - lib/pcg-language
  - lib/pcg-serialize
  - lib/pcg-tcm-memo
  - lib/pcg-utility
  - lib/pcg-validation-transformer

require-stack-version: ">=2.1.3"

resolver: nightly-2019-08-27<|MERGE_RESOLUTION|>--- conflicted
+++ resolved
@@ -8,69 +8,26 @@
 
 extra-deps:
   - attoparsec-0.13.2.3
+  - optparse-applicative-0.15.0.0
+  - Cabal-3.0.0.0
   - clustering-0.4.1
+  - lens-4.18
+  - microlens-0.4.11.2
   - perfect-vector-shuffle-0.1.1
   - pretty-tree-0.1.0.0
   - polyparse-1.13
+  - primitive-0.7.0.0
   - tasty-rerun-1.1.14
-<<<<<<< HEAD
   - text-show-instances-3.8.1
   - validation-1.1
-  - git: https://github.com/haskell/cabal
-    commit: 27221efc89e25069f3ded141310aa0e63df9d8f5
-    subdirs:
-    - Cabal
-  - git: https://github.com/haskell-vanguard/cabal-doctest
-    commit: 98d7890b410968ff338ff661949304df75cdc169
-  - git: https://github.com/GaloisInc/cereal
-    commit: 3396176a36284d7aa53ffcb34a905a91a576832c
-  - git: https://github.com/spl/dlist
-    commit: 66dd57cc124df917f8cb1ae6eb1e6092ec18eea2
-  - git: https://github.com/ekmett/lens
-    commit: 87287dd248eb7e43fc7bf34ea0084b537a2b2fb4
-  - git: https://github.com/monadfix/microlens
-    commit: 0033b78a005bef20e37d033d2b34809ebe6f9e1b
-    subdirs:
-    - microlens
-  - git: https://github.com/pcapriotti/optparse-applicative
-    commit: 114e6ecaf390120508bca0f99c6f4fd4f5d0b233
-  - git: https://github.com/haskell/parsec
-    commit: 60dfb0cb6a711f141e5d8728af37de894e33795e
-  - git: https://github.com/Gabriel439/Haskell-Pipes-Library
-    commit: 37e4b33b24c4b0dfb26d424bced00af6f4c11333
-  - git: https://github.com/haskell/primitive
-    commit: 47c4341f4e0f6fbbc3c53f23ca71e588c9515e6d
-  - git: https://github.com/nick8325/quickcheck
-    commit: af14a56beda3bb02239ffb0ef7f8e9b393fec8e4
-  - git: https://github.com/phadej/qc-instances
-    commit: d39d60ed0a9673073d2a8e67947a7c7d99ffb41f
-  - git: https://github.com/glguy/th-abstraction
-    commit: 00fcd437f35c3049ccca70ff644bdf38e8dce8d0
   - git: https://github.com/haskell-vanguard/vector-th-unbox
     commit: 2fa686c70d4f10993ca7c73b510e18568620b1d0
-  - git: https://github.com/haskell-vanguard/yaml
-    commit: ef48de2ff3a551fdc6d3884fbe5755501abbad65
-    subdirs:
-    - yaml
-  - git: https://github.com/recursion-ninja/cassava
-    commit: cfb71d47bc6c9a556dad1e89cbe7796c013dab5f
-=======
->>>>>>> 61275222
 
 ghc-options:
   "$everything": -j -fdiagnostics-color=always
   "$locals": -fhide-source-paths
 
 local-bin-path: bin
-
-<<<<<<< HEAD
-=======
-require-stack-version: ">=2.1.3"
-
-resolver: lts-14.5
->>>>>>> 61275222
-
-dump-logs: all
 
 packages:
   - .
@@ -90,4 +47,4 @@
 
 require-stack-version: ">=2.1.3"
 
-resolver: nightly-2019-08-27+resolver: nightly-2019-09-11