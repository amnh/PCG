--- conflicted
+++ resolved
@@ -27,10 +27,5 @@
   - location:  https://github.com/ivan-m/graphviz/archive/b7539aa.zip
     extra-dep: true
 
-<<<<<<< HEAD
-#resolver: lts-11.5
-resolver: nightly-2018-05-04 # May the Force be with us
-=======
-#resolver: lts-11.11
+#resolver: lts-11.12
 resolver: nightly-2018-06-05
->>>>>>> 6f1dfdf1
