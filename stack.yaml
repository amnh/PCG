allow-newer: true

compiler: ghc-8.4.3

compiler-check: match-exact

extra-deps:
  - base-compat-0.10.1
  - pretty-tree-0.1.0.0
  - matrix-0.3.6.0
  - wl-pprint-text-1.1.1.1

flags: {}

ghc-options:
  "$everything": -j -fdiagnostics-color=always
  "$locals": -fhide-source-paths

local-bin-path: bin

packages:
  - '.'
  - lib/pcg-file-parsers
  - lib/pcg-language
  - lib/pcg-utility
# We use this upstream commit until it is uploaded to hackage and stackage respectively.
  - location:  https://github.com/ivan-m/graphviz/archive/b7539aa.zip
    extra-dep: true

<<<<<<< HEAD
#resolver: lts-11.12
resolver: nightly-2018-06-05
=======
resolver: lts-12.0
>>>>>>> b84c1fa0
<|MERGE_RESOLUTION|>--- conflicted
+++ resolved
@@ -27,9 +27,4 @@
   - location:  https://github.com/ivan-m/graphviz/archive/b7539aa.zip
     extra-dep: true
 
-<<<<<<< HEAD
-#resolver: lts-11.12
-resolver: nightly-2018-06-05
-=======
 resolver: lts-12.0
->>>>>>> b84c1fa0
