--- conflicted
+++ resolved
@@ -10,12 +10,9 @@
   - pretty-tree-0.1.0.0
   - tasty-rerun-1.1.12
   - text-show-3.7.5
-<<<<<<< HEAD
-=======
   - text-show-instances-3.7
   - github: recursion-ninja/bv-little
     commit: e4abc26a16398326c510875a1dd7195ac7b909be
->>>>>>> 9822876d
 
 #ghc-options:
 #  "$everything": -j -fdiagnostics-color=always -fspecialize-aggressively -fexpose-all-unfoldings
