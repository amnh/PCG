--- conflicted
+++ resolved
@@ -5,21 +5,10 @@
 compiler-check: match-exact
 
 extra-deps:
-<<<<<<< HEAD
-#- Cabal-2.4.0.1
-- compact-0.1.0.1
-- graphviz-2999.20.0.2@sha256:5fad513f27c6fa4ee92f27461bb7386a5541b6b7edd601483fe693d4ac3963c5
-#- polyparse-1.12.1
-- pretty-tree-0.1.0.0
-#- stm-2.5.0.0
-- tasty-rerun-1.1.12
-=======
+  - compact-0.1.0.1
+  - graphviz-2999.20.0.2@sha256:5fad513f27c6fa4ee92f27461bb7386a5541b6b7edd601483fe693d4ac3963c5
   - pretty-tree-0.1.0.0
-  - compact-0.1.0.1
   - tasty-rerun-1.1.12
-  - megaparsec-7.0.4
-  - vector-0.12.0.2
->>>>>>> a8b76a8c
 
 flags: {}
 
