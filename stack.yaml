allow-newer: true

compiler: ghc-8.8.1

compiler-check: match-exact

dump-logs: all

extra-deps:
  - algebraic-graphs-0.4
  - bv-little-1.1.1
  - clustering-0.4.1
  - compact-0.1.0.1
  - graphviz-2999.20.0.3
<<<<<<< HEAD
  - lens-4.18.1
  - microlens-0.4.11.2
  - perfect-vector-shuffle-0.1.1
=======
  - mmark-0.0.7.2
  - megaparsec-8.0.0
>>>>>>> 16a7f0b5
  - pretty-tree-0.1.0.0
  - tasty-rerun-1.1.14
  - vector-th-unbox-0.2.1.7
  - wl-pprint-text-1.2.0.0

ghc-options:
  "$everything": -j -fdiagnostics-color=always
  "$locals": -fhide-source-paths

local-bin-path: bin

packages:
  - .

require-stack-version: ">=2.1.3"

resolver: nightly-2019-11-25<|MERGE_RESOLUTION|>--- conflicted
+++ resolved
@@ -12,14 +12,11 @@
   - clustering-0.4.1
   - compact-0.1.0.1
   - graphviz-2999.20.0.3
-<<<<<<< HEAD
   - lens-4.18.1
   - microlens-0.4.11.2
   - perfect-vector-shuffle-0.1.1
-=======
   - mmark-0.0.7.2
   - megaparsec-8.0.0
->>>>>>> 16a7f0b5
   - pretty-tree-0.1.0.0
   - tasty-rerun-1.1.14
   - vector-th-unbox-0.2.1.7
@@ -36,4 +33,4 @@
 
 require-stack-version: ">=2.1.3"
 
-resolver: nightly-2019-11-25+resolver: nightly-2019-12-17