--- conflicted
+++ resolved
@@ -7,17 +7,10 @@
 dump-logs: all
 
 extra-deps:
-<<<<<<< HEAD
-  - bv-little-1.1.0
-=======
->>>>>>> f61f1428
   - clustering-0.4.1
   - perfect-vector-shuffle-0.1.1
   - pretty-tree-0.1.0.0
   - tasty-rerun-1.1.14
-<<<<<<< HEAD
-  - text-short-0.1.3
-  - text-show-3.8.2
   - text-show-instances-3.8.1
   - validation-1.1
   - git: https://github.com/bgamari/attoparsec
@@ -58,10 +51,8 @@
     commit: ef48de2ff3a551fdc6d3884fbe5755501abbad65
     subdirs:
     - yaml
-=======
   - git: https://github.com/recursion-ninja/cassava
     commit: 794dd4b60882491dff600a2bf15701ae0550dbb6
->>>>>>> f61f1428
 
 ghc-options:
   "$everything": -j -fdiagnostics-color=always
@@ -69,15 +60,9 @@
 
 local-bin-path: bin
 
-<<<<<<< HEAD
-=======
-require-stack-version: ">=2.1.3"
-
-resolver: lts-14.1
 
 dump-logs: all
 
->>>>>>> f61f1428
 packages:
   - .
   - lib/pcg-alphabet
@@ -94,9 +79,9 @@
   - lib/pcg-utility
   - lib/pcg-validation-transformer
 
-require-stack-version: ">=2.1.1"
+require-stack-version: ">=2.1.3"
 
-resolver: nightly-2019-08-03
+resolver: nightly-2019-08-20
 
 setup-info:
   ghc:
