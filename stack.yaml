allow-newer: true

<<<<<<< HEAD
compiler: ghc-8.8.3
=======
#compiler: ghc-8.8.1
compiler: ghc-8.10.0.20191123
>>>>>>> 99e5da69

compiler-check: match-exact

dump-logs: all

extra-deps:
  - algebraic-graphs-0.4
  - clustering-0.4.1
  - compact-0.1.0.1
  - graphviz-2999.20.0.3
  - lens-4.18.1
  - microlens-0.4.11.2
  - perfect-vector-shuffle-0.1.1
  - mmark-0.0.7.2
  - megaparsec-8.0.0
  - pretty-tree-0.1.0.0
  - tasty-rerun-1.1.14
  - vector-th-unbox-0.2.1.7
  - wl-pprint-text-1.2.0.0
  - git: https://github.com/ekmett/lens
    commit: 12768f14b1112d4f4f1036861197e0610c325853
  - git: https://github.com/sol/doctest
    commit: ddef72d3512534533a87f7ca16d25e4d9a80ebed

ghc-options:
  "$everything": -j -fdiagnostics-color=always
  "$locals": -fhide-source-paths

local-bin-path: bin

packages:
  - .

require-stack-version: ">=2.1.3"

<<<<<<< HEAD
resolver: lts-15.1
=======
resolver: nightly-2019-12-10
#resolver: ghc-8.10.0.20191123

setup-info:
  ghc:
    linux-aarch64:
        8.10.0.20191123:
            url: "https://downloads.haskell.org/ghc/8.10.1-alpha1/ghc-8.10.0.20191123-aarch64-deb9-linux.tar.xz"
            content-length: 309558936
            sha1: 278b854f5cd1b19e24bc6eb3fc54e782be3e1713
            sha256: 10bd2bce6452d0def47a8cd62c2e19d8640bbc13a44f0a6c24611c583503a13d
    linux32:
        8.10.0.20191123:
            url: "https://downloads.haskell.org/ghc/8.10.1-alpha1/ghc-8.10.0.20191123-i386-deb9-linux.tar.xz"
            content-length: 213157420
            sha1: 786087d3157927a0468178ec528a3f77c2234b07
            sha256: b39797c19a247999f52003ad64a50a05d6753049d54a1034cb173ee2d1a59876
    macosx:
        8.10.0.20191123:
            url: "https://downloads.haskell.org/ghc/8.10.1-alpha1/ghc-8.10.0.20191123-x86_64-apple-darwin.tar.xz"
            content-length: 190813292
            sha1: 8f6e1edcbf03a303d9ce801158252a5f5ecb6702
            sha256: 06ddd563840203e4914a36a923d3aaa8d730871859d5c2846cdf32018def3600
    linux64-gmp4:
        8.10.0.20191123:
            url: "https://downloads.haskell.org/ghc/8.10.1-alpha1/ghc-8.10.0.20191123-x86_64-centos7-linux.tar.xz"
            content-length: 197987052
            sha1: 933ae437c462a3dfce495578500fe903317c3423
            sha256: 702c9b15dfa425d019f6bdc5d5fa9deeb7442eb879b990988c534cbf067dcfaa
    linux64-tinfo6:
        8.10.0.20191123:
            url: "https://downloads.haskell.org/ghc/8.10.1-alpha1/ghc-8.10.0.20191123-x86_64-fedora27-linux.tar.xz"
            content-length: 212077296
            sha1: 70178b743bb94b7d0e89d59036f6d7ef15240919
            sha256: c82f3b924ac961bfd83f066c68c541593a48bd43a3c1514966a9429790ab40a8
    windows64:
        8.10.0.20191123:
            url: "https://downloads.haskell.org/ghc/8.10.1-alpha1/ghc-8.10.0.20191123-x86_64-unknown-mingw32.tar.xz"
            content-length: 425170216
            sha1: aae4a9b83e5ad44235ec183e5155cf9099913190
            sha256: f75d28793fb093df9de1329be62604a980150b159909d608b826f1b29bb369cc
    linux64:
        8.10.0.20191123:
            url: "https://downloads.haskell.org/ghc/8.10.1-alpha1/ghc-8.10.0.20191123-x86_64-deb9-linux.tar.xz"
            content-length: 166414600
            sha1: c7372bd0c42a63a59e07f1dc4fc74ff55e3a4f1d
            sha256: 33e29f716bd7364bdf5005a91d7b926c72e376111898233dc281fc2849f4bea7
>>>>>>> 99e5da69
<|MERGE_RESOLUTION|>--- conflicted
+++ resolved
@@ -1,11 +1,7 @@
 allow-newer: true
 
-<<<<<<< HEAD
-compiler: ghc-8.8.3
-=======
-#compiler: ghc-8.8.1
-compiler: ghc-8.10.0.20191123
->>>>>>> 99e5da69
+
+compiler: ghc-8.10.1
 
 compiler-check: match-exact
 
@@ -41,54 +37,4 @@
 
 require-stack-version: ">=2.1.3"
 
-<<<<<<< HEAD
-resolver: lts-15.1
-=======
-resolver: nightly-2019-12-10
-#resolver: ghc-8.10.0.20191123
-
-setup-info:
-  ghc:
-    linux-aarch64:
-        8.10.0.20191123:
-            url: "https://downloads.haskell.org/ghc/8.10.1-alpha1/ghc-8.10.0.20191123-aarch64-deb9-linux.tar.xz"
-            content-length: 309558936
-            sha1: 278b854f5cd1b19e24bc6eb3fc54e782be3e1713
-            sha256: 10bd2bce6452d0def47a8cd62c2e19d8640bbc13a44f0a6c24611c583503a13d
-    linux32:
-        8.10.0.20191123:
-            url: "https://downloads.haskell.org/ghc/8.10.1-alpha1/ghc-8.10.0.20191123-i386-deb9-linux.tar.xz"
-            content-length: 213157420
-            sha1: 786087d3157927a0468178ec528a3f77c2234b07
-            sha256: b39797c19a247999f52003ad64a50a05d6753049d54a1034cb173ee2d1a59876
-    macosx:
-        8.10.0.20191123:
-            url: "https://downloads.haskell.org/ghc/8.10.1-alpha1/ghc-8.10.0.20191123-x86_64-apple-darwin.tar.xz"
-            content-length: 190813292
-            sha1: 8f6e1edcbf03a303d9ce801158252a5f5ecb6702
-            sha256: 06ddd563840203e4914a36a923d3aaa8d730871859d5c2846cdf32018def3600
-    linux64-gmp4:
-        8.10.0.20191123:
-            url: "https://downloads.haskell.org/ghc/8.10.1-alpha1/ghc-8.10.0.20191123-x86_64-centos7-linux.tar.xz"
-            content-length: 197987052
-            sha1: 933ae437c462a3dfce495578500fe903317c3423
-            sha256: 702c9b15dfa425d019f6bdc5d5fa9deeb7442eb879b990988c534cbf067dcfaa
-    linux64-tinfo6:
-        8.10.0.20191123:
-            url: "https://downloads.haskell.org/ghc/8.10.1-alpha1/ghc-8.10.0.20191123-x86_64-fedora27-linux.tar.xz"
-            content-length: 212077296
-            sha1: 70178b743bb94b7d0e89d59036f6d7ef15240919
-            sha256: c82f3b924ac961bfd83f066c68c541593a48bd43a3c1514966a9429790ab40a8
-    windows64:
-        8.10.0.20191123:
-            url: "https://downloads.haskell.org/ghc/8.10.1-alpha1/ghc-8.10.0.20191123-x86_64-unknown-mingw32.tar.xz"
-            content-length: 425170216
-            sha1: aae4a9b83e5ad44235ec183e5155cf9099913190
-            sha256: f75d28793fb093df9de1329be62604a980150b159909d608b826f1b29bb369cc
-    linux64:
-        8.10.0.20191123:
-            url: "https://downloads.haskell.org/ghc/8.10.1-alpha1/ghc-8.10.0.20191123-x86_64-deb9-linux.tar.xz"
-            content-length: 166414600
-            sha1: c7372bd0c42a63a59e07f1dc4fc74ff55e3a4f1d
-            sha256: 33e29f716bd7364bdf5005a91d7b926c72e376111898233dc281fc2849f4bea7
->>>>>>> 99e5da69
+resolver: lts-15.5