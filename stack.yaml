allow-newer: true

compiler: ghc-8.4.3

compiler-check: match-exact

extra-deps:
  - pretty-tree-0.1.0.0
<<<<<<< HEAD
  - matrix-0.3.6.0
  - wl-pprint-text-1.1.1.1
  - compact-0.1.0.1
=======
  - tasty-rerun-1.1.12
>>>>>>> 8d64e91a

flags: {}

ghc-options:
  "$everything": -j -fdiagnostics-color=always
  "$locals": -fhide-source-paths

local-bin-path: bin

packages:
  - '.'
  - lib/pcg-file-parsers
  - lib/pcg-language
  - lib/pcg-utility

resolver: lts-12.7<|MERGE_RESOLUTION|>--- conflicted
+++ resolved
@@ -6,13 +6,8 @@
 
 extra-deps:
   - pretty-tree-0.1.0.0
-<<<<<<< HEAD
-  - matrix-0.3.6.0
-  - wl-pprint-text-1.1.1.1
   - compact-0.1.0.1
-=======
   - tasty-rerun-1.1.12
->>>>>>> 8d64e91a
 
 flags: {}
 
