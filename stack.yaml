allow-newer: true

compiler: ghc-8.6.0.20180627

compiler-check: match-exact

extra-deps:
- pretty-tree-0.1.0.0
- tasty-rerun-1.1.12
- compact-0.1.0.1

flags: {}

ghc-options:
  "$everything": -j -fdiagnostics-color=always
  "$locals": -fhide-source-paths

local-bin-path: bin

packages:
  - '.'
  - lib/pcg-file-parsers
  - lib/pcg-language
  - lib/pcg-utility
  #We use this upstream commit until it is uploaded to hackage and stackage respectively.
  - location:  https://github.com/recursion-ninja/fgl/archive/d6735ce.zip
    extra-dep: true

<<<<<<< HEAD
#resolver: lts-12.6
#resolver: lts-11.11
resolver: nightly-2018-09-28
#resolver: ghc-8.6.0.20180810

setup-info:
  ghc:
    linux64:
      8.6.0.20180627:
        url: https://downloads.haskell.org/~ghc/8.6.1-alpha1/ghc-8.6.0.20180627-x86_64-deb8-linux.tar.xz
        sha256: e891e9e6ad0d53382e79b5c1005af6123501fbc95088ed849c3a1c22979db319
    linux64-nopie:
      8.6.0.20180627:
        url: https://downloads.haskell.org/~ghc/8.6.1-alpha1/ghc-8.6.0.20180627-x86_64-deb8-linux.tar.xz
        sha256: e891e9e6ad0d53382e79b5c1005af6123501fbc95088ed849c3a1c22979db319
    linux64-tinfo:
      8.6.0.20180627:
        url: https://downloads.haskell.org/~ghc/8.6.1-alpha1/ghc-8.6.0.20180627-x86_64-fedora-linux.tar.xz
        sha256: d87816e85d34320b7d3678b14643b3ffdbcef3ac87cd37b2c46a2c954e2b66ef
    linux64-tinfo-nopie:
      8.6.0.20180627:
        url: https://downloads.haskell.org/~ghc/8.6.1-alpha1/ghc-8.6.0.20180627-x86_64-fedora-linux.tar.xz
        sha256: d87816e85d34320b7d3678b14643b3ffdbcef3ac87cd37b2c46a2c954e2b66ef
    linux32-nopie:
      8.6.0.20180627:
        url: https://downloads.haskell.org/~ghc/8.6.1-alpha1/ghc-8.6.0.20180627-i386-deb8-linux.tar.xz
        sha256: 259019896e7081bced44a349a752721432aa59d324846f3fa52d5c178e1e36c9
    macosx:
      8.6.0.20180627:
        url: https://downloads.haskell.org/~ghc/8.6.1-alpha1/ghc-8.6.0.20180627-x86_64-darwin.tar.xz
        sha256: b5861e1c2822bb9236243b650bd5c2a933ce86277396af0c9b6494eca2770b02
    windows32:
      8.6.0.20180627:
        url: https://downloads.haskell.org/~ghc/8.6.1-alpha1/ghc-8.6.0.20180627-i386-unknown-mingw32.tar.xz
        sha256: 6cc739c10335c757e11a4fbdea8667c3ab6d8cce52e6d4b38cc21f3c45b55d9e
    windows64:
      8.6.0.20180627:
        url: https://downloads.haskell.org/~ghc/8.6.1-alpha1/ghc-8.6.0.20180627-x86_64-unknown-mingw32.tar.xz
        sha256: ccff1f896425f932581c804e1fd6dd14dea7b7423f7f4970ff1d99ab03c97504
=======
require-stack-version: ">=1.7.1"

resolver: lts-12.7
>>>>>>> 02bcf224
<|MERGE_RESOLUTION|>--- conflicted
+++ resolved
@@ -1,6 +1,6 @@
 allow-newer: true
 
-compiler: ghc-8.6.0.20180627
+compiler: ghc-8.6.1
 
 compiler-check: match-exact
 
@@ -26,48 +26,9 @@
   - location:  https://github.com/recursion-ninja/fgl/archive/d6735ce.zip
     extra-dep: true
 
-<<<<<<< HEAD
 #resolver: lts-12.6
 #resolver: lts-11.11
 resolver: nightly-2018-09-28
 #resolver: ghc-8.6.0.20180810
 
-setup-info:
-  ghc:
-    linux64:
-      8.6.0.20180627:
-        url: https://downloads.haskell.org/~ghc/8.6.1-alpha1/ghc-8.6.0.20180627-x86_64-deb8-linux.tar.xz
-        sha256: e891e9e6ad0d53382e79b5c1005af6123501fbc95088ed849c3a1c22979db319
-    linux64-nopie:
-      8.6.0.20180627:
-        url: https://downloads.haskell.org/~ghc/8.6.1-alpha1/ghc-8.6.0.20180627-x86_64-deb8-linux.tar.xz
-        sha256: e891e9e6ad0d53382e79b5c1005af6123501fbc95088ed849c3a1c22979db319
-    linux64-tinfo:
-      8.6.0.20180627:
-        url: https://downloads.haskell.org/~ghc/8.6.1-alpha1/ghc-8.6.0.20180627-x86_64-fedora-linux.tar.xz
-        sha256: d87816e85d34320b7d3678b14643b3ffdbcef3ac87cd37b2c46a2c954e2b66ef
-    linux64-tinfo-nopie:
-      8.6.0.20180627:
-        url: https://downloads.haskell.org/~ghc/8.6.1-alpha1/ghc-8.6.0.20180627-x86_64-fedora-linux.tar.xz
-        sha256: d87816e85d34320b7d3678b14643b3ffdbcef3ac87cd37b2c46a2c954e2b66ef
-    linux32-nopie:
-      8.6.0.20180627:
-        url: https://downloads.haskell.org/~ghc/8.6.1-alpha1/ghc-8.6.0.20180627-i386-deb8-linux.tar.xz
-        sha256: 259019896e7081bced44a349a752721432aa59d324846f3fa52d5c178e1e36c9
-    macosx:
-      8.6.0.20180627:
-        url: https://downloads.haskell.org/~ghc/8.6.1-alpha1/ghc-8.6.0.20180627-x86_64-darwin.tar.xz
-        sha256: b5861e1c2822bb9236243b650bd5c2a933ce86277396af0c9b6494eca2770b02
-    windows32:
-      8.6.0.20180627:
-        url: https://downloads.haskell.org/~ghc/8.6.1-alpha1/ghc-8.6.0.20180627-i386-unknown-mingw32.tar.xz
-        sha256: 6cc739c10335c757e11a4fbdea8667c3ab6d8cce52e6d4b38cc21f3c45b55d9e
-    windows64:
-      8.6.0.20180627:
-        url: https://downloads.haskell.org/~ghc/8.6.1-alpha1/ghc-8.6.0.20180627-x86_64-unknown-mingw32.tar.xz
-        sha256: ccff1f896425f932581c804e1fd6dd14dea7b7423f7f4970ff1d99ab03c97504
-=======
-require-stack-version: ">=1.7.1"
-
-resolver: lts-12.7
->>>>>>> 02bcf224
+require-stack-version: ">=1.7.1"