--- conflicted
+++ resolved
@@ -5,14 +5,7 @@
 compiler-check: match-exact
 
 extra-deps:
-<<<<<<< HEAD
-- base-compat-0.10.1
-- pretty-tree-0.1.0.0
-- matrix-0.3.6.0
-- wl-pprint-text-1.1.1.1
-=======
   - pretty-tree-0.1.0.0
->>>>>>> b876ca5a
 
 flags: {}
 
@@ -28,11 +21,10 @@
   - lib/pcg-language
   - lib/pcg-utility
 
-<<<<<<< HEAD
 #resolver: lts-12.6
 #resolver: lts-11.11
-resolver: nightly-2018-08-16
-#resolver: ghc-8.6.0.20180810
+#resolver: nightly-2018-08-16
+resolver: ghc-8.6.0.20180810
 
 setup-info:
   ghc:
@@ -67,9 +59,4 @@
     windows64:
       8.6.0.20180627:
         url: https://downloads.haskell.org/~ghc/8.6.1-alpha1/ghc-8.6.0.20180627-x86_64-unknown-mingw32.tar.xz
-        sha256: ccff1f896425f932581c804e1fd6dd14dea7b7423f7f4970ff1d99ab03c97504
-
->>>>>>> Updating stack.yaml file for ghc-8.6.0 alpha.
-=======
-resolver: lts-12.7
->>>>>>> b876ca5a
+        sha256: ccff1f896425f932581c804e1fd6dd14dea7b7423f7f4970ff1d99ab03c97504