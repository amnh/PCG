--- conflicted
+++ resolved
@@ -337,10 +337,7 @@
 
   other-modules:    Paths_phylocomgraph
                     PCG.Command.Build.Evaluate
-<<<<<<< HEAD
                     PCG.Command.Echo.Evaluate
-=======
->>>>>>> ecac0de3
                     PCG.Command.Load.Evaluate
                     PCG.Command.Read.DecorationInitialization
                     PCG.Command.Read.Evaluate
@@ -525,10 +522,7 @@
   main-is:          IntegrationTests.hs
 
   build-depends:      base               >=4.10
-<<<<<<< HEAD
                     , containers
-=======
->>>>>>> ecac0de3
                     , directory
                     , filepath
                     , megaparsec         >=6.4.0
