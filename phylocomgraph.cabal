cabal-version:      2.2
category:           Biology
build-type:         Simple
name:               phylocomgraph
version:            0.1.0.1

author:             Ward Wheeler
maintainer:         wheeler@amnh.org
license:            BSD-3-Clause
license-file:       LICENSE

synopsis:           Program and library for general phylogenetic graph search

description:        Phylogenetic Componet Graph provides a library for
                    interacting with phylogenetic graphs. It defines a
                    decalartive scripting language for defining phylogenetic
                    searches. Said scripts can be evaluated by the provided pcg
                    program to perform a phylogenetic search on an input dataset.

extra-source-files:
    AUTHORS.md
    CHANGELOG.md
    README.md


-- Group of buildinfo specifications to correctly build and link to the C & C++:
-- FFI code.
common ffi-buildinfo

  cc-options:       --std=c11

  cxx-options:      --std=c++14

  -- This library is required for linking to the C++ standard template library.
  extra-libraries:  stdc++

  hs-source-dirs:   ffi

  c-sources:
    ffi/external-direct-optimization/alignCharacters.c
    ffi/external-direct-optimization/alignmentMatrices.c
    ffi/external-direct-optimization/c_alignment_interface.c
    ffi/external-direct-optimization/c_code_alloc_setup.c
    ffi/external-direct-optimization/costMatrix.c
    ffi/external-direct-optimization/dyn_character.c
    ffi/external-direct-optimization/ukkCheckPoint.c
    ffi/external-direct-optimization/ukkCommon.c
    ffi/memoized-tcm/costMatrixWrapper.c
    ffi/memoized-tcm/dynamicCharacterOperations.c
    ffi/sequential-align/sequentialAlignInterface.c
    ffi/sequential-align/sequentialAlign.c

  cxx-sources:
    ffi/memoized-tcm/costMatrix_2d.cpp
    ffi/memoized-tcm/costMatrix_3d.cpp

  -- Here we list all directories that contain C & C++ header files that the FFI
  -- tools will need to locate when preprocessing the C files. Without listing
  -- the directories containing the C header files here, the FFI preprocessor
  -- (hsc2hs, c2hs, etc.) will fail to locate the requisite files. Note also,
  -- that the parent directory of the nessicary C & C++ header files must be
  -- specified. The preprocessor will not recursively look in subdirectories for
  -- header files!
  include-dirs:
    ffi/external-direct-optimization
    ffi/memoized-tcm
    ffi/sequential-align


-- A litany of GHC warnings designed to alert us during the build of any common
-- pitfalls, future compatibility issues, or coding conventions.
common ghc-flags

  ghc-options:
    -- Optimization flags
    -O2
    -fexpose-all-unfoldings
    -foptimal-applicative-do
    -fspecialize-aggressively
    -- Usability flags
    -fdiagnostics-color=always
    -fhide-source-paths
    -j
    -- Sanity check warnings
    -Wall
    -Wcompat
    -Wdodgy-foreign-imports
    -Wduplicate-exports
    -Wempty-enumerations
    -Widentities
    -Wincomplete-patterns
    -Wincomplete-record-updates
    -Wincomplete-uni-patterns
    -Wmissing-fields
    -Wmissing-home-modules
    -Wmissing-monadfail-instances
    -Wmissing-signatures
    -Wnoncanonical-monadfail-instances
    -Wnoncanonical-monad-instances
    -Wnoncanonical-monoid-instances
    -Woverflowed-literals
    -Woverlapping-patterns
    -Wredundant-constraints
    -Wsemigroup
    -Wtabs
    -Wunrecognised-warning-flags
    -Wunused-binds
    -Wunused-do-bind
    -Wunused-foralls
    -Wunused-imports
    -Wunused-matches
    -Wwrong-do-bind


-- Global deviations from Haskell98
common language-specs

  default-language: Haskell2010

  -- Always use MonadFail(fail), not Monad(fail)
  other-extensions: MonadFailDesugaring


library

  import:
    ffi-buildinfo,
    ghc-flags,
    language-specs

  hs-source-dirs:   src

<<<<<<< HEAD
  exposed-modules:  Analysis.Parsimony.Additive.Internal
                    Analysis.Parsimony.Dynamic.DirectOptimization
                    Analysis.Parsimony.Dynamic.DirectOptimization.Pairwise.FFI
                    Analysis.Parsimony.Dynamic.DirectOptimization.Pairwise
                    Analysis.Parsimony.Dynamic.SequentialAlign
                    Analysis.Parsimony.Fitch.Internal
                    Analysis.Parsimony.Sankoff.Internal
                    Analysis.Parsimony.Internal
                    Analysis.Scoring
                    Bio.Character
                    Bio.Character.Decoration.Additive
                    Bio.Character.Decoration.Continuous
                    Bio.Character.Decoration.Discrete
                    Bio.Character.Decoration.Dynamic
                    Bio.Character.Decoration.Fitch
                    Bio.Character.Decoration.Metric
                    Bio.Character.Decoration.NonMetric
                    Bio.Character.Encodable
                    Bio.Character.Encodable.Continuous
                    Bio.Character.Exportable
                    Bio.Character.Parsed
                    Bio.Character.Type
                    Bio.Metadata
                    Bio.Metadata.CharacterName
                    Bio.Metadata.Continuous
                    Bio.Metadata.Discrete
                    Bio.Metadata.DiscreteWithTCM
                    Bio.Metadata.Dynamic
                    Bio.Metadata.Parsed
                    Bio.Sequence
                    Bio.Sequence.Block
                    Bio.Sequence.Character
                    Bio.Sequence.Metadata
                    Bio.Graph
                    Bio.Graph.Component
                    Bio.Graph.Forest.Parsed
                    Bio.Graph.LeafSet
                    Bio.Graph.Node
                    Bio.Graph.PhylogeneticDAG
                    Bio.Graph.ReferenceDAG
                    Bio.Graph.ReferenceDAG.Internal
                    Bio.Graph.Solution
                    Bio.Graph.ZipperDAG
                    Control.Evaluation
                    Control.Monad.Logger
                    Data.Alphabet
                    Data.Alphabet.IUPAC
                    Data.EdgeLength
                    Data.TCM
                    Data.TCM.Dense
                    Data.TCM.Memoized
                    Data.TCM.Dense.FFI
                    Data.TCM.Memoized.FFI
                    Data.TopologyRepresentation
                    Data.NodeLabel
                    Data.Vector.Custom
                    Data.Vector.NonEmpty
                    Text.Newick.Class
                    Text.XML
                    Text.XML.Custom
=======
  build-depends:
    pcg-file-parsers,
    pcg-utility,
    base                    ^>= 4.12.0    && < 4.13.0,
    bimap                   ^>= 0.3.3     && < 0.4,
    binary                  ^>= 0.8.6     && < 0.9,
    bv-little               ^>= 0.1.2     && < 0.2,
    cassava                 ^>= 0.5.0     && < 0.6,
    compact                 ^>= 0.1.0     && < 0.2,
    -- >=0.5.8 Required for Data.Map.restrictKeys
    containers               >= 0.5.8     && < 0.7,
    data-default            ^>= 0.7.1     && < 0.8,
    deepseq                 ^>= 1.4.4     && < 1.5,
    dlist                   ^>= 0.8.0     && < 0.9,
    foldl                   ^>= 1.4.5     && < 1.5,
    -- >=2999.20 Required for forgiving construction of DOT object
    graphviz                 >= 2999.20.0 && < 2999.21,
    hashable                ^>= 1.2.7     && < 1.3,
    integer-gmp             ^>= 1.0.2     && < 1.1,
    keys                    ^>= 3.12.1    && < 3.13,
    lens                    ^>= 4.17      && < 4.18,
    mono-traversable        ^>= 1.0.10    && < 1.1,
    mtl                     ^>= 2.2.2     && < 2.3,
    parallel                ^>= 3.2.2     && < 3.3,
    pointed                 ^>= 5.0.1     && < 5.1,
    pretty-tree             ^>= 0.1.0     && < 0.2,
    QuickCheck              ^>= 2.12.6    && < 2.13,
    -- required for Data.Semigroup.Foldable.toNonEmpty
    semigroupoids            >= 5.2.1     && < 5.4,
    semigroups              ^>= 0.18.5    && < 0.19,
    smallcheck              ^>= 1.1.5     && < 1.2,
    text                    ^>= 1.2.3     && < 1.3,
    text-short              ^>= 0.1.2     && < 0.2,
    transformers            ^>= 0.5.5     && < 0.6,
    unordered-containers    ^>= 0.2.9     && < 0.3,
    validation              ^>= 1         && < 1.1,
    -- >=0.12.0.2 required for compatability with "compact regions"
    vector                   >= 0.12.0.2  && < 0.13,
    vector-binary-instances ^>= 0.2.5     && < 0.3,
    -- >=3.4 required for corrected definition of (!) & index
    vector-instances         >= 3.4       && < 3.5,
    xml                     ^>= 1.3.14    && < 1.4

  exposed-modules:
    Analysis.Parsimony.Additive.Internal
    Analysis.Parsimony.Dynamic.DirectOptimization
    Analysis.Parsimony.Dynamic.DirectOptimization.Pairwise.FFI
    Analysis.Parsimony.Dynamic.DirectOptimization.Pairwise
    Analysis.Parsimony.Dynamic.SequentialAlign
    Analysis.Parsimony.Fitch.Internal
    Analysis.Parsimony.Sankoff.Internal
    Analysis.Parsimony.Internal
    Analysis.Scoring
    Bio.Character
    Bio.Character.Decoration.Additive
    Bio.Character.Decoration.Continuous
    Bio.Character.Decoration.Discrete
    Bio.Character.Decoration.Dynamic
    Bio.Character.Decoration.Fitch
    Bio.Character.Decoration.Metric
    Bio.Character.Decoration.NonMetric
    Bio.Character.Encodable
    Bio.Character.Encodable.Continuous
    Bio.Character.Exportable
    Bio.Character.Parsed
    Bio.Character.Type
    Bio.Metadata
    Bio.Metadata.CharacterName
    Bio.Metadata.Continuous
    Bio.Metadata.Discrete
    Bio.Metadata.DiscreteWithTCM
    Bio.Metadata.Dynamic
    Bio.Metadata.Parsed
    Bio.Sequence
    Bio.Sequence.Block
    Bio.Sequence.Character
    Bio.Sequence.Metadata
    Bio.Graph
    Bio.Graph.Component
    Bio.Graph.Forest.Parsed
    Bio.Graph.LeafSet
    Bio.Graph.Node
    Bio.Graph.PhylogeneticDAG
    Bio.Graph.ReferenceDAG
    Bio.Graph.ReferenceDAG.Internal
    Bio.Graph.Solution
    Bio.Graph.ZipperDAG
    Control.Evaluation
    Control.Parallel.Custom
    Control.Monad.Logger
    Data.Alphabet
    Data.Alphabet.IUPAC
    Data.EdgeLength
    Data.TCM
    Data.TCM.Dense
    Data.TCM.Memoized
    Data.TCM.Dense.FFI
    Data.TCM.Memoized.FFI
    Data.TopologyRepresentation
    Data.NodeLabel
    Data.Vector.Custom
    Data.Vector.NonEmpty
    Text.Newick.Class
    Text.XML
    Text.XML.Custom
>>>>>>> 4ca2a62a

  -- probably can be moved to other-modules:
   Test.Custom.NucleotideSequence
   Test.Custom.DynamicCharacterNode

  other-modules:    Analysis.Parsimony.Dynamic.DirectOptimization.Internal
--    Analysis.Parsimony.Dynamic.DirectOptimization.Pairwise.FFI
    Analysis.Parsimony.Dynamic.DirectOptimization.Pairwise.Internal
    Analysis.Parsimony.Dynamic.DirectOptimization.Pairwise.NeedlemanWunsch
    Analysis.Parsimony.Dynamic.DirectOptimization.Pairwise.Ukkonen
    Analysis.Parsimony.Dynamic.DirectOptimization.Pairwise.Ukkonen.Internal
    Analysis.Parsimony.Dynamic.DirectOptimization.Pairwise.Ukkonen.Ribbon
    Analysis.Parsimony.Dynamic.SequentialAlign.FFI
    Bio.Character.Decoration.Additive.Class
    Bio.Character.Decoration.Additive.Internal
    Bio.Character.Decoration.Continuous.Class
    Bio.Character.Decoration.Continuous.Internal
    Bio.Character.Decoration.Dynamic.Class
    Bio.Character.Decoration.Dynamic.Internal
    Bio.Character.Decoration.Fitch.Class
    Bio.Character.Decoration.Fitch.Internal
    Bio.Character.Decoration.Metric.Class
    Bio.Character.Decoration.Metric.Internal
    Bio.Character.Decoration.NonMetric.Class
    Bio.Character.Decoration.NonMetric.Internal
    Bio.Character.Decoration.Shared
    Bio.Character.Encodable.Continuous.Class
    Bio.Character.Encodable.Continuous.Internal
    Bio.Character.Encodable.Dynamic
    Bio.Character.Encodable.Dynamic.Class
    Bio.Character.Encodable.Dynamic.Internal
    Bio.Character.Encodable.Internal
    Bio.Character.Encodable.Static
    Bio.Character.Encodable.Static.Class
    Bio.Character.Encodable.Static.Internal
    Bio.Character.Encodable.Stream
    Bio.Character.Exportable.Class
    Bio.Character.Parsed.Class
    Bio.Character.Parsed.Internal
    Bio.Metadata.General
    Bio.Metadata.General.Class
    Bio.Metadata.General.Internal
    Bio.Metadata.Discrete.Class
    Bio.Metadata.Discrete.Internal
    Bio.Metadata.DiscreteWithTCM.Class
    Bio.Metadata.DiscreteWithTCM.Internal
    Bio.Metadata.Dynamic.Class
    Bio.Metadata.Dynamic.Internal
    Bio.Metadata.MetricRepresentation
    Bio.Graph.BinaryRenderingTree
    Bio.Graph.Constructions
    Bio.Graph.Forest
    Bio.Graph.Node.Internal
    Bio.Graph.PhylogeneticDAG.Class
    Bio.Graph.PhylogeneticDAG.Internal
    Bio.Graph.PhylogeneticDAG.NetworkEdgeQuantification
    Bio.Graph.PhylogeneticDAG.DynamicCharacterRerooting
    Bio.Graph.PhylogeneticDAG.Postorder
    Bio.Graph.PhylogeneticDAG.Preorder
    Bio.Graph.PhylogeneticDAG.Reification
    Bio.Graph.PhylogeneticDAG.TotalEdgeCost
    Bio.Graph.ZipperDAG.Internal
    Bio.Sequence.Block.Builder
    Bio.Sequence.Block.Character
    Bio.Sequence.Block.Internal
    Bio.Sequence.Block.Metadata
    Bio.Sequence.Internal
    Control.Evaluation.Unit
    Control.Evaluation.Internal
    Control.Evaluation.Trans
    Data.Alphabet.Internal
    Data.Alphabet.Special
    Data.EdgeSet
    Data.Range
    Data.TCM.Internal
    Test.QuickCheck.Arbitrary.Instances
    Text.XML.Class


-- Parsers for the input file types accepted by PCG
--
-- Defines file parsers for Fasta files with sequence spliting,
-- Newick files with support for extended newick format, Nexus
-- files (though many block types are skipped), DOT files as
-- graph input, TNT files (though many commands are skipped),
-- and custom file formats for parsing transition cost matrices
-- with an alphabet, and the depricated vertex/edge/root set
-- format.
library pcg-file-parsers

  import:
    ghc-flags,
    language-specs


  hs-source-dirs:   lib/pcg-file-parsers/src

  build-depends:
    pcg-utility,
    base                    ^>= 4.12.0    && < 4.13,
    case-insensitive        ^>= 1.2.0     && < 1.3,
    containers              ^>= 0.5.8     && < 0.7,
    dlist                   ^>= 0.8.0     && < 0.9,
    graphviz                 >= 2999.20.0 && < 2999.21,
    keys                    ^>= 3.12.1    && < 3.13,
    megaparsec              ^>= 7.0       && < 7.1,
    mtl                     ^>= 2.2.2     && < 2.3,
    parser-combinators      ^>= 1.0       && < 1.1,
    safe                    ^>= 0.3.17    && < 0.4,
    scientific              ^>= 0.3.6     && < 0.4,
    semigroupoids           ^>= 5.2.1     && < 5.4,
    text                    ^>= 1.2.3     && < 1.3,
    vector                   >= 0.12.0.2  && < 0.13,

  exposed-modules:
    File.Format.Dot
    File.Format.Fasta
    File.Format.Fastc
    File.Format.Newick
    File.Format.Nexus
    File.Format.TNT
    File.Format.TransitionCostMatrix
    File.Format.VertexEdgeRoot

  other-modules:
    File.Format.Fasta.Converter
    File.Format.Fasta.Internal
    File.Format.Fasta.Parser
    File.Format.Fastc.Parser
    File.Format.Newick.Internal
    File.Format.Newick.Parser
    File.Format.Nexus.Data
    File.Format.Nexus.Parser
    File.Format.Nexus.Partition
    File.Format.Nexus.Validate
    File.Format.TNT.Command.CCode
    File.Format.TNT.Command.CNames
    File.Format.TNT.Command.Cost
    File.Format.TNT.Command.NStates
    File.Format.TNT.Command.Procedure
    File.Format.TNT.Command.TRead
    File.Format.TNT.Command.XRead
    File.Format.TNT.Parser
    File.Format.TNT.Partitioning
    File.Format.TNT.Internal
    File.Format.TransitionCostMatrix.Parser
    File.Format.VertexEdgeRoot.Parser
    Text.Megaparsec.Custom


-- Defines the grammar & specific commands of the PCG langauge
--
-- In addition to the grammar definition, this library exports a parser for the
-- grammar. Each command available in PCG is defined here and a script parser is
-- exported to parse a sequence of commands which represents the computation to
-- be performed by PCG.
library pcg-language

  import:
    ghc-flags,
    language-specs

  hs-source-dirs:      lib/pcg-language

  build-depends:
    base                    ^>= 4.12.0    && < 4.13,
    case-insensitive        ^>= 1.2.0     && < 1.3,
    containers              ^>= 0.5.8     && < 0.7,
    free                    ^>= 5.1       && < 5.2,
    keys                    ^>= 3.12.1    && < 3.13,
    megaparsec              ^>= 7.0.0     && < 7.1,
    parser-combinators      ^>= 1.0.0     && < 1.1,
    scientific              ^>= 0.3.6     && < 0.4,
    text                    ^>= 1.2.3     && < 1.3,
    time                    ^>= 1.8.0     && < 1.9,

  exposed-modules:
    PCG.Syntax
    PCG.Command.Build
    PCG.Command.Echo
    PCG.Command.Read
    PCG.Command.Report
    PCG.Command.Save
    PCG.Command.Load
    PCG.Syntax.Combinators

  other-modules:
    PCG.Syntax.Parser
    PCG.Syntax.Primitive


--  Collection of utility functions and data structures
--
--  Defines custom data structures for special use cases,
--  more abstract functions that base provides, and reexported
--  correcting to deficient libraries.
library pcg-utility

  import:
    ghc-flags,
    language-specs

  hs-source-dirs:   lib/pcg-utility/src

  build-depends:
    base                    ^>= 4.12.0    && < 4.13,
    binary                  ^>= 0.8.6     && < 0.9,
    bv-little               ^>= 0.1.2     && < 0.2,
    containers              ^>= 0.5.8     && < 0.7,
    directory               ^>= 1.3.3     && < 1.4,
    deepseq                 ^>= 1.4.4     && < 1.5,
    hashable                ^>= 1.2.7     && < 1.3,
    integer-gmp             ^>= 1.0.2     && < 1.1,
    keys                    ^>= 3.12.1    && < 3.13,
    lens                    ^>= 4.17      && < 4.18,
    matrix                  ^>= 0.3.6     && < 0.4,
    mono-traversable        ^>= 1.0.10    && < 1.1,
    QuickCheck              ^>= 2.12.6    && < 2.13,
    transformers            ^>= 0.5.5     && < 0.6,
    validation              ^>= 1         && < 1.1,
    vector                   >= 0.12.0.2  && < 0.13,

  exposed-modules:
    Data.BitMatrix
    Data.Binary.Utility
    Data.Either.Custom
    Data.Foldable.Custom
    Data.List.Utility
    Data.Matrix.NotStupid
    Data.MutualExclusionSet
    Data.Tuple.Utility
    Data.UnionSet
    Data.Vector.Utility
    Numeric.Extended
    Numeric.Extended.Natural
    Numeric.Extended.Real
    Numeric.NonNegativeAverage

  other-modules:
    Data.BitMatrix.Internal
    Data.MutualExclusionSet.Internal
    Numeric.Extended.Internal


executable pcg

  import:
    ghc-flags,
    language-specs

  main-is:          Main.hs

  ghc-options:      -threaded -rtsopts

  hs-source-dirs:   app

  build-depends:
    phylocomgraph,
    pcg-file-parsers,
    pcg-language,
    pcg-utility,
    ansi-wl-pprint          ^>= 0.6.8     && < 0.7,
    base                    ^>= 4.12.0    && < 4.13,
    binary                  ^>= 0.8.6     && < 0.9,
    bytestring              ^>= 0.10.8    && < 0.11,
    cassava                 ^>= 0.5.0     && < 0.6,
    compact                 ^>= 0.1.0     && < 0.2,
    -- Required for Data.Map.restrictKeys
    containers               >= 0.5.8     && < 0.7,
    data-default            ^>= 0.7.1     && < 0.8,
    deepseq                 ^>= 1.4.4     && < 1.5,
    directory               ^>= 1.3.3     && < 1.4,
    filepath                ^>= 1.4.2     && < 1.5,
    gitrev                  ^>= 1.3.1     && < 1.4,
    Glob                    ^>= 0.10.0    && < 0.11,
    -- >=2999.20 Required for forgivig constructio of DOT object
    graphviz                 >= 2999.20.0 && < 2999.21,
    keys                    ^>= 3.12.1    && < 3.13,
    lens                    ^>= 4.17      && < 4.18,
    megaparsec              ^>= 7.0       && < 7.1,
    optparse-applicative    ^>= 0.14.3    && < 0.15,
    parallel                ^>= 3.2.2     && < 3.3,
    random-shuffle          ^>= 0.0.4     && < 0.1,
    -- required for Data.Semigroup.Foldable.toNonEmpty
    semigroupoids            >= 5.2.1     && < 5.4,
    semigroups              ^>= 0.18.5    && < 0.19,
    text                    ^>= 1.2.3     && < 1.3,
    text-short              ^>= 0.1.2     && < 0.2,
    transformers            ^>= 0.5.5     && < 0.6,
    validation              ^>= 1         && < 1.1,
    -- >=0.12.0.2 required for compatability with "compact regions"
    vector                   >= 0.12.0.2  && < 0.13,
    xml                     ^>= 1.3.14    && < 1.4,

  other-modules:
    Paths_phylocomgraph
    PCG.Command.Build.Evaluate
    PCG.Command.Echo.Evaluate
    PCG.Command.Load.Evaluate
    PCG.Command.Read.DecorationInitialization
    PCG.Command.Read.Evaluate
    PCG.Command.Read.ReadError
    PCG.Command.Read.Unification.Master
    PCG.Command.Read.Unification.UnificationError
    PCG.Command.Report.Evaluate
    PCG.Command.Report.GraphViz
    PCG.Command.Report.Metadata
    PCG.Command.Save.Evaluate
    PCG.Computation.Internal


executable fasta-differ

  import:
    ghc-flags,
    language-specs

  main-is:          fasta-differ.hs

  hs-source-dirs:   utils

  build-depends:
    pcg-file-parsers,
    base                    ^>= 4.12.0    && < 4.13,
    containers              ^>= 0.5.8     && < 0.7,
    keys                    ^>= 3.12.1    && < 3.13,
    megaparsec              ^>= 7.0       && < 7.1,


executable 2d-do-comparison

  import:
    ghc-flags,
    language-specs

  main-is:          2d-do-comparison.hs

  hs-source-dirs:   utils

  build-depends:
    phylocomgraph,
    base                    ^>= 4.12.0    && < 4.13,
    bimap                   ^>= 0.3.3     && < 0.4,
    QuickCheck              ^>= 2.12.6    && < 2.13,


executable 3d-do-comparison

  import:
    ghc-flags,
    language-specs

  main-is:          3d-do-comparison.hs

  hs-source-dirs:   utils

  build-depends:
    phylocomgraph,
    base                    ^>= 4.12.0    && < 4.13,
    bimap                   ^>= 0.3.3     && < 0.4,
    deepseq                 ^>= 1.4.4     && < 1.5,
    QuickCheck              ^>= 2.12.6    && < 2.13,


executable affine-safety

  import:
    ghc-flags,
    language-specs

  main-is:          affine-safety.hs

  hs-source-dirs:   utils

  build-depends:
    phylocomgraph,
    base                    ^>= 4.12.0    && < 4.13,
    bimap                   ^>= 0.3.3     && < 0.4,
    QuickCheck              ^>= 2.12.6    && < 2.13,


executable generate-data-set

  import:
    ghc-flags,
    language-specs

  main-is:          generate-data-set.hs

  hs-source-dirs:   utils

  build-depends:
    ansi-wl-pprint          ^>= 0.6.8     && < 0.7,
    base                    ^>= 4.12.0    && < 4.13,
    containers              ^>= 0.5.8     && < 0.7,
    keys                    ^>= 3.12.1    && < 3.13,
    MemoTrie                ^>= 0.6.9     && < 0.7,
    mtl                     ^>= 2.2.2     && < 2.3,
    optparse-applicative    ^>= 0.14.3    && < 0.15,
    random                  ^>= 1.1       && < 1.2,
    random-shuffle          ^>= 0.0.4     && < 0.1,
    vector                   >= 0.12.0.2  && < 0.13,
    validation              ^>= 1         && < 1.1,


executable generate-tcm

  import:
    ghc-flags,
    language-specs

  main-is:          generate-tcm.hs

  hs-source-dirs:   utils

  build-depends:
    pcg-utility,
    ansi-wl-pprint          ^>= 0.6.8     && < 0.7,
    base                    ^>= 4.12.0    && < 4.13,
    containers              ^>= 0.5.8     && < 0.7,
    keys                    ^>= 3.12.1    && < 3.13,
    optparse-applicative    ^>= 0.14.3    && < 0.15,
    vector                   >= 0.12.0.2  && < 0.13,


executable newick-resolver

  import:
    ghc-flags,
    language-specs

  main-is:          newick-resolver.hs

  hs-source-dirs:   utils

  build-depends:
    pcg-file-parsers,
    base                    ^>= 4.12.0    && < 4.13,
    megaparsec              ^>= 7.0       && < 7.1,


executable sequential-alignment-invariants

  import:
    ghc-flags,
    language-specs

  main-is:          sequential-alignment-invariants.hs

  hs-source-dirs:   utils

  build-depends:
    phylocomgraph,
    base                    ^>= 4.12.0    && < 4.13,
    bimap                   ^>= 0.3.3     && < 0.4,
    QuickCheck              ^>= 2.12.6    && < 2.13,


executable three-way-mean-check

  import:
    ghc-flags,
    language-specs

  main-is:          three-way-mean-check.hs

  hs-source-dirs:   utils

  build-depends:
    phylocomgraph,
    base                    ^>= 4.12.0    && < 4.13,
    bimap                   ^>= 0.3.3     && < 0.4,
    lens                    ^>= 4.17      && < 4.18,
    QuickCheck              ^>= 2.12.6    && < 2.13,


executable ukkonen-do-comparison

  import:
    ghc-flags,
    language-specs

  main-is:          ukkonen-do-comparison.hs

  hs-source-dirs:   utils

  build-depends:
    phylocomgraph,
    base                    ^>= 4.12.0    && < 4.13,
    bimap                   ^>= 0.3.3     && < 0.4,
    QuickCheck              ^>= 2.12.6    && < 2.13,


executable pcg-file-parsers-file-tests

  import:
    ghc-flags,
    language-specs
         
  main-is:             FileTests.hs

  hs-source-dirs:      lib/pcg-file-parsers/test

  ghc-options:         -threaded

  build-depends: 
    pcg-file-parsers,
    base                    ^>= 4.12.0    && < 4.13,
    tasty                   ^>= 1.2       && < 1.3,
    containers              ^>= 0.5.8     && < 0.7,
    directory               ^>= 1.3.3     && < 1.4,
    megaparsec              ^>= 7.0       && < 7.1,
    tasty                   ^>= 1.2       && < 1.3,
    tasty-hunit             ^>= 0.10.0    && < 0.11,

  other-modules:
    Test.Custom.Parse
    TestSuite.GeneratedTests
    TestSuite.GeneratedTests.Fasta
    TestSuite.GeneratedTests.Fastc
    TestSuite.GeneratedTests.Internal
    TestSuite.GeneratedTests.Nexus
    TestSuite.GeneratedTests.TNT


test-suite integration-tests

  import:
    ghc-flags,
    language-specs

  main-is:          IntegrationTests.hs

  type:             exitcode-stdio-1.0

  ghc-options:      -threaded -with-rtsopts=-N

  hs-source-dirs:   test

  build-depends:
    pcg-utility,
    phylocomgraph,
    base                    ^>= 4.12.0    && < 4.13,
    binary                  ^>= 0.8.6     && < 0.9,
    bytestring              ^>= 0.10.8    && < 0.11,
    containers              ^>= 0.5.8     && < 0.7,
    deepseq                 ^>= 1.4.4     && < 1.5,
    directory               ^>= 1.3.3     && < 1.4,
    filepath                ^>= 1.4.2     && < 1.5,
    lens                    ^>= 4.17      && < 4.18,
    process ,
    semigroups              ^>= 0.18.5    && < 0.19,
    tasty                   ^>= 1.2       && < 1.3,
    tasty-golden,
    tasty-hunit             ^>= 0.10.0    && < 0.11,
    tasty-rerun

  other-modules:
    TestSuite.GoldenTests
    TestSuite.ScriptTests
    TestSuite.SubProcess


test-suite unit-tests

  import:
    ffi-buildinfo,
    ghc-flags,
    language-specs

  main-is:          UnitTests.hs

  type:             exitcode-stdio-1.0

  ghc-options:      -threaded
--    -with-rtsopts=-N4

  -- This is a hack beacuse the cxx-options & cxx-options feature in Cabal-2.2
  -- is not fully implmented and does not correctly link to the C++ sources.
--  if os(linux) && arch(x86_64)
--    ghc-options:    .stack-work/dist/x86_64-linux/Cabal-2.2.0.1/build/ffi/memoized-tcm/costMatrix_2d.dyn_o
--                    .stack-work/dist/x86_64-linux/Cabal-2.2.0.1/build/ffi/memoized-tcm/costMatrix_3d.dyn_o

--  if os(osx) && arch(x86_64)
--    ghc-options:    .stack-work/dist/x86_64-osx/Cabal-2.2.0.1/build/ffi/memoized-tcm/costMatrix_2d.dyn_o
--                    .stack-work/dist/x86_64-osx/Cabal-2.2.0.1/build/ffi/memoized-tcm/costMatrix_3d.dyn_o

  hs-source-dirs:   test, src, app

  build-depends:
    pcg-utility,
    phylocomgraph,
    base                    ^>= 4.12.0    && < 4.13,
    bimap                   ^>= 0.3.3     && < 0.4,
    binary                  ^>= 0.8.6     && < 0.9,
    bv-little               ^>= 0.1.2     && < 0.2,
    cassava                 ^>= 0.5       && < 0.6,
    containers              ^>= 0.5.8     && < 0.7,
    deepseq                 ^>= 1.4.4     && < 1.5,
    dlist                   ^>= 0.8.0     && < 0.9,
    foldl                   ^>= 1.4.5     && < 1.5,
    graphviz                 >= 2999.20.0 && < 2999.21,
    hashable                ^>= 1.2.7     && < 1.3,
    integer-gmp             ^>= 1.0.2     && < 1.1,
    keys                    ^>= 3.12.1    && < 3.13,
    lens                    ^>= 4.17      && < 4.18,
    mono-traversable        ^>= 1.0.10    && < 1.1,
    mtl                     ^>= 2.2.2     && < 2.3,
    pointed                 ^>= 5.0.1     && < 5.1,
    pretty-tree             ^>= 0.1.0     && < 0.2,
    QuickCheck              ^>= 2.12.6    && < 2.13,
    semigroupoids           ^>= 5.2.1     && < 5.4,
    semigroups              ^>= 0.18.5    && < 0.19,
    smallcheck              ^>= 1.1.5     && < 1.2,
    tasty                   ^>= 1.2       && < 1.3,
    tasty-hunit             ^>= 0.10.0    && < 0.11,
    tasty-quickcheck,
    tasty-smallcheck,
    tasty-rerun,
    transformers            ^>= 0.5.5     && < 0.6,
    unordered-containers    ^>= 0.2.9     && < 0.3,
    vector                   >= 0.12.0.2  && < 0.13,
    vector-binary-instances ^>= 0.2.5     && < 0.3,
    vector-instances         >= 3.4       && < 3.5,
    xml                     ^>= 1.3.14    && < 1.4,

  other-modules:
    Analysis.Parsimony.Dynamic.DirectOptimization.Pairwise.FFI
    Analysis.Parsimony.Dynamic.DirectOptimization.Pairwise.Internal
    Analysis.Parsimony.Dynamic.DirectOptimization.Pairwise.NeedlemanWunsch
    Analysis.Parsimony.Dynamic.DirectOptimization.Pairwise.Test
    Analysis.Parsimony.Dynamic.DirectOptimization.Pairwise.Ukkonen
    Analysis.Parsimony.Dynamic.DirectOptimization.Pairwise.Ukkonen.Internal
    Analysis.Parsimony.Dynamic.DirectOptimization.Pairwise.Ukkonen.Ribbon
    Analysis.Parsimony.Internal
    Bio.Character
    Bio.Character.Encodable
    Bio.Character.Encodable.Continuous
    Bio.Character.Encodable.Continuous.Class
    Bio.Character.Encodable.Continuous.Internal
    Bio.Character.Encodable.Dynamic
    Bio.Character.Encodable.Dynamic.Class
    Bio.Character.Encodable.Dynamic.Internal
    Bio.Character.Encodable.Dynamic.Test
    Bio.Character.Encodable.Static
    Bio.Character.Encodable.Static.Class
    Bio.Character.Encodable.Static.Internal
    Bio.Character.Encodable.Static.Test
    Bio.Character.Encodable.Internal
    Bio.Character.Encodable.Static
    Bio.Character.Encodable.Static.Class
    Bio.Character.Encodable.Static.Internal
    Bio.Character.Encodable.Stream
    Bio.Character.Exportable
    Bio.Character.Exportable.Class
    Bio.Character.Type
    Bio.Graph.BinaryRenderingTree
    Bio.Graph.Component
    Bio.Graph.LeafSet
    Bio.Graph.ReferenceDAG.Internal
    Bio.Graph.ReferenceDAG.Test
    Control.Evaluation.Internal
    Control.Evaluation.Test
    Control.Evaluation.Unit
    Control.Monad.Logger
    Data.Alphabet
    Data.Alphabet.IUPAC
    Data.Alphabet.Internal
    Data.Alphabet.Special
    Data.Alphabet.Test
    Data.EdgeSet
    Data.Range
    Data.TCM
    Data.TCM.Internal
    Data.TCM.Dense
    Data.TCM.Dense.FFI
    Data.TCM.Memoized
    Data.TCM.Memoized.FFI
    Data.TCM.Test
    Data.Vector.Custom
    Data.Vector.NonEmpty
    Test.QuickCheck.Arbitrary.Instances
    Test.Custom.NucleotideSequence
    Test.HUnit.Custom
    TestSuite.ExecutableTests
    TestSuite.LibraryTests
    Text.Newick.Class
    Text.XML
    Text.XML.Class
    Text.XML.Custom


test-suite pcg-utility-test-suite

  import:
    ghc-flags,
    language-specs

  main-is:          TestSuite.hs

  type:             exitcode-stdio-1.0

  hs-source-dirs:   lib/pcg-utility/test

  build-depends:
    pcg-utility,
    base                    ^>= 4.12.0    && < 4.13,
    bv-little               ^>= 0.1.2     && < 0.2,
    deepseq                 ^>= 1.4.4     && < 1.5,
    integer-gmp             ^>= 1.0.2     && < 1.1,
    mono-traversable        ^>= 1.0.10    && < 1.1,
    QuickCheck              ^>= 2.12.6    && < 2.13,
    tasty                   ^>= 1.2       && < 1.3,
    tasty-hunit             ^>= 0.10.0    && < 0.11,
    tasty-quickcheck,
    tasty-rerun
                    
  other-modules:
    Data.BitMatrix.Test
    Data.MutualExclusionSet.Test
    Numeric.Extended.Natural.Test
    Numeric.Extended.Real.Test
    Numeric.NonNegativeAverage.Test
    Data.List.Test


test-suite pcg-file-parsers-unit-tests

  import:
    ghc-flags,
    language-specs

  main-is:          TestSuite.hs

  type:             exitcode-stdio-1.0

  hs-source-dirs:   lib/pcg-file-parsers/src, lib/pcg-file-parsers/test

  ghc-options:      -threaded

  build-depends:
    pcg-utility,
    base                    ^>= 4.12.0    && < 4.13,
    case-insensitive        ^>= 1.2.0     && < 1.3,
    containers              ^>= 0.5.8     && < 0.7,
    dlist                   ^>= 0.8.0     && < 0.9,
    either,
    keys                    ^>= 3.12.1    && < 3.13,
    megaparsec              ^>= 7.0       && < 7.1,
    parser-combinators      ^>= 1.0       && < 1.1,
    safe                    ^>= 0.3.17    && < 0.4,
    scientific              ^>= 0.3.6     && < 0.4,
    smallcheck              ^>= 1.1.5     && < 1.2,
    tasty                   ^>= 1.2       && < 1.3,
    tasty-hunit             ^>= 0.10.0    && < 0.11,
    tasty-quickcheck,
    tasty-rerun,
    vector                   >= 0.12.0.2  && < 0.13,

  other-modules:
       File.Format.Fasta.Internal
       File.Format.Fasta.Parser
       File.Format.Fasta.Test
       File.Format.Fastc.Parser
       File.Format.Fastc.Test
       File.Format.Newick.Internal
       File.Format.Newick.Parser
       File.Format.Newick.Test
       File.Format.TNT.Command.CCode
       File.Format.TNT.Command.CNames
       File.Format.TNT.Command.Procedure
       File.Format.TNT.Command.TRead
       File.Format.TNT.Command.XRead
       File.Format.TNT.Internal
       File.Format.TNT.Test
       File.Format.TransitionCostMatrix.Parser
       File.Format.TransitionCostMatrix.Test
       File.Format.VertexEdgeRoot.Parser
       File.Format.VertexEdgeRoot.Test
       Test.Custom.Parse
       Text.Megaparsec.Custom
       Text.Megaparsec.Custom.Test


benchmark pcg-utility-benchmark-suite

  import:           ghc-flags
                  , language-specs

  main-is:          Benchmarks.hs

  type:             exitcode-stdio-1.0

  hs-source-dirs: lib/pcg-utility/bench

  build-depends:
    pcg-utility,
    base                    ^>= 4.12.0    && < 4.13,
    criterion,
    deepseq                 ^>= 1.4.4     && < 1.5,
    ghc-prim,

  ghc-options:
    -fdicts-cheap
    -fmax-simplifier-iterations=10
    -fspec-constr-count=6
    -threaded
                    
  other-modules:
    Data.MutualExclusionSet.Bench
    Numeric.Extended.Natural.Bench

                       <|MERGE_RESOLUTION|>--- conflicted
+++ resolved
@@ -130,68 +130,6 @@
 
   hs-source-dirs:   src
 
-<<<<<<< HEAD
-  exposed-modules:  Analysis.Parsimony.Additive.Internal
-                    Analysis.Parsimony.Dynamic.DirectOptimization
-                    Analysis.Parsimony.Dynamic.DirectOptimization.Pairwise.FFI
-                    Analysis.Parsimony.Dynamic.DirectOptimization.Pairwise
-                    Analysis.Parsimony.Dynamic.SequentialAlign
-                    Analysis.Parsimony.Fitch.Internal
-                    Analysis.Parsimony.Sankoff.Internal
-                    Analysis.Parsimony.Internal
-                    Analysis.Scoring
-                    Bio.Character
-                    Bio.Character.Decoration.Additive
-                    Bio.Character.Decoration.Continuous
-                    Bio.Character.Decoration.Discrete
-                    Bio.Character.Decoration.Dynamic
-                    Bio.Character.Decoration.Fitch
-                    Bio.Character.Decoration.Metric
-                    Bio.Character.Decoration.NonMetric
-                    Bio.Character.Encodable
-                    Bio.Character.Encodable.Continuous
-                    Bio.Character.Exportable
-                    Bio.Character.Parsed
-                    Bio.Character.Type
-                    Bio.Metadata
-                    Bio.Metadata.CharacterName
-                    Bio.Metadata.Continuous
-                    Bio.Metadata.Discrete
-                    Bio.Metadata.DiscreteWithTCM
-                    Bio.Metadata.Dynamic
-                    Bio.Metadata.Parsed
-                    Bio.Sequence
-                    Bio.Sequence.Block
-                    Bio.Sequence.Character
-                    Bio.Sequence.Metadata
-                    Bio.Graph
-                    Bio.Graph.Component
-                    Bio.Graph.Forest.Parsed
-                    Bio.Graph.LeafSet
-                    Bio.Graph.Node
-                    Bio.Graph.PhylogeneticDAG
-                    Bio.Graph.ReferenceDAG
-                    Bio.Graph.ReferenceDAG.Internal
-                    Bio.Graph.Solution
-                    Bio.Graph.ZipperDAG
-                    Control.Evaluation
-                    Control.Monad.Logger
-                    Data.Alphabet
-                    Data.Alphabet.IUPAC
-                    Data.EdgeLength
-                    Data.TCM
-                    Data.TCM.Dense
-                    Data.TCM.Memoized
-                    Data.TCM.Dense.FFI
-                    Data.TCM.Memoized.FFI
-                    Data.TopologyRepresentation
-                    Data.NodeLabel
-                    Data.Vector.Custom
-                    Data.Vector.NonEmpty
-                    Text.Newick.Class
-                    Text.XML
-                    Text.XML.Custom
-=======
   build-depends:
     pcg-file-parsers,
     pcg-utility,
@@ -280,7 +218,6 @@
     Bio.Graph.Solution
     Bio.Graph.ZipperDAG
     Control.Evaluation
-    Control.Parallel.Custom
     Control.Monad.Logger
     Data.Alphabet
     Data.Alphabet.IUPAC
@@ -297,13 +234,13 @@
     Text.Newick.Class
     Text.XML
     Text.XML.Custom
->>>>>>> 4ca2a62a
 
   -- probably can be moved to other-modules:
    Test.Custom.NucleotideSequence
    Test.Custom.DynamicCharacterNode
 
-  other-modules:    Analysis.Parsimony.Dynamic.DirectOptimization.Internal
+  other-modules:
+    Analysis.Parsimony.Dynamic.DirectOptimization.Internal
 --    Analysis.Parsimony.Dynamic.DirectOptimization.Pairwise.FFI
     Analysis.Parsimony.Dynamic.DirectOptimization.Pairwise.Internal
     Analysis.Parsimony.Dynamic.DirectOptimization.Pairwise.NeedlemanWunsch
@@ -515,12 +452,14 @@
     lens                    ^>= 4.17      && < 4.18,
     matrix                  ^>= 0.3.6     && < 0.4,
     mono-traversable        ^>= 1.0.10    && < 1.1,
+    parallel                ^>= 3.2.2     && < 3.3,
     QuickCheck              ^>= 2.12.6    && < 2.13,
     transformers            ^>= 0.5.5     && < 0.6,
     validation              ^>= 1         && < 1.1,
     vector                   >= 0.12.0.2  && < 0.13,
 
   exposed-modules:
+    Control.Parallel.Custom
     Data.BitMatrix
     Data.Binary.Utility
     Data.Either.Custom
@@ -1009,6 +948,7 @@
     deepseq                 ^>= 1.4.4     && < 1.5,
     integer-gmp             ^>= 1.0.2     && < 1.1,
     mono-traversable        ^>= 1.0.10    && < 1.1,
+    parallel                ^>= 3.2.2     && < 3.3,
     QuickCheck              ^>= 2.12.6    && < 2.13,
     tasty                   ^>= 1.2       && < 1.3,
     tasty-hunit             ^>= 0.10.0    && < 0.11,
@@ -1016,6 +956,7 @@
     tasty-rerun
                     
   other-modules:
+    Control.Parallel.Test
     Data.BitMatrix.Test
     Data.MutualExclusionSet.Test
     Numeric.Extended.Natural.Test
