cabal-version:      2.2
category:           Biology
build-type:         Simple
extra-source-files: README.md

name:               phylocomgraph
version:            0.1.0.1

author:             Ward Wheeler
maintainer:         wheeler@amnh.org
license:            BSD-3-Clause
license-file:       LICENSE

synopsis:           Program and library for general phylogenetic graph search

description:        Phylogenetic Componet Graph provides a library for
                    interacting with phylogenetic graphs. It defines a
                    decalartive scripting language for defining phylogenetic
                    searches. Said scripts can be evaluated by the provided pcg
                    program to perform a phylogenetic search on an input dataset.


-- Group of buildinfo specifications to correctly build and link to the C & C++
-- FFI code.
common ffi-buildinfo

  cc-options:       --std=c11

  c-sources:        ffi/external-direct-optimization/alignCharacters.c
                    ffi/external-direct-optimization/alignmentMatrices.c
                    ffi/external-direct-optimization/c_alignment_interface.c
                    ffi/external-direct-optimization/c_code_alloc_setup.c
                    ffi/external-direct-optimization/costMatrix.c
                    ffi/external-direct-optimization/dyn_character.c
                    ffi/external-direct-optimization/ukkCheckPoint.c
                    ffi/external-direct-optimization/ukkCommon.c
                    ffi/memoized-tcm/costMatrixWrapper.c
                    ffi/memoized-tcm/dynamicCharacterOperations.c
                    ffi/sequential-align/sequentialAlignInterface.c
                    ffi/sequential-align/sequentialAlign.c

  cxx-options:      --std=c++14

  cxx-sources:      ffi/memoized-tcm/costMatrix_2d.cpp
                    ffi/memoized-tcm/costMatrix_3d.cpp

  -- This library is required for linking to the C++ standard template library.
  extra-libraries:  stdc++

  hs-source-dirs:   ffi

  -- Here we list all directories that contain C & C++ header files that the FFI
  -- tools will need to locate when preprocessing the C files. Without listing
  -- the directories containing the C header files here, the FFI preprocessor
  -- (hsc2hs, c2hs, etc.) will fail to locate the requisite files. Note also,
  -- that the parent directory of the nessicary C & C++ header files must be
  -- specified. The preprocessor will not recursively look in subdirectories for
  -- header files!
  include-dirs:     ffi/external-direct-optimization
                    ffi/memoized-tcm
                    ffi/sequential-align


-- A litany of GHC warnings designed to alert us during the build of any common
-- pitfalls, future compatibility issues, or coding conventions.
common ghc-flags

  ghc-options:      -O2
--                    -g
                    -- Sanity check warnings
                    -Wall
                    -Wcompat
                    -Wdodgy-foreign-imports
                    -Wduplicate-exports
                    -Wempty-enumerations
                    -Widentities
                    -Wincomplete-patterns
                    -Wincomplete-record-updates
                    -Wincomplete-uni-patterns
                    -Wmissing-fields
                    -Wmissing-home-modules
                    -Wmissing-monadfail-instances
                    -Wmissing-monadfail-instances
                    -Wmissing-signatures
                    -Wnoncanonical-monadfail-instances
                    -Wnoncanonical-monad-instances
                    -Wnoncanonical-monoid-instances
                    -Woverflowed-literals
                    -Woverlapping-patterns
                    -Wredundant-constraints
                    -Wsemigroup
                    -Wtabs
                    -Wunrecognised-warning-flags
                    -Wunrecognised-warning-flags
                    -Wunused-binds
                    -Wunused-do-bind
                    -Wunused-foralls
                    -Wunused-imports
                    -Wunused-matches
                    -Wwrong-do-bind


-- Global deviations from Haskell98
common language-specs

  default-language: Haskell2010

  -- Always use MonadFail(fail), not Monad(fail)
  other-extensions: MonadFailDesugaring


library

  import:             ffi-buildinfo
                    , ghc-flags
                    , language-specs

  build-depends:      base               >=4.10
                    , bimap
--                    , blaze-html
                    , bv-little
--                    , case-insensitive
                    -- >=0.5.8 Required for Data.Map.restrictKeys
                    , containers         >=0.5.8
                    , deepseq
                    , data-default
                    , dlist
                    , graphviz
                    , hashable
--                    , hashtables
                    , integer-gmp
                    , keys
                    , lens
                    , mono-traversable   >=1.0
                    , mtl
                    , parallel
                    , pcg-file-parsers
                    , pcg-utility
                    , pointed
                    , pretty-tree
--                    , primitive
                    , QuickCheck
--                    , scientific
                    -- required for Data.Semigroup.Foldable.toNonEmpty
                    , semigroupoids      >=5.2.1
                    , semigroups
                    , smallcheck
                    , text
                    , transformers
                    , unordered-containers
                    , vector
                    -- >=3.4 required for corrected definition of (!) & index
                    , vector-instances   >=3.4
                    , xml

  hs-source-dirs:   src

  exposed-modules:  Analysis.Parsimony.Additive.Internal
                    Analysis.Parsimony.Dynamic.DirectOptimization
                    Analysis.Parsimony.Dynamic.DirectOptimization.Pairwise
                    Analysis.Parsimony.Dynamic.SequentialAlign
                    Analysis.Parsimony.Fitch.Internal
                    Analysis.Parsimony.Sankoff.Internal
                    Analysis.Scoring
                    Bio.Character
                    Bio.Character.Decoration.Additive
                    Bio.Character.Decoration.Continuous
                    Bio.Character.Decoration.Discrete
                    Bio.Character.Decoration.Dynamic
                    Bio.Character.Decoration.Fitch
                    Bio.Character.Decoration.Metric
                    Bio.Character.Decoration.NonMetric
                    Bio.Character.Encodable
                    Bio.Character.Encodable.Continuous
                    Bio.Character.Exportable
                    Bio.Character.Parsed
                    Bio.Metadata
                    Bio.Metadata.CharacterName
                    Bio.Metadata.Continuous
                    Bio.Metadata.Discrete
                    Bio.Metadata.DiscreteWithTCM
                    Bio.Metadata.Dynamic
                    Bio.Metadata.Parsed
                    Bio.Sequence
                    Bio.Sequence.Block
                    Bio.Graph
                    Bio.Graph.Component
                    Bio.Graph.Forest.Parsed
                    Bio.Graph.LeafSet
                    Bio.Graph.Node
                    Bio.Graph.PhylogeneticDAG
                    Bio.Graph.ReferenceDAG
                    Bio.Graph.ReferenceDAG.Internal
                    Bio.Graph.Solution
                    Bio.Graph.ZipperDAG
                    Control.Evaluation
                    Control.Parallel.Custom
                    Control.Monad.Logger
                    Data.Alphabet
                    Data.Alphabet.IUPAC
                    Data.EdgeLength
                    Data.TCM
                    Data.TCM.Memoized
                    Data.TCM.Memoized.FFI
                    Data.TopologyRepresentation
                    Data.NodeLabel
<<<<<<< HEAD
=======
                    Data.Vector.NonEmpty
--                    Text.HTML.Class
--                    Text.HTML.Custom
>>>>>>> daef1153
                    Text.Newick.Class
                    Text.XML
                    Text.XML.Custom

  -- probably can be moved to other-modules:
                    Test.Custom.NucleotideSequence
                    Test.Custom.DynamicCharacterNode

  other-modules:    Analysis.Parsimony.Dynamic.DirectOptimization.Internal
--                    Analysis.Parsimony.Dynamic.DirectOptimization.DeletionEvents  
--                    Analysis.Parsimony.Dynamic.DirectOptimization.InsertionEvents
--                    Analysis.Parsimony.Dynamic.DirectOptimization.InsertionEvents.Internal
                    Analysis.Parsimony.Dynamic.DirectOptimization.Pairwise.FFI
                    Analysis.Parsimony.Dynamic.DirectOptimization.Pairwise.Internal
                    Analysis.Parsimony.Dynamic.DirectOptimization.Pairwise.NeedlemanWunsch
                    Analysis.Parsimony.Dynamic.DirectOptimization.Pairwise.Ukkonen
                    Analysis.Parsimony.Dynamic.DirectOptimization.Pairwise.Ukkonen.Internal
                    Analysis.Parsimony.Dynamic.DirectOptimization.Pairwise.Ukkonen.Ribbon
                    Analysis.Parsimony.Dynamic.SequentialAlign.FFI
                    Bio.Character.Decoration.Additive.Class
                    Bio.Character.Decoration.Additive.Internal
                    Bio.Character.Decoration.Continuous.Class
                    Bio.Character.Decoration.Continuous.Internal
                    Bio.Character.Decoration.Dynamic.Class
                    Bio.Character.Decoration.Dynamic.Internal
                    Bio.Character.Decoration.Fitch.Class
                    Bio.Character.Decoration.Fitch.Internal
                    Bio.Character.Decoration.Metric.Class
                    Bio.Character.Decoration.Metric.Internal
                    Bio.Character.Decoration.NonMetric.Class
                    Bio.Character.Decoration.NonMetric.Internal
                    Bio.Character.Decoration.Shared
                    Bio.Character.Encodable.Continuous.Class
                    Bio.Character.Encodable.Continuous.Internal
                    Bio.Character.Encodable.Dynamic
                    Bio.Character.Encodable.Dynamic.Class
                    Bio.Character.Encodable.Dynamic.Internal
                    Bio.Character.Encodable.Internal
                    Bio.Character.Encodable.Static
                    Bio.Character.Encodable.Static.Class
                    Bio.Character.Encodable.Static.Internal
                    Bio.Character.Encodable.Stream
                    Bio.Character.Exportable.Class
                    Bio.Character.Parsed.Class
                    Bio.Character.Parsed.Internal
                    Bio.Metadata.General
                    Bio.Metadata.General.Class
                    Bio.Metadata.General.Internal
                    Bio.Metadata.Discrete.Class
                    Bio.Metadata.Discrete.Internal
                    Bio.Metadata.DiscreteWithTCM.Class
                    Bio.Metadata.DiscreteWithTCM.Internal
                    Bio.Metadata.Dynamic.Class
                    Bio.Metadata.Dynamic.Internal
                    Bio.Graph.BinaryRenderingTree
                    Bio.Graph.Constructions
                    Bio.Graph.Forest
--                    Bio.Graph.Node.Class
                    Bio.Graph.Node.Internal
                    Bio.Graph.PhylogeneticDAG.Class
                    Bio.Graph.PhylogeneticDAG.Internal
                    Bio.Graph.PhylogeneticDAG.NetworkEdgeQuantification
                    Bio.Graph.PhylogeneticDAG.DynamicCharacterRerooting
                    Bio.Graph.PhylogeneticDAG.Postorder
                    Bio.Graph.PhylogeneticDAG.Preorder
                    Bio.Graph.PhylogeneticDAG.Reification
                    Bio.Graph.PhylogeneticDAG.TotalEdgeCost
                    Bio.Graph.ZipperDAG.Internal
                    Bio.Sequence.Internal
                    Bio.Sequence.Block.Builder
                    Bio.Sequence.Block.Character
                    Bio.Sequence.Block.Internal
                    Bio.Sequence.Block.Metadata
                    Control.Evaluation.Unit
                    Control.Evaluation.Internal
                    Control.Evaluation.Trans
                    Data.Alphabet.Internal
                    Data.EdgeSet
                    Data.Range
                    Data.TCM.Internal
                    Test.QuickCheck.Arbitrary.Instances
                    Text.XML.Class


executable pcg


  import:             ghc-flags
                    , language-specs

  main-is:          Main.hs

  build-depends:      phylocomgraph
                    , ansi-wl-pprint
                    , base             >=4.10
--                    , blaze-html
                    -- Required for Data.Map.restrictKeys
                    , containers       >=0.5.8
                    , data-default
                    , deepseq
                    , directory
                    , gitrev
                    , Glob
                    , graphviz
--                    , hashable
                    , keys
                    , lens
                    , megaparsec       >=6.0
                    , mono-traversable >=1.0
                    , optparse-applicative
                    , parallel
                    , pcg-file-parsers
                    , pcg-language
                    , pcg-utility
--                    , primitive
                    , random-shuffle
                    , semigroupoids
                    , semigroups
                    , text
--                    , time
                    , transformers
                    , vector
--                    , vector-instances >=3.4
                    , xml

  ghc-options:      -threaded
                    -- -rtsopts -with-rtsopts=-N8

  hs-source-dirs:   app

  other-modules:    Paths_phylocomgraph
                    PCG.Command.Build.Evaluate
                    PCG.Command.Read.DecorationInitialization
                    PCG.Command.Read.Evaluate
                    PCG.Command.Read.ReadError
                    PCG.Command.Read.Unification.Master
                    PCG.Command.Read.Unification.UnificationError
--                    PCG.Command.Report.CharacterMatrix
--                    PCG.Command.Report.DynamicCharacterTable
                    PCG.Command.Report.Evaluate
                    PCG.Command.Report.GraphViz
--                    PCG.Command.Report.ImpliedAlignmentFasta
--                    PCG.Command.Report.Internal
--                    PCG.Command.Report.Metadata
--                    PCG.Command.Report.TaxonMatrix
--                    PCG.Command.Report.Newick
--                    PCG.Command.Report.Validate
                    PCG.Computation.Internal


executable fasta-differ

  import:             ghc-flags
                    , language-specs

  main-is:          fasta-differ.hs

  build-depends:      base >=4.10
--                    , bimap
                    , containers
                    , keys
                    , megaparsec
                    , pcg-file-parsers
--                      phylocomgraph
--                    , QuickCheck

  hs-source-dirs:   utils


executable 2d-do-comparison

  import:             ghc-flags
                    , language-specs

  main-is:          2d-do-comparison.hs

  build-depends:      phylocomgraph
                    , base >=4.10
                    , bimap
                    , QuickCheck

  hs-source-dirs:   utils


executable 3d-do-comparison

  import:             ghc-flags
                    , language-specs

  main-is:          3d-do-comparison.hs

  build-depends:      phylocomgraph
                    , base >=4.10
                    , bimap
                    , deepseq
                    , QuickCheck

  hs-source-dirs:   utils


executable affine-safety

  import:             ghc-flags
                    , language-specs

  main-is:          affine-safety.hs

  build-depends:      phylocomgraph
                    , base >=4.10
                    , bimap
                    , QuickCheck

  hs-source-dirs:   utils


executable newick-resolver

  import:             ghc-flags
                    , language-specs

  main-is:          newick-resolver.hs

  build-depends:      base               >=4.8
                    , megaparsec         >=6.0 && <6.4
                    , pcg-file-parsers

  hs-source-dirs:   utils


executable sequential-alignment-invariants

  import:             ghc-flags
                    , language-specs

  main-is:          sequential-alignment-invariants.hs

  build-depends:      phylocomgraph
                    , base >=4.10
                    , bimap
                    , QuickCheck

  hs-source-dirs:   utils


executable three-way-mean-check

  import:             ghc-flags
                    , language-specs

  main-is:          three-way-mean-check.hs

  build-depends:      phylocomgraph
                    , base >=4.10
                    , bimap
                    , lens
                    , QuickCheck

  hs-source-dirs:   utils


executable ukkonen-do-comparison

  import:             ghc-flags
                    , language-specs

  main-is:          ukkonen-do-comparison.hs

  build-depends:      phylocomgraph
                    , base >=4.10
                    , bimap
                    , QuickCheck

  hs-source-dirs:   utils


Test-Suite testsuite

  import:             ffi-buildinfo
                    , ghc-flags
                    , language-specs


  type:             exitcode-stdio-1.0

  main-is:          TestAll.hs

  build-depends:      base               >=4.10
                    , bimap
--                    , blaze-html
                    , bv-little
--                    , case-insensitive
                    -- >=0.5.8 Required for Data.Map.restrictKeys
                    , containers         >=0.5.8
                    , deepseq
                    , dlist
--                    , either
--                    , graphviz
                    , hashable
--                    , hashtables
                    , integer-gmp
                    , keys
                    , lens
                    , mono-traversable   >=1.0
                    , mtl
--                    , parallel
--                    , pcg-file-parsers
                    , pcg-utility
                    , pointed
--                    , pretty-tree
--                    , primitive
                    , QuickCheck
--                    , quickcheck-properties
--                    , scientific
                    -- required for Data.Semigroup.Foldable.toNonEmpty
                    , semigroupoids      >=5.2.1
                    , semigroups
                    , smallcheck
--                    , split
                    , tasty
                    , tasty-hunit
                    , tasty-quickcheck
                    , tasty-smallcheck
--                    , text
--                    , time
                    , transformers
--                    , unordered-containers
                    , vector
                    -- >=3.4 required for corrected definition of (!) & index
                    , vector-instances >=3.4
                    , xml

  ghc-options:      -threaded
                    -with-rtsopts=-N4

  -- This is a hack beacuse the cxx-options & cxx-options feature in Cabal-2.2
  -- is not fully implmented and does not correctly link to the C++ sources.
  if os(linux) && arch(x86_64)
    ghc-options:    .stack-work/dist/x86_64-linux/Cabal-2.2.0.1/build/ffi/memoized-tcm/costMatrix_2d.dyn_o
                    .stack-work/dist/x86_64-linux/Cabal-2.2.0.1/build/ffi/memoized-tcm/costMatrix_3d.dyn_o

  if os(osx) && arch(x86_64)
    ghc-options:    .stack-work/dist/x86_64-osx/Cabal-2.2.0.1/build/ffi/memoized-tcm/costMatrix_2d.dyn_o
                    .stack-work/dist/x86_64-osx/Cabal-2.2.0.1/build/ffi/memoized-tcm/costMatrix_3d.dyn_o

  hs-source-dirs:   test, src, app

  other-modules:    Analysis.Parsimony.Dynamic.DirectOptimization.Pairwise.FFI
                    Analysis.Parsimony.Dynamic.DirectOptimization.Pairwise.Internal
                    Analysis.Parsimony.Dynamic.DirectOptimization.Pairwise.NeedlemanWunsch
                    Analysis.Parsimony.Dynamic.DirectOptimization.Pairwise.Test
                    Analysis.Parsimony.Dynamic.DirectOptimization.Pairwise.Ukkonen
                    Analysis.Parsimony.Dynamic.DirectOptimization.Pairwise.Ukkonen.Internal
                    Analysis.Parsimony.Dynamic.DirectOptimization.Pairwise.Ukkonen.Ribbon
                    Bio.Character
                    Bio.Character.Encodable
                    Bio.Character.Encodable.Continuous
                    Bio.Character.Encodable.Continuous.Class
                    Bio.Character.Encodable.Continuous.Internal
                    Bio.Character.Encodable.Dynamic
                    Bio.Character.Encodable.Dynamic.Class
                    Bio.Character.Encodable.Dynamic.Internal
                    Bio.Character.Encodable.Dynamic.Test
                    Bio.Character.Encodable.Static
                    Bio.Character.Encodable.Static.Class
                    Bio.Character.Encodable.Static.Internal
                    Bio.Character.Encodable.Static.Test
                    Bio.Character.Encodable.Internal
                    Bio.Character.Encodable.Static
                    Bio.Character.Encodable.Static.Class
                    Bio.Character.Encodable.Static.Internal
                    Bio.Character.Encodable.Stream
                    Bio.Character.Exportable
                    Bio.Character.Exportable.Class
--                    Bio.Character.Parsed
--                    Bio.Character.Parsed.Class
--                    Bio.Character.Parsed.Internal
--                    Bio.Metadata
--                    Bio.Metadata.Parsed
                    Control.Evaluation.Internal
                    Control.Evaluation.Test
                    Control.Evaluation.Unit
                    Control.Monad.Logger
                    Data.Alphabet
                    Data.Alphabet.IUPAC
                    Data.Alphabet.Internal
                    Data.Range
--                    Data.TCM
--                    Data.TCM.Internal
                    Data.TCM.Memoized
                    Data.TCM.Memoized.FFI
                    Data.Vector.NonEmpty
                    Test.QuickCheck.Arbitrary.Instances
                    Test.Custom.NucleotideSequence
                    TestSuite.ExecutableTests
                    TestSuite.LibraryTests
                    Text.XML
                    Text.XML.Class
--                    Text.XML.Custom

--                       Analysis.ImpliedAlignment.AlignmentContext
--                       Analysis.ImpliedAlignment.DynamicProgramming
--                       Analysis.ImpliedAlignment.Internal
--                       Analysis.ImpliedAlignment.Standard
--                       Analysis.ImpliedAlignment.Test
--                       Analysis.ImpliedAlignment.Test.Trees
--                       Analysis.Parsimony.Binary.Internal
--                       Analysis.Parsimony.Binary.Test
--                       Analysis.Parsimony.Dynamic.DirectOptimization.DeletionEvents
--                       Analysis.Parsimony.Dynamic.DirectOptimization.Pairwise
--                       Analysis.Parsimony.Dynamic.DirectOptimization.InsertionEvents
--                       Analysis.Parsimony.Dynamic.DirectOptimization.InsertionEvents.Internal
--                       Analysis.Parsimony.Dynamic.DirectOptimization.InsertionEvents.Test
--                       Bio.Character
--                       Bio.Character.Decoration.Additive
--                       --Bio.Character.Decoration.Continuous
--                       Bio.Character.Decoration.Discrete
--                       Bio.Character.Decoration.Dynamic
--                       Bio.Character.Decoration.Fitch
--                       Bio.Character.Decoration.Metric
--                       Bio.Character.Decoration.NonMetric
--                       Bio.Character.Encodable
--                       Bio.Character.Exportable.Class
--                       Bio.Character.Parsed
--                       Bio.Character.Decoration.Additive.Class
--                       Bio.Character.Decoration.Additive.Internal
--                       --Bio.Character.Decoration.Continuous.Class
--                       --Bio.Character.Decoration.Continuous.Internal
--                       Bio.Character.Decoration.Dynamic.Class
--                       Bio.Character.Decoration.Dynamic.Internal
--                       Bio.Character.Decoration.Fitch.Class
--                       Bio.Character.Decoration.Fitch.Internal
--                       Bio.Character.Decoration.Metric.Class
--                       Bio.Character.Decoration.Metric.Internal
--                       Bio.Character.Decoration.NonMetric.Class
--                       Bio.Character.Decoration.NonMetric.Internal
--                       Bio.Character.Encodable.Dynamic
--                       Bio.Character.Encodable.Dynamic.Class
--                       Bio.Character.Encodable.Dynamic.Internal
--                       Bio.Character.Encodable.Internal
--                       Bio.Character.Encodable.Static
--                       Bio.Character.Encodable.Static.Class
--                       Bio.Character.Encodable.Static.Internal
--                       Bio.Character.Encodable.Stream
--                       Bio.Character.Parsed.Class
--                       Bio.Character.Parsed.Internal
--                       Bio.Metadata
--                       Bio.Metadata.CharacterName
--                       --Bio.Metadata.Continuous
--                       Bio.Metadata.Discrete
--                       Bio.Metadata.Parsed
--                       Bio.Metadata.General
--                       Bio.Metadata.General.Class
--                       Bio.Metadata.General.Internal
--                       Bio.Metadata.Discrete.Class
--                       Bio.Metadata.Discrete.Internal
--                       Bio.Sequence
--                       Bio.Sequence.Block
--                       Bio.Graph
--                       Bio.Graph.Component
--                       Bio.Graph.LeafSet
--                       Bio.Graph.Node
--                       Bio.Graph.ReferenceDAG
--                       Bio.Graph.ZipperDAG
--                       Bio.Graph.Forest
--                       Bio.Graph.ReferenceDAG.Internal
--                       Bio.Graph.ZipperDAG.Internal
--                       Bio.Sequence.Internal
--
--
--
--                       Control.Evaluation.Internal
--                       Control.Evaluation.Test
--                       Control.Evaluation.Unit
--                       Data.Alphabet.IUPAC
--                       Data.BitMatrix.Internal
--                       Data.BitMatrix.Test
--                       Data.List.Utility
--                       Data.TCM
--                       Data.TCM.Internal
--                       Test.Custom
--                       Test.Custom.Constructions
--                       Test.Custom.Types
--                       Test.Custom.Tree
--                       Test.Custom.Tree.Test
--                       Test.QuickCheck.Arbitrary.Instances
--                       TestSuite.ExecutableTests
--                       Data.Matrix.NotStupid
--                       Data.Alphabet
--                       Data.BitMatrix
--                       Control.Evaluation
--                       Control.Evaluation.Trans
--                       Control.Monad.Logger
--                       Analysis.Parsimony.Binary.Optimization
--                       Bio.PhyloGraph.Forest.Parsed
--                       Bio.Metadata.MaskGenerator
--                       Bio.PhyloGraph.DAG.Test
--                       Analysis.Parsimony.Binary.Constraints
--                       -- Analysis.Parsimony.Binary.SequentialAlign
--                       Analysis.Parsimony.Dynamic.SequentialAlign
--                       Bio.Character.Encodable.Static.Test
--                       -- Analysis.Parsimony.Binary.SequentialAlign.SeqAlignFFI<|MERGE_RESOLUTION|>--- conflicted
+++ resolved
@@ -204,12 +204,7 @@
                     Data.TCM.Memoized.FFI
                     Data.TopologyRepresentation
                     Data.NodeLabel
-<<<<<<< HEAD
-=======
                     Data.Vector.NonEmpty
---                    Text.HTML.Class
---                    Text.HTML.Custom
->>>>>>> daef1153
                     Text.Newick.Class
                     Text.XML
                     Text.XML.Custom
