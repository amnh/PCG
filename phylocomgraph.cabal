cabal-version:      2.2
category:           Biology
build-type:         Simple
extra-source-files: AUTHORS.md
                    CHANGELOG.md
                    README.md
                    

name:               phylocomgraph
version:            0.1.0.1

author:             Ward Wheeler
maintainer:         wheeler@amnh.org
license:            BSD-3-Clause
license-file:       LICENSE

synopsis:           Program and library for general phylogenetic graph search

description:        Phylogenetic Componet Graph provides a library for
                    interacting with phylogenetic graphs. It defines a
                    decalartive scripting language for defining phylogenetic
                    searches. Said scripts can be evaluated by the provided pcg
                    program to perform a phylogenetic search on an input dataset.


-- Group of buildinfo specifications to correctly build and link to the C & C++:
-- FFI code.
common ffi-buildinfo

  cc-options:       --std=c11

  c-sources:        ffi/external-direct-optimization/alignCharacters.c
                    ffi/external-direct-optimization/alignmentMatrices.c
                    ffi/external-direct-optimization/c_alignment_interface.c
                    ffi/external-direct-optimization/c_code_alloc_setup.c
                    ffi/external-direct-optimization/costMatrix.c
                    ffi/external-direct-optimization/dyn_character.c
                    ffi/external-direct-optimization/ukkCheckPoint.c
                    ffi/external-direct-optimization/ukkCommon.c
                    ffi/memoized-tcm/costMatrixWrapper.c
                    ffi/memoized-tcm/dynamicCharacterOperations.c
                    ffi/sequential-align/sequentialAlignInterface.c
                    ffi/sequential-align/sequentialAlign.c

  cxx-options:      --std=c++14

  cxx-sources:      ffi/memoized-tcm/costMatrix_2d.cpp
                    ffi/memoized-tcm/costMatrix_3d.cpp

  -- This library is required for linking to the C++ standard template library.
  extra-libraries:  stdc++

  hs-source-dirs:   ffi

  -- Here we list all directories that contain C & C++ header files that the FFI
  -- tools will need to locate when preprocessing the C files. Without listing
  -- the directories containing the C header files here, the FFI preprocessor
  -- (hsc2hs, c2hs, etc.) will fail to locate the requisite files. Note also,
  -- that the parent directory of the nessicary C & C++ header files must be
  -- specified. The preprocessor will not recursively look in subdirectories for
  -- header files!
  include-dirs:     ffi/external-direct-optimization
                    ffi/memoized-tcm
                    ffi/sequential-align


-- A litany of GHC warnings designed to alert us during the build of any common
-- pitfalls, future compatibility issues, or coding conventions.
common ghc-flags

  ghc-options:      -O2
                    -foptimal-applicative-do
--                    -g
                    -- Sanity check warnings
                    -Wall
                    -Wcompat
                    -Wdodgy-foreign-imports
                    -Wduplicate-exports
                    -Wempty-enumerations
                    -Widentities
                    -Wincomplete-patterns
                    -Wincomplete-record-updates
                    -Wincomplete-uni-patterns
                    -Wmissing-fields
                    -Wmissing-home-modules
                    -Wmissing-monadfail-instances
                    -Wmissing-signatures
                    -Wnoncanonical-monadfail-instances
                    -Wnoncanonical-monad-instances
                    -Wnoncanonical-monoid-instances
                    -Woverflowed-literals
                    -Woverlapping-patterns
                    -Wredundant-constraints
                    -Wsemigroup
                    -Wtabs
                    -Wunrecognised-warning-flags
                    -Wunused-binds
                    -Wunused-do-bind
                    -Wunused-foralls
                    -Wunused-imports
                    -Wunused-matches
                    -Wwrong-do-bind


-- Global deviations from Haskell98
common language-specs

  default-language: Haskell2010

  -- Always use MonadFail(fail), not Monad(fail)
  other-extensions: MonadFailDesugaring


library

  import:             ffi-buildinfo
                    , ghc-flags
                    , language-specs

  build-depends:      base               >=4.10
                    , bimap
                    , bv-little
                    -- >=0.5.8 Required for Data.Map.restrictKeys
                    , compact
                    , containers         >=0.5.8
                    , deepseq
                    , data-default
                    , dlist
                    , foldl
                    -- >=2999.20 Required for forgivig constructio of DOT object
                    , graphviz           >=2999.20
                    , hashable
                    , integer-gmp
                    , keys
                    , lens
                    , mono-traversable   >=1.0
                    , mtl
                    , parallel
                    , pcg-file-parsers
                    , pcg-utility
                    , pointed
                    , pretty-tree
                    , QuickCheck
                    -- required for Data.Semigroup.Foldable.toNonEmpty
                    , semigroupoids      >=5.2.1
                    , semigroups
                    , smallcheck
                    , text
                    , transformers
                    , unordered-containers
                    , vector
                    -- >=3.4 required for corrected definition of (!) & index
                    , vector-instances   >=3.4
                    , xml

  hs-source-dirs:   src

  exposed-modules:  Analysis.Parsimony.Additive.Internal
                    Analysis.Parsimony.Dynamic.DirectOptimization
                    Analysis.Parsimony.Dynamic.DirectOptimization.Pairwise
                    Analysis.Parsimony.Dynamic.SequentialAlign
                    Analysis.Parsimony.Fitch.Internal
                    Analysis.Parsimony.Sankoff.Internal
                    Analysis.Parsimony.Internal
                    Analysis.Scoring
                    Bio.Character
                    Bio.Character.Decoration.Additive
                    Bio.Character.Decoration.Continuous
                    Bio.Character.Decoration.Discrete
                    Bio.Character.Decoration.Dynamic
                    Bio.Character.Decoration.Fitch
                    Bio.Character.Decoration.Metric
                    Bio.Character.Decoration.NonMetric
                    Bio.Character.Encodable
                    Bio.Character.Encodable.Continuous
                    Bio.Character.Exportable
                    Bio.Character.Parsed
                    Bio.Metadata
                    Bio.Metadata.CharacterName
                    Bio.Metadata.Continuous
                    Bio.Metadata.Discrete
                    Bio.Metadata.DiscreteWithTCM
                    Bio.Metadata.Dynamic
                    Bio.Metadata.Parsed
                    Bio.Sequence
                    Bio.Sequence.Block
                    Bio.Sequence.Character
                    Bio.Sequence.Metadata
                    Bio.Graph
                    Bio.Graph.Component
                    Bio.Graph.Forest.Parsed
                    Bio.Graph.LeafSet
                    Bio.Graph.Node
                    Bio.Graph.PhylogeneticDAG
                    Bio.Graph.ReferenceDAG
                    Bio.Graph.ReferenceDAG.Internal
                    Bio.Graph.Solution
                    Bio.Graph.ZipperDAG
                    Control.Evaluation
                    Control.Parallel.Custom
                    Control.Monad.Logger
                    Data.Alphabet
                    Data.Alphabet.IUPAC
                    Data.EdgeLength
                    Data.TCM
                    Data.TCM.Memoized
                    Data.TCM.Memoized.FFI
                    Data.TopologyRepresentation
                    Data.NodeLabel
                    Data.Vector.Custom
                    Data.Vector.NonEmpty
                    Text.Newick.Class
                    Text.XML
                    Text.XML.Custom

  -- probably can be moved to other-modules:
                    Test.Custom.NucleotideSequence
                    Test.Custom.DynamicCharacterNode

  other-modules:    Analysis.Parsimony.Dynamic.DirectOptimization.Internal
                    Analysis.Parsimony.Dynamic.DirectOptimization.Pairwise.FFI
                    Analysis.Parsimony.Dynamic.DirectOptimization.Pairwise.Internal
                    Analysis.Parsimony.Dynamic.DirectOptimization.Pairwise.NeedlemanWunsch
                    Analysis.Parsimony.Dynamic.DirectOptimization.Pairwise.Ukkonen
                    Analysis.Parsimony.Dynamic.DirectOptimization.Pairwise.Ukkonen.Internal
                    Analysis.Parsimony.Dynamic.DirectOptimization.Pairwise.Ukkonen.Ribbon
                    Analysis.Parsimony.Dynamic.SequentialAlign.FFI
                    Bio.Character.Decoration.Additive.Class
                    Bio.Character.Decoration.Additive.Internal
                    Bio.Character.Decoration.Continuous.Class
                    Bio.Character.Decoration.Continuous.Internal
                    Bio.Character.Decoration.Dynamic.Class
                    Bio.Character.Decoration.Dynamic.Internal
                    Bio.Character.Decoration.Fitch.Class
                    Bio.Character.Decoration.Fitch.Internal
                    Bio.Character.Decoration.Metric.Class
                    Bio.Character.Decoration.Metric.Internal
                    Bio.Character.Decoration.NonMetric.Class
                    Bio.Character.Decoration.NonMetric.Internal
                    Bio.Character.Decoration.Shared
                    Bio.Character.Encodable.Continuous.Class
                    Bio.Character.Encodable.Continuous.Internal
                    Bio.Character.Encodable.Dynamic
                    Bio.Character.Encodable.Dynamic.Class
                    Bio.Character.Encodable.Dynamic.Internal
                    Bio.Character.Encodable.Internal
                    Bio.Character.Encodable.Static
                    Bio.Character.Encodable.Static.Class
                    Bio.Character.Encodable.Static.Internal
                    Bio.Character.Encodable.Stream
                    Bio.Character.Exportable.Class
                    Bio.Character.Parsed.Class
                    Bio.Character.Parsed.Internal
                    Bio.Metadata.General
                    Bio.Metadata.General.Class
                    Bio.Metadata.General.Internal
                    Bio.Metadata.Discrete.Class
                    Bio.Metadata.Discrete.Internal
                    Bio.Metadata.DiscreteWithTCM.Class
                    Bio.Metadata.DiscreteWithTCM.Internal
                    Bio.Metadata.Dynamic.Class
                    Bio.Metadata.Dynamic.Internal
                    Bio.Graph.BinaryRenderingTree
                    Bio.Graph.Constructions
                    Bio.Graph.Forest
                    Bio.Graph.Node.Internal
                    Bio.Graph.PhylogeneticDAG.Class
                    Bio.Graph.PhylogeneticDAG.Internal
                    Bio.Graph.PhylogeneticDAG.NetworkEdgeQuantification
                    Bio.Graph.PhylogeneticDAG.DynamicCharacterRerooting
                    Bio.Graph.PhylogeneticDAG.Postorder
                    Bio.Graph.PhylogeneticDAG.Preorder
                    Bio.Graph.PhylogeneticDAG.Reification
                    Bio.Graph.PhylogeneticDAG.TotalEdgeCost
                    Bio.Graph.ZipperDAG.Internal
                    Bio.Sequence.Block.Builder
                    Bio.Sequence.Block.Character
                    Bio.Sequence.Block.Internal
                    Bio.Sequence.Block.Metadata
                    Bio.Sequence.Internal
                    Control.Evaluation.Unit
                    Control.Evaluation.Internal
                    Control.Evaluation.Trans
                    Data.Alphabet.Internal
                    Data.Alphabet.Special
                    Data.EdgeSet
                    Data.Range
                    Data.TCM.Internal
                    Test.QuickCheck.Arbitrary.Instances
                    Text.XML.Class


executable pcg


  import:             ghc-flags
                    , language-specs

  main-is:          Main.hs

  build-depends:      phylocomgraph
                    , ansi-wl-pprint
                    , base             >=4.10
                    , compact
                    -- Required for Data.Map.restrictKeys
                    , containers       >=0.5.8
                    , data-default
                    , deepseq
                    , directory
                    , filepath
                    , gitrev
                    , Glob
                    -- >=2999.20 Required for forgivig constructio of DOT object
                    , graphviz           >=2999.20
                    , keys
                    , lens
                    , megaparsec       >=6.4.0
                    , mono-traversable >=1.0
                    , optparse-applicative
                    , parallel
                    , pcg-file-parsers
                    , pcg-language
                    , pcg-utility
                    , random-shuffle
                    , semigroupoids
                    , semigroups
                    , text
                    , transformers
                    , validation
                    , vector
                    , xml

  ghc-options:      -threaded
                    -- -rtsopts -with-rtsopts=-N8

  hs-source-dirs:   app

  other-modules:    Paths_phylocomgraph
                    PCG.Command.Build.Evaluate
                    PCG.Command.Echo.Evaluate
                    PCG.Command.Load.Evaluate
                    PCG.Command.Read.DecorationInitialization
                    PCG.Command.Read.Evaluate
                    PCG.Command.Read.ReadError
                    PCG.Command.Read.Unification.Master
                    PCG.Command.Read.Unification.UnificationError
                    PCG.Command.Report.Evaluate
                    PCG.Command.Report.GraphViz
                    PCG.Command.Save.Evaluate
                    PCG.Computation.Internal


executable fasta-differ

  import:             ghc-flags
                    , language-specs

  main-is:          fasta-differ.hs

  build-depends:      base >=4.10
                    , containers
                    , keys
                    , megaparsec
                    , pcg-file-parsers

  hs-source-dirs:   utils


executable 2d-do-comparison

  import:             ghc-flags
                    , language-specs

  main-is:          2d-do-comparison.hs

  build-depends:      phylocomgraph
                    , base >=4.10
                    , bimap
                    , QuickCheck

  hs-source-dirs:   utils


executable 3d-do-comparison

  import:             ghc-flags
                    , language-specs

  main-is:          3d-do-comparison.hs

  build-depends:      phylocomgraph
                    , base >=4.10
                    , bimap
                    , deepseq
                    , QuickCheck

  hs-source-dirs:   utils


executable affine-safety

  import:             ghc-flags
                    , language-specs

  main-is:          affine-safety.hs

  build-depends:      phylocomgraph
                    , base >=4.10
                    , bimap
                    , QuickCheck

  hs-source-dirs:   utils


executable generate-data-set

  import:             ghc-flags
                    , language-specs

  main-is:          generate-data-set.hs

  build-depends:      ansi-wl-pprint
                    , base               >=4.8
                    , containers
                    , keys
                    , MemoTrie
                    , mtl
                    , optparse-applicative
                    , random
                    , random-shuffle
                    , validation
                    , vector

  hs-source-dirs:   utils


executable generate-tcm

  import:             ghc-flags
                    , language-specs

  main-is:          generate-tcm.hs

  build-depends:      ansi-wl-pprint
                    , base               >=4.8
                    , containers
                    , keys
                    , optparse-applicative
                    , pcg-utility
                    , vector

  hs-source-dirs:   utils


executable newick-resolver

  import:             ghc-flags
                    , language-specs

  main-is:          newick-resolver.hs

  build-depends:      base               >=4.8
                    , megaparsec         >=6.4.0
                    , pcg-file-parsers

  hs-source-dirs:   utils


executable sequential-alignment-invariants

  import:             ghc-flags
                    , language-specs

  main-is:          sequential-alignment-invariants.hs

  build-depends:      phylocomgraph
                    , base >=4.10
                    , bimap
                    , QuickCheck

  hs-source-dirs:   utils


executable three-way-mean-check

  import:             ghc-flags
                    , language-specs

  main-is:          three-way-mean-check.hs

  build-depends:      phylocomgraph
                    , base >=4.10
                    , bimap
                    , lens
                    , QuickCheck

  hs-source-dirs:   utils


executable ukkonen-do-comparison

  import:             ghc-flags
                    , language-specs

  main-is:          ukkonen-do-comparison.hs

  build-depends:      phylocomgraph
                    , base >=4.10
                    , bimap
                    , QuickCheck

  hs-source-dirs:   utils


Test-Suite integration-tests

  import:             ghc-flags
                    , language-specs

  type:             exitcode-stdio-1.0

  main-is:          IntegrationTests.hs

<<<<<<< HEAD
  build-depends:      base               >=4.10
                    , compact
=======
  build-depends:       base               >=4.10
>>>>>>> 8f2fd587
                    , containers
                    , deepseq
                    , directory
                    , filepath
                    , megaparsec         >=6.4.0
                    , parser-combinators >=0.2.0
                    , pcg-language
                    , pcg-utility
                    , phylocomgraph
                    , scientific
                    , semigroupoids      >=5.2.1
                    , semigroups
                    , tasty
                    , tasty-golden
                    , tasty-hunit
                    , tasty-rerun
                    , text
                    , turtle

  ghc-options:      -threaded
                    -with-rtsopts=-N7

  hs-source-dirs:   test

  other-modules:    TestSuite.ScriptTests
                    TestSuite.GoldenTests


Test-Suite unit-tests

  import:             ffi-buildinfo
                    , ghc-flags
                    , language-specs

  type:             exitcode-stdio-1.0

  main-is:          UnitTests.hs

  build-depends:      base               >=4.10
                    , bimap
                    , bv-little
                    -- >=0.5.8 Required for Data.Map.restrictKeys
                    , containers         >=0.5.8
                    , deepseq
                    , dlist
                    , foldl
                    , hashable
                    , integer-gmp
                    , keys
                    , lens
                    , mono-traversable   >=1.0
                    , mtl
                    , pcg-utility
                    , phylocomgraph
                    , pointed
                    , QuickCheck
                    -- required for Data.Semigroup.Foldable.toNonEmpty
                    , semigroupoids      >=5.2.1
                    , semigroups
                    , smallcheck
                    , tasty
                    , tasty-hunit
                    , tasty-quickcheck
                    , tasty-smallcheck
                    , tasty-rerun
                    , transformers
                    , vector
                    -- >=3.4 required for corrected definition of (!) & index
                    , vector-instances >=3.4
                    , xml

  ghc-options:      -threaded
--                    -with-rtsopts=-N4

  -- This is a hack beacuse the cxx-options & cxx-options feature in Cabal-2.2
  -- is not fully implmented and does not correctly link to the C++ sources.
--  if os(linux) && arch(x86_64)
--    ghc-options:    .stack-work/dist/x86_64-linux/Cabal-2.2.0.1/build/ffi/memoized-tcm/costMatrix_2d.dyn_o
--                    .stack-work/dist/x86_64-linux/Cabal-2.2.0.1/build/ffi/memoized-tcm/costMatrix_3d.dyn_o

--  if os(osx) && arch(x86_64)
--    ghc-options:    .stack-work/dist/x86_64-osx/Cabal-2.2.0.1/build/ffi/memoized-tcm/costMatrix_2d.dyn_o
--                    .stack-work/dist/x86_64-osx/Cabal-2.2.0.1/build/ffi/memoized-tcm/costMatrix_3d.dyn_o

  hs-source-dirs:   test, src, app

  other-modules:    Analysis.Parsimony.Dynamic.DirectOptimization.Pairwise.FFI
                    Analysis.Parsimony.Dynamic.DirectOptimization.Pairwise.Internal
                    Analysis.Parsimony.Dynamic.DirectOptimization.Pairwise.NeedlemanWunsch
                    Analysis.Parsimony.Dynamic.DirectOptimization.Pairwise.Test
                    Analysis.Parsimony.Dynamic.DirectOptimization.Pairwise.Ukkonen
                    Analysis.Parsimony.Dynamic.DirectOptimization.Pairwise.Ukkonen.Internal
                    Analysis.Parsimony.Dynamic.DirectOptimization.Pairwise.Ukkonen.Ribbon
                    Bio.Character
                    Bio.Character.Encodable
                    Bio.Character.Encodable.Continuous
                    Bio.Character.Encodable.Continuous.Class
                    Bio.Character.Encodable.Continuous.Internal
                    Bio.Character.Encodable.Dynamic
                    Bio.Character.Encodable.Dynamic.Class
                    Bio.Character.Encodable.Dynamic.Internal
                    Bio.Character.Encodable.Dynamic.Test
                    Bio.Character.Encodable.Static
                    Bio.Character.Encodable.Static.Class
                    Bio.Character.Encodable.Static.Internal
                    Bio.Character.Encodable.Static.Test
                    Bio.Character.Encodable.Internal
                    Bio.Character.Encodable.Static
                    Bio.Character.Encodable.Static.Class
                    Bio.Character.Encodable.Static.Internal
                    Bio.Character.Encodable.Stream
                    Bio.Character.Exportable
                    Bio.Character.Exportable.Class
                    Control.Evaluation.Internal
                    Control.Evaluation.Test
                    Control.Evaluation.Unit
                    Control.Monad.Logger
                    Data.Alphabet
                    Data.Alphabet.IUPAC
                    Data.Alphabet.Internal
                    Data.Alphabet.Special
                    Data.Alphabet.Test
                    Data.Range
                    Data.TCM
                    Data.TCM.Internal
                    Data.TCM.Memoized
                    Data.TCM.Memoized.FFI
                    Data.TCM.Test
                    Data.Vector.NonEmpty
                    Test.QuickCheck.Arbitrary.Instances
                    Test.Custom.NucleotideSequence
                    Test.HUnit.Custom
                    TestSuite.ExecutableTests
                    TestSuite.LibraryTests
                    Text.XML
                    Text.XML.Class<|MERGE_RESOLUTION|>--- conflicted
+++ resolved
@@ -521,12 +521,9 @@
 
   main-is:          IntegrationTests.hs
 
-<<<<<<< HEAD
+
   build-depends:      base               >=4.10
                     , compact
-=======
-  build-depends:       base               >=4.10
->>>>>>> 8f2fd587
                     , containers
                     , deepseq
                     , directory
