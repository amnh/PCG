cabal-version:      2.2
category:           Biology
build-type:         Simple
extra-source-files: AUTHORS.md
                    CHANGELOG.md
                    README.md


name:               phylocomgraph
version:            0.1.0.1

author:             Ward Wheeler
maintainer:         wheeler@amnh.org
license:            BSD-3-Clause
license-file:       LICENSE

synopsis:           Program and library for general phylogenetic graph search

description:        Phylogenetic Componet Graph provides a library for
                    interacting with phylogenetic graphs. It defines a
                    decalartive scripting language for defining phylogenetic
                    searches. Said scripts can be evaluated by the provided pcg
                    program to perform a phylogenetic search on an input dataset.


-- Group of buildinfo specifications to correctly build and link to the C & C++:
-- FFI code.
common ffi-buildinfo

  cc-options:       --std=c11

  c-sources:        ffi/external-direct-optimization/alignCharacters.c
                    ffi/external-direct-optimization/alignmentMatrices.c
                    ffi/external-direct-optimization/c_alignment_interface.c
                    ffi/external-direct-optimization/c_code_alloc_setup.c
                    ffi/external-direct-optimization/costMatrix.c
                    ffi/external-direct-optimization/dyn_character.c
                    ffi/external-direct-optimization/ukkCheckPoint.c
                    ffi/external-direct-optimization/ukkCommon.c
                    ffi/memoized-tcm/costMatrixWrapper.c
                    ffi/memoized-tcm/dynamicCharacterOperations.c
                    ffi/sequential-align/sequentialAlignInterface.c
                    ffi/sequential-align/sequentialAlign.c

  cxx-options:      --std=c++14

  cxx-sources:      ffi/memoized-tcm/costMatrix_2d.cpp
                    ffi/memoized-tcm/costMatrix_3d.cpp

  -- This library is required for linking to the C++ standard template library.
  extra-libraries:  stdc++

  hs-source-dirs:   ffi

  -- Here we list all directories that contain C & C++ header files that the FFI
  -- tools will need to locate when preprocessing the C files. Without listing
  -- the directories containing the C header files here, the FFI preprocessor
  -- (hsc2hs, c2hs, etc.) will fail to locate the requisite files. Note also,
  -- that the parent directory of the nessicary C & C++ header files must be
  -- specified. The preprocessor will not recursively look in subdirectories for
  -- header files!
  include-dirs:     ffi/external-direct-optimization
                    ffi/memoized-tcm
                    ffi/sequential-align


-- A litany of GHC warnings designed to alert us during the build of any common
-- pitfalls, future compatibility issues, or coding conventions.
common ghc-flags

  ghc-options:      -O2
                    -foptimal-applicative-do
--                    -g
                    -- Sanity check warnings
                    -Wall
                    -Wcompat
                    -Wdodgy-foreign-imports
                    -Wduplicate-exports
                    -Wempty-enumerations
                    -Widentities
                    -Wincomplete-patterns
                    -Wincomplete-record-updates
                    -Wincomplete-uni-patterns
                    -Wmissing-fields
                    -Wmissing-home-modules
                    -Wmissing-monadfail-instances
                    -Wmissing-signatures
                    -Wnoncanonical-monadfail-instances
                    -Wnoncanonical-monad-instances
                    -Wnoncanonical-monoid-instances
                    -Woverflowed-literals
                    -Woverlapping-patterns
                    -Wredundant-constraints
                    -Wsemigroup
                    -Wtabs
                    -Wunrecognised-warning-flags
                    -Wunused-binds
                    -Wunused-do-bind
                    -Wunused-foralls
                    -Wunused-imports
                    -Wunused-matches
                    -Wwrong-do-bind


-- Global deviations from Haskell98
common language-specs

  default-language: Haskell2010

  -- Always use MonadFail(fail), not Monad(fail)
  other-extensions: MonadFailDesugaring


library

  import:             ffi-buildinfo
                    , ghc-flags
                    , language-specs

  build-depends:      base               >=4.10
                    , binary
                    , bimap
                    , bv-little
<<<<<<< HEAD
=======
                    -- >=0.5.8 Required for Data.Map.restrictKeys
                    , cassava >=0.5
>>>>>>> 59b751c4
                    , compact
                    -- >=0.5.8 Required for Data.Map.restrictKeys
                    , containers         >=0.5.8
                    , deepseq
                    , data-default
                    , dlist
                    , foldl
                    -- >=2999.20 Required for forgiving construction of DOT object
                    , graphviz           >=2999.20
                    , hashable
                    , integer-gmp
                    , keys
                    , lens
                    , mono-traversable   >=1.0
                    , mtl
                    , parallel
                    , pcg-file-parsers
                    , pcg-utility
                    , pointed
                    , pretty-tree
                    , QuickCheck
                    -- required for Data.Semigroup.Foldable.toNonEmpty
                    , semigroupoids      >=5.2.1
                    , semigroups
                    , smallcheck
                    , text
                    , text-short
                    , transformers
                    , unordered-containers
                    -- >=0.12.0.2 required for compatability with "compact regions"
                    , vector             >=0.12.0.2
                    , vector-binary-instances
                    -- >=3.4 required for corrected definition of (!) & index
                    , vector-instances   >=3.4
                    , xml

  hs-source-dirs:   src

  exposed-modules:  Analysis.Parsimony.Additive.Internal
                    Analysis.Parsimony.Dynamic.DirectOptimization
                    Analysis.Parsimony.Dynamic.DirectOptimization.Pairwise.FFI
                    Analysis.Parsimony.Dynamic.DirectOptimization.Pairwise
                    Analysis.Parsimony.Dynamic.SequentialAlign
                    Analysis.Parsimony.Fitch.Internal
                    Analysis.Parsimony.Sankoff.Internal
                    Analysis.Parsimony.Internal
                    Analysis.Scoring
                    Bio.Character
                    Bio.Character.Decoration.Additive
                    Bio.Character.Decoration.Continuous
                    Bio.Character.Decoration.Discrete
                    Bio.Character.Decoration.Dynamic
                    Bio.Character.Decoration.Fitch
                    Bio.Character.Decoration.Metric
                    Bio.Character.Decoration.NonMetric
                    Bio.Character.Encodable
                    Bio.Character.Encodable.Continuous
                    Bio.Character.Exportable
                    Bio.Character.Parsed
                    Bio.Character.Type
                    Bio.Metadata
                    Bio.Metadata.CharacterName
                    Bio.Metadata.Continuous
                    Bio.Metadata.Discrete
                    Bio.Metadata.DiscreteWithTCM
                    Bio.Metadata.Dynamic
                    Bio.Metadata.Parsed
                    Bio.Sequence
                    Bio.Sequence.Block
                    Bio.Sequence.Character
                    Bio.Sequence.Metadata
                    Bio.Graph
                    Bio.Graph.Component
                    Bio.Graph.Forest.Parsed
                    Bio.Graph.LeafSet
                    Bio.Graph.Node
                    Bio.Graph.PhylogeneticDAG
                    Bio.Graph.ReferenceDAG
                    Bio.Graph.ReferenceDAG.Internal
                    Bio.Graph.Solution
                    Bio.Graph.ZipperDAG
                    Control.Evaluation
                    Control.Parallel.Custom
                    Control.Monad.Logger
                    Data.Alphabet
                    Data.Alphabet.IUPAC
                    Data.EdgeLength
                    Data.TCM
                    Data.TCM.Dense
                    Data.TCM.Memoized
                    Data.TCM.Dense.FFI
                    Data.TCM.Memoized.FFI
                    Data.TopologyRepresentation
                    Data.NodeLabel
                    Data.Vector.Custom
                    Data.Vector.NonEmpty
                    Text.Newick.Class
                    Text.XML
                    Text.XML.Custom

  -- probably can be moved to other-modules:
                    Test.Custom.NucleotideSequence
                    Test.Custom.DynamicCharacterNode

  other-modules:    Analysis.Parsimony.Dynamic.DirectOptimization.Internal
--                    Analysis.Parsimony.Dynamic.DirectOptimization.Pairwise.FFI
                    Analysis.Parsimony.Dynamic.DirectOptimization.Pairwise.Internal
                    Analysis.Parsimony.Dynamic.DirectOptimization.Pairwise.NeedlemanWunsch
                    Analysis.Parsimony.Dynamic.DirectOptimization.Pairwise.Ukkonen
                    Analysis.Parsimony.Dynamic.DirectOptimization.Pairwise.Ukkonen.Internal
                    Analysis.Parsimony.Dynamic.DirectOptimization.Pairwise.Ukkonen.Ribbon
                    Analysis.Parsimony.Dynamic.SequentialAlign.FFI
                    Bio.Character.Decoration.Additive.Class
                    Bio.Character.Decoration.Additive.Internal
                    Bio.Character.Decoration.Continuous.Class
                    Bio.Character.Decoration.Continuous.Internal
                    Bio.Character.Decoration.Dynamic.Class
                    Bio.Character.Decoration.Dynamic.Internal
                    Bio.Character.Decoration.Fitch.Class
                    Bio.Character.Decoration.Fitch.Internal
                    Bio.Character.Decoration.Metric.Class
                    Bio.Character.Decoration.Metric.Internal
                    Bio.Character.Decoration.NonMetric.Class
                    Bio.Character.Decoration.NonMetric.Internal
                    Bio.Character.Decoration.Shared
                    Bio.Character.Encodable.Continuous.Class
                    Bio.Character.Encodable.Continuous.Internal
                    Bio.Character.Encodable.Dynamic
                    Bio.Character.Encodable.Dynamic.Class
                    Bio.Character.Encodable.Dynamic.Internal
                    Bio.Character.Encodable.Internal
                    Bio.Character.Encodable.Static
                    Bio.Character.Encodable.Static.Class
                    Bio.Character.Encodable.Static.Internal
                    Bio.Character.Encodable.Stream
                    Bio.Character.Exportable.Class
                    Bio.Character.Parsed.Class
                    Bio.Character.Parsed.Internal
                    Bio.Metadata.General
                    Bio.Metadata.General.Class
                    Bio.Metadata.General.Internal
                    Bio.Metadata.Discrete.Class
                    Bio.Metadata.Discrete.Internal
                    Bio.Metadata.DiscreteWithTCM.Class
                    Bio.Metadata.DiscreteWithTCM.Internal
                    Bio.Metadata.Dynamic.Class
                    Bio.Metadata.Dynamic.Internal
                    Bio.Metadata.MetricRepresentation
                    Bio.Graph.BinaryRenderingTree
                    Bio.Graph.Constructions
                    Bio.Graph.Forest
                    Bio.Graph.Node.Internal
                    Bio.Graph.PhylogeneticDAG.Class
                    Bio.Graph.PhylogeneticDAG.Internal
                    Bio.Graph.PhylogeneticDAG.NetworkEdgeQuantification
                    Bio.Graph.PhylogeneticDAG.DynamicCharacterRerooting
                    Bio.Graph.PhylogeneticDAG.Postorder
                    Bio.Graph.PhylogeneticDAG.Preorder
                    Bio.Graph.PhylogeneticDAG.Reification
                    Bio.Graph.PhylogeneticDAG.TotalEdgeCost
                    Bio.Graph.ZipperDAG.Internal
                    Bio.Sequence.Block.Builder
                    Bio.Sequence.Block.Character
                    Bio.Sequence.Block.Internal
                    Bio.Sequence.Block.Metadata
                    Bio.Sequence.Internal
                    Control.Evaluation.Unit
                    Control.Evaluation.Internal
                    Control.Evaluation.Trans
                    Data.Alphabet.Internal
                    Data.Alphabet.Special
                    Data.EdgeSet
                    Data.Range
                    Data.TCM.Internal
                    Test.QuickCheck.Arbitrary.Instances
                    Text.XML.Class


executable pcg


  import:             ghc-flags
                    , language-specs

  main-is:          Main.hs

  build-depends:      phylocomgraph
                    , ansi-wl-pprint
                    , base             >=4.10
<<<<<<< HEAD
                    , binary
=======
                    -- Required for Data.Map.restrictKeys
                    , bytestring
                    , cassava >=0.5
>>>>>>> 59b751c4
                    , compact
                    -- Required for Data.Map.restrictKeys
                    , containers       >=0.5.8
                    , data-default
                    , deepseq
                    , directory
                    , filepath
                    , gitrev
                    , Glob
                    -- >=2999.20 Required for forgivig constructio of DOT object
                    , graphviz         >=2999.20
                    , keys
                    , lens
                    , megaparsec       >=7.0.0
                    , optparse-applicative
                    , parallel
                    , pcg-file-parsers
                    , pcg-language
                    , pcg-utility
                    , random-shuffle
                    , semigroupoids
                    , semigroups
                    , text
                    , text-short
                    , time
                    , transformers
                    , validation
                    -- >=0.12.0.2 required for compatability with "compact regions"
                    , vector             >=0.12.0.2
                    , xml
                    , xlsx

  ghc-options:      -threaded -rtsopts
                    -- -rtsopts -with-rtsopts=-N8

  hs-source-dirs:   app

  other-modules:    Paths_phylocomgraph
                    PCG.Command.Build.Evaluate
                    PCG.Command.Echo.Evaluate
                    PCG.Command.Load.Evaluate
                    PCG.Command.Read.DecorationInitialization
                    PCG.Command.Read.Evaluate
                    PCG.Command.Read.ReadError
                    PCG.Command.Read.Unification.Master
                    PCG.Command.Read.Unification.UnificationError
                    PCG.Command.Report.Evaluate
                    PCG.Command.Report.GraphViz
                    PCG.Command.Report.Metadata
                    PCG.Command.Save.Evaluate
                    PCG.Computation.Internal


executable fasta-differ

  import:             ghc-flags
                    , language-specs

  main-is:          fasta-differ.hs

  build-depends:      base >=4.10
                    , containers
                    , keys
                    , megaparsec  >=7.0.0
                    , pcg-file-parsers

  hs-source-dirs:   utils


executable 2d-do-comparison

  import:             ghc-flags
                    , language-specs

  main-is:          2d-do-comparison.hs

  build-depends:      phylocomgraph
                    , base >=4.10
                    , bimap
                    , QuickCheck

  hs-source-dirs:   utils


executable 3d-do-comparison

  import:             ghc-flags
                    , language-specs

  main-is:          3d-do-comparison.hs

  build-depends:      phylocomgraph
                    , base >=4.10
                    , bimap
                    , deepseq
                    , QuickCheck

  hs-source-dirs:   utils


executable affine-safety

  import:             ghc-flags
                    , language-specs

  main-is:          affine-safety.hs

  build-depends:      phylocomgraph
                    , base >=4.10
                    , bimap
                    , QuickCheck

  hs-source-dirs:   utils


executable generate-data-set

  import:             ghc-flags
                    , language-specs

  main-is:          generate-data-set.hs

  build-depends:      ansi-wl-pprint
                    , base               >=4.8
                    , containers
                    , keys
                    , MemoTrie
                    , mtl
                    , optparse-applicative
                    , random
                    , random-shuffle
                    , validation
                    , vector

  hs-source-dirs:   utils


executable generate-tcm

  import:             ghc-flags
                    , language-specs

  main-is:          generate-tcm.hs

  build-depends:      ansi-wl-pprint
                    , base               >=4.8
                    , containers
                    , keys
                    , optparse-applicative
                    , pcg-utility
                    , vector

  hs-source-dirs:   utils


executable newick-resolver

  import:             ghc-flags
                    , language-specs

  main-is:          newick-resolver.hs

  build-depends:      base               >=4.8
                    , megaparsec         >=7.0.0
                    , pcg-file-parsers

  hs-source-dirs:   utils


executable sequential-alignment-invariants

  import:             ghc-flags
                    , language-specs

  main-is:          sequential-alignment-invariants.hs

  build-depends:      phylocomgraph
                    , base >=4.10
                    , bimap
                    , QuickCheck

  hs-source-dirs:   utils


executable three-way-mean-check

  import:             ghc-flags
                    , language-specs

  main-is:          three-way-mean-check.hs

  build-depends:      phylocomgraph
                    , base >=4.10
                    , bimap
                    , lens
                    , QuickCheck

  hs-source-dirs:   utils



executable ukkonen-do-comparison

  import:             ghc-flags
                    , language-specs

  main-is:          ukkonen-do-comparison.hs

  build-depends:      phylocomgraph
                    , base >=4.10
                    , bimap
                    , QuickCheck

  hs-source-dirs:   utils


Test-Suite integration-tests

  import:             ghc-flags
                    , language-specs

  type:             exitcode-stdio-1.0

  main-is:          IntegrationTests.hs


  build-depends:      base               >=4.10
                    , binary
                    , bytestring
                    , containers
                    , deepseq
                    , directory
                    , filepath
                    , lens
                    , pcg-utility
                    , phylocomgraph
                    , process 
                    , semigroups
                    , tasty
                    , tasty-golden
                    , tasty-hunit
                    , tasty-rerun

  ghc-options:      -threaded
                    -with-rtsopts=-N7

  hs-source-dirs:   test

  other-modules:    TestSuite.GoldenTests
                    TestSuite.ScriptTests
                    TestSuite.SubProcess


Test-Suite unit-tests

  import:             ffi-buildinfo
                    , ghc-flags
                    , language-specs

  type:             exitcode-stdio-1.0

  main-is:          UnitTests.hs

  build-depends:      base               >=4.10
                    , bimap
                    , binary
                    , bv-little
                    -- >=0.5.8 Required for Data.Map.restrictKeys
                    , cassava >=0.5
                    , containers         >=0.5.8
                    , deepseq
                    , dlist
                    , foldl
                    , graphviz           >=2999.20
                    , hashable
                    , integer-gmp
                    , keys
                    , lens
                    , mono-traversable   >=1.0
                    , mtl
                    , pcg-utility
                    , pretty-tree
                    , phylocomgraph
                    , pointed
                    , QuickCheck
                    -- required for Data.Semigroup.Foldable.toNonEmpty
                    , semigroupoids      >=5.2.1
                    , semigroups
                    , smallcheck
                    , tasty
                    , tasty-hunit
                    , tasty-quickcheck
                    , tasty-smallcheck
                    , tasty-rerun
                    , transformers
                    , unordered-containers
                    -- >=0.12.0.2 required for compatability with "compact regions"
                    , vector           >=0.12.0.2
                    , vector-binary-instances
                    -- >=3.4 required for corrected definition of (!) & index
                    , vector-instances >=3.4
                    , xml

  ghc-options:      -threaded
--                    -with-rtsopts=-N4

  -- This is a hack beacuse the cxx-options & cxx-options feature in Cabal-2.2
  -- is not fully implmented and does not correctly link to the C++ sources.
--  if os(linux) && arch(x86_64)
--    ghc-options:    .stack-work/dist/x86_64-linux/Cabal-2.2.0.1/build/ffi/memoized-tcm/costMatrix_2d.dyn_o
--                    .stack-work/dist/x86_64-linux/Cabal-2.2.0.1/build/ffi/memoized-tcm/costMatrix_3d.dyn_o

--  if os(osx) && arch(x86_64)
--    ghc-options:    .stack-work/dist/x86_64-osx/Cabal-2.2.0.1/build/ffi/memoized-tcm/costMatrix_2d.dyn_o
--                    .stack-work/dist/x86_64-osx/Cabal-2.2.0.1/build/ffi/memoized-tcm/costMatrix_3d.dyn_o

  hs-source-dirs:   test, src, app

  other-modules:    Analysis.Parsimony.Dynamic.DirectOptimization.Pairwise.FFI
                    Analysis.Parsimony.Dynamic.DirectOptimization.Pairwise.Internal
                    Analysis.Parsimony.Dynamic.DirectOptimization.Pairwise.NeedlemanWunsch
                    Analysis.Parsimony.Dynamic.DirectOptimization.Pairwise.Test
                    Analysis.Parsimony.Dynamic.DirectOptimization.Pairwise.Ukkonen
                    Analysis.Parsimony.Dynamic.DirectOptimization.Pairwise.Ukkonen.Internal
                    Analysis.Parsimony.Dynamic.DirectOptimization.Pairwise.Ukkonen.Ribbon
                    Analysis.Parsimony.Internal
                    Bio.Character
                    Bio.Character.Encodable
                    Bio.Character.Encodable.Continuous
                    Bio.Character.Encodable.Continuous.Class
                    Bio.Character.Encodable.Continuous.Internal
                    Bio.Character.Encodable.Dynamic
                    Bio.Character.Encodable.Dynamic.Class
                    Bio.Character.Encodable.Dynamic.Internal
                    Bio.Character.Encodable.Dynamic.Test
                    Bio.Character.Encodable.Static
                    Bio.Character.Encodable.Static.Class
                    Bio.Character.Encodable.Static.Internal
                    Bio.Character.Encodable.Static.Test
                    Bio.Character.Encodable.Internal
                    Bio.Character.Encodable.Static
                    Bio.Character.Encodable.Static.Class
                    Bio.Character.Encodable.Static.Internal
                    Bio.Character.Encodable.Stream
                    Bio.Character.Exportable
                    Bio.Character.Exportable.Class
                    Bio.Character.Type
                    Bio.Graph.BinaryRenderingTree
                    Bio.Graph.Component
                    Bio.Graph.LeafSet
                    Bio.Graph.ReferenceDAG.Internal
                    Bio.Graph.ReferenceDAG.Test
                    Control.Evaluation.Internal
                    Control.Evaluation.Test
                    Control.Evaluation.Unit
                    Control.Monad.Logger
                    Data.Alphabet
                    Data.Alphabet.IUPAC
                    Data.Alphabet.Internal
                    Data.Alphabet.Special
                    Data.Alphabet.Test
                    Data.EdgeSet
                    Data.Range
                    Data.TCM
                    Data.TCM.Internal
                    Data.TCM.Dense
                    Data.TCM.Dense.FFI
                    Data.TCM.Memoized
                    Data.TCM.Memoized.FFI
                    Data.TCM.Test
                    Data.Vector.Custom
                    Data.Vector.NonEmpty
                    Test.QuickCheck.Arbitrary.Instances
                    Test.Custom.NucleotideSequence
                    Test.HUnit.Custom
                    TestSuite.ExecutableTests
                    TestSuite.LibraryTests
                    Text.Newick.Class
                    Text.XML
                    Text.XML.Class
                    Text.XML.Custom<|MERGE_RESOLUTION|>--- conflicted
+++ resolved
@@ -121,11 +121,7 @@
                     , binary
                     , bimap
                     , bv-little
-<<<<<<< HEAD
-=======
-                    -- >=0.5.8 Required for Data.Map.restrictKeys
                     , cassava >=0.5
->>>>>>> 59b751c4
                     , compact
                     -- >=0.5.8 Required for Data.Map.restrictKeys
                     , containers         >=0.5.8
@@ -315,13 +311,10 @@
   build-depends:      phylocomgraph
                     , ansi-wl-pprint
                     , base             >=4.10
-<<<<<<< HEAD
                     , binary
-=======
                     -- Required for Data.Map.restrictKeys
                     , bytestring
                     , cassava >=0.5
->>>>>>> 59b751c4
                     , compact
                     -- Required for Data.Map.restrictKeys
                     , containers       >=0.5.8
