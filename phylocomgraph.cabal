--- conflicted
+++ resolved
@@ -127,12 +127,8 @@
                     , data-default
                     , dlist
                     , foldl
-<<<<<<< HEAD
-                    , graphviz
-=======
                     -- >=2999.20 Required for forgivig constructio of DOT object
                     , graphviz           >=2999.20
->>>>>>> 278eb629
                     , hashable
                     , integer-gmp
                     , keys
