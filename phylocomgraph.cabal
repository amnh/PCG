--- conflicted
+++ resolved
@@ -149,11 +149,8 @@
                     , smallcheck
                     , text
                     , text-short
-<<<<<<< HEAD
                     , text-show
                     , text-show-instances
-=======
->>>>>>> 0d293cf4
                     , transformers
                     , unordered-containers
                     -- >=0.12.0.2 required for compatability with "compact regions"
@@ -345,10 +342,7 @@
                     , semigroups
                     , text
                     , text-short
-<<<<<<< HEAD
                     , text-show
-=======
->>>>>>> 0d293cf4
                     , transformers
                     , validation
                     -- >=0.12.0.2 required for compatability with "compact regions"
