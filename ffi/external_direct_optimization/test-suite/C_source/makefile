### Note that multiple calls to gcc to create .o files are needed, followed by multiple additional calls for linking and final compilation

sanity-warnings   = -Wall -Wextra -pedantic -fdiagnostics-color

necessary_c_files = ../../alignCharacters.c \
                    ../../alignmentMatrices.c \
                    ../../c_alignment_interface.c \
                    ../../c_code_alloc_setup.c \
                    ../../costMatrix.c \
                    ../../dyn_character.c \
                    ../../ukkCheckPoint.c \
                    ../../ukkCommon.c

necessary_h_files = ../../alignCharacters.h \
                    ../../alignmentMatrices.h \
                    ../../c_alignment_interface.h \
                    ../../c_code_alloc_setup.h \
                    ../../costMatrix.h \
                    ../../dyn_character.h \
                    ../../ukkCommon.h

object_files      = alignCharacters.o \
                    alignmentMatrices.o \
                    c_alignment_interface.o \
                    c_code_alloc_setup.o \
                    costMatrix.o \
                    dyn_character.o \
                    ukkCheckPoint.o \
                    ukkCommon.o

executables       = test_initialization \
                    test_interface \
                    test_interface_3d \
                    test_interface_long \
                    test_character \
                    test_just_c \
                    POYalign.hs




all : test_interface_for_python # test_just_c # test_initialization


clean :
	rm -f *.o *.hi *.out *.so
	rm -rf *.dSYM
	rm -f $(executables)


##########
external_c_alignment : externalCAlignment.hsc $(necessary_c_files) $(necessary_h_files)
	hsc2hs externalCAlignment.hsc
	gcc -std=c11 $(sanity-warnings) -c externalCAlignment.c
	ghc -O --make externalCAlignment.hs $(object_files)


######### Test only c functions that allocate and initialize various
######### internal structs. c_alignment_interface.c relies on these.
test_initialization : test_initialization.c $(necessary_c_files) $(necessary_h_files)
	gcc -std=c11 -g $(sanity-warnings) -c $(necessary_c_files)
	gcc -std=c11 -g $(sanity-warnings) test_initialization.c $(object_files) -o test_initialization


######### Test the actual C interface that Hakell interact with.
test_interface : test_interface.c $(necessary_c_files) $(necessary_h_files)
	gcc -std=c11 -g $(sanity-warnings) -c $(necessary_c_files)
	gcc -std=c11 -g $(sanity-warnings) test_interface.c $(object_files) -o test_interface


<<<<<<< HEAD
######### Create a .so file that can be called from a Python script, thereby allowing batch scripting
test_interface_3d_for_python : test_interface_3d_for_python.c $(necessary_c_files) $(necessary_h_files)
	gcc -std=c11 -fPIC -O3 -c $(sanity-warnings) $(necessary_c_files)
	gcc -std=c11 -fPIC -O3 -c $(sanity-warnings) test_interface_3d_for_python.c -o intermediate_lib.o
	# Next, build .so files for Python ffi. Note that we need -fPIC in gcc calls above if this is going to work correctly.
	gcc -shared -O3 $(sanity-warnings) intermediate_lib.o $(object_files) -o test_interface_3d_for_python.so


########################## The following are  for testing only the Powell 3D, and not the interface ################################

######### To compile to .so for Python ffi.
test_powell_for_python : ../../ukkCheckPoint.c ../../ukkCommon_for_python.c ../../ukkCommon.h
	gcc         -fPIC -std=c11 -g $(sanity-warnings) -c ../../ukkCheckPoint.c -o intermediatelib.o
	gcc -shared -fPIC -std=c11 -g $(sanity-warnings) ../../ukkCommon_for_python.c intermediatelib.o -o test_powell_for_python.so


######### To compile to exe for valgrinding on Ubuntu.
test_powell : ../../ukkCheckPoint.c ../../ukkCommon.c ../../ukkCommon.h
	rm -rf test_powell
	gcc -std=c11 -g $(sanity-warnings) -c ../../ukkCheckPoint.c
	gcc -std=c11 -g $(sanity-warnings) ukkCheckPoint.o ../../ukkCommon_with_main.c -o test_powell_only
=======
#########
test_interface_3D_for_python : test_interface_3d_for_python.c $(necessary_c_files) $(necessary_h_files)
	gcc -std=c11 -fPIC -O3 -c $(sanity-warnings) $(necessary_c_files)
	gcc -std=c11 -fPIC -O3 -c $(sanity-warnings) test_interface_3d_for_python.c -o intermediate_lib.o
	# Next, build .so files for Python ffi. Note that we need -fPIC in gcc calls above if this is going to work correctly.
	gcc -shared -O3 $(sanity-warnings) intermediate_lib.o $(object_files) -o test_interface_3d_for_python.so
>>>>>>> eb476115
<|MERGE_RESOLUTION|>--- conflicted
+++ resolved
@@ -68,9 +68,8 @@
 	gcc -std=c11 -g $(sanity-warnings) test_interface.c $(object_files) -o test_interface
 
 
-<<<<<<< HEAD
 ######### Create a .so file that can be called from a Python script, thereby allowing batch scripting
-test_interface_3d_for_python : test_interface_3d_for_python.c $(necessary_c_files) $(necessary_h_files)
+test_interface_3D_for_python : test_interface_3d_for_python.c $(necessary_c_files) $(necessary_h_files)
 	gcc -std=c11 -fPIC -O3 -c $(sanity-warnings) $(necessary_c_files)
 	gcc -std=c11 -fPIC -O3 -c $(sanity-warnings) test_interface_3d_for_python.c -o intermediate_lib.o
 	# Next, build .so files for Python ffi. Note that we need -fPIC in gcc calls above if this is going to work correctly.
@@ -89,12 +88,4 @@
 test_powell : ../../ukkCheckPoint.c ../../ukkCommon.c ../../ukkCommon.h
 	rm -rf test_powell
 	gcc -std=c11 -g $(sanity-warnings) -c ../../ukkCheckPoint.c
-	gcc -std=c11 -g $(sanity-warnings) ukkCheckPoint.o ../../ukkCommon_with_main.c -o test_powell_only
-=======
-#########
-test_interface_3D_for_python : test_interface_3d_for_python.c $(necessary_c_files) $(necessary_h_files)
-	gcc -std=c11 -fPIC -O3 -c $(sanity-warnings) $(necessary_c_files)
-	gcc -std=c11 -fPIC -O3 -c $(sanity-warnings) test_interface_3d_for_python.c -o intermediate_lib.o
-	# Next, build .so files for Python ffi. Note that we need -fPIC in gcc calls above if this is going to work correctly.
-	gcc -shared -O3 $(sanity-warnings) intermediate_lib.o $(object_files) -o test_interface_3d_for_python.so
->>>>>>> eb476115
+	gcc -std=c11 -g $(sanity-warnings) ukkCheckPoint.o ../../ukkCommon_with_main.c -o test_powell_only