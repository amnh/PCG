--- conflicted
+++ resolved
@@ -203,11 +203,7 @@
          */
 	//        void setValue(keys_t* key, costMedian_t* median);
 	void setValue(const keys_t* const key, const costMedian_t* const median);
-<<<<<<< HEAD
-
-=======
-	  
->>>>>>> a99aa39a
+
         /** Takes in a pair of keys_t (each of which is a single `dcElement`) and computes their lowest-cost median.
          *  Uses a Sankoff-like algorithm, where all bases are considered, and the lowest cost bases are included in the
          *  cost and median calculations. That means a base might appear in the median that is not present in either of
