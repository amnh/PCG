/** costMatrix object to provide for a memoizable cost lookup table. Table is indexed by two
 *  dcElement values, and returns an int, for the cost. In addition, an additional dcElement
 *  is passed in by reference, and the median value of the two input elements is placed there.
 *  The getCost function is designed to interface directly with C.
 *
 *  The key lookup is an ordered pair, so when looking up transition a -> b, a must go in as
 *  first in pair
 *
 *  WARNING: In the interest of speed this code does no "type checking" to make sure that the
 *  two passed deElements are of the same type, i.e. that they have the same alphabet length.
 *  Any such checks should be done exterior to this library.
 */

#ifndef _COSTMATRIX_H
#define _COSTMATRIX_H

#define DEBUG 0

// #include <cstdint>
// #include <pair>
#include <climits>
#include <cstdlib>
#include <unordered_map>

#ifdef __cplusplus
extern "C" {
#endif

#include "dynamicCharacterOperations.h"

/** Next three fns defined here to use on C side. */
costMatrix_p construct_CostMatrix_C (size_t alphSize, int* tcm);
void destruct_CostMatrix_C (costMatrix_p mytype);
int call_getSetCost_C (costMatrix_p untyped_self, dcElement_t* left, dcElement_t* right, dcElement_t* retMedian);
    // extern "C" costMatrix_p get_CostMatrixPtr_C(costMatrix_p untyped_self);

#ifdef __cplusplus
}
#endif

// #include "CostMedPair.h"
typedef std::tuple<dcElement_t, dcElement_t>  keys_t;
typedef std::tuple<int,         packedChar*>  costMedian_t;
typedef std::tuple<keys_t,      costMedian_t> mapAccessTuple_t;

typedef void* costMatrix_p;



/** Allocate room for a costMedian_t. Assumes alphabetSize is already initialized. */
costMedian_t* allocCostMedian_t( size_t alphabetSize );


/** dealloc costMedian_t. */
void freeCostMedian_t( costMedian_t* toFree );


/** Allocate room for a keys_t. */
keys_t* allocKeys_t( size_t alphSize );


/** dealloc keys_t. Calls various other free fns. */
void freeKeys_t( const keys_t* toFree );


/** dealloc mapAccessTuple_t. Calls various other free fns. */
void freeMapAccessTuple_t( const mapAccessTuple_t* toFree );


/** Hashes two `dcElement`s, and returns an order-dependent hash value. In this case
 *  "order dependent" means that the order of the arrays within the `dcElement`s matter,
 *  and the order that the `dcElement`s are sent in also matters, as is necessary for a
 *  non-symmetric tcm.
 *
 *  First loops through each `dcElement` and combines all of the element values (recall that a
 *  `dcElement` has two fields, the second of which is the element, and is an array of `uint64_t`s)
 *  using two different seeds, then combines the two resulting values.
 */
struct KeyHash {
    /** Following hash_combine code modified from here (seems to be based on Boost):
     *  http://stackoverflow.com/questions/2590677/how-do-i-combine-hash-values-in-c0x
     */
    std::size_t hash_combine (const dcElement_t lhs, const dcElement_t rhs) const {
        std::size_t left_seed  = 3141592653; // PI used as arbitrarily random seed
        std::size_t right_seed = 2718281828; // E  used as arbitrarily random seed

        std::hash<uint64_t> hasher;
        auto elemArrCount = dcElemSize(lhs.alphSize);
        //printf("alphabetSize: %d\n", lhs.alphSize);
        //printf("elemArrCount: %d\n", elemArrCount);
        for (size_t i = 0; i < elemArrCount; i++) {
            left_seed  ^= hasher(lhs.element[i]) + 0x9e3779b9 + (left_seed  << 6) + (left_seed  >> 2);
            right_seed ^= hasher(rhs.element[i]) + 0x9e3779b9 + (right_seed << 6) + (right_seed >> 2);
        }
        left_seed ^= hasher(right_seed) + 0x9e3779b9 + (left_seed << 6) + (left_seed >> 2);
        //printf("%lu\n", left_seed);
        return left_seed;
    }

    std::size_t operator()(const keys_t& k) const
    {
        // printf("operator hash ()\n");
        // printPackedChar(k.first.element, 1, k.first.alphSize);
        // printPackedChar(k.second.element, 1, k.second.alphSize);
        return hash_combine (std::get<0>(k), std::get<1>(k));
    }
};


struct KeyEqual {
    // Return true if every `uint64_t` in lhs->element and rhs->element is equal, else false.
    bool operator()(const keys_t& lhs, const keys_t& rhs) const
    {
      // Assert that all key components share the same alphSize value
      if (   std::get<0>(lhs).alphSize  != std::get<0>(rhs).alphSize
          || std::get<0>(lhs).alphSize  != std::get<1>(lhs).alphSize
          || std::get<1>(lhs).alphSize != std::get<1>(rhs).alphSize) {
          return false;
      }

      //Assert that the left key elements match the right key elements
      auto elemArrWidth = dcElemSize(std::get<0>(lhs).alphSize);
        // printf("operator equal ()\n");
        // printPackedChar(std::get<0>(lhs).element, 1, std::get<0>(lhs).alphSize);
        // printPackedChar(std::get<0>(rhs).element, 1, std::get<0>(rhs).alphSize);
        // printPackedChar(std::get<1>(lhs).element, 1, std::get<1>(lhs).alphSize);
        // printPackedChar(std::get<1>(rhs).element, 1, std::get<1>(rhs).alphSize);
        for (size_t i = 0; i < elemArrWidth; i++) {
            if (std::get<0>(lhs).element[i] != std::get<0>(rhs).element[i]) {
                // printf("equal: false\n");
                return false;
            }
            if (std::get<1>(lhs).element[i] != std::get<1>(rhs).element[i]) {
                // printf("equal: false\n");
                return false;
            }
        }
        //printf("FAILED!!!!\n");
        return true;
    }
};


typedef std::unordered_map<keys_t, costMedian_t, KeyHash, KeyEqual>::const_iterator mapIterator;


class CostMatrix
{
    public:

        /** Default constructor. Settings: alphabet size: 5, indel cost: 2, substitution cost: 1 */
        CostMatrix();

        CostMatrix(size_t alphSize, int* tcm);

        ~CostMatrix();

        /** Find distance between an ambiguous nucleotide and an unambiguous ambElem. Return that value and the median.
         *  @param ambElem is ambiguous input.
         *  @param nucleotide is unambiguous.
         *  @param median is used to return the calculated median value.
         *
         *  This fn is necessary because there isn't yet a cost matrix set up, so it's not possible to
         *  look up ambElems, therefore we must loop over possible values of the ambElem
         *  and find the lowest cost median.
         *
         *  Public because gets called in CostMatrix_3d
         *
         *  Nota bene: Requires symmetric, if not metric, matrix. TODO: Is this true? If so fix it?
         */
        int findDistance(keys_t* searchKey, dcElement_t* ambElem);

        /** Getter only for cost. Necessary for testing, to insure that particular
         *  key pair has, in fact, already been inserted into lookup table.
         */
        int getCostMedian(dcElement_t* left, dcElement_t* right, dcElement_t* retMedian);

        /** Acts as both a setter and getter, mutating myMap.
         *
         *  Receives two dcElements and computes the transformation cost as well as
         *  the median for the two. Puts the median and alphabet size into retMedian,
         *  which must therefore by necessity be allocated elsewhere.
         *
         *  This function allocates _if necessary_. So freeing inputs after a call is necessary and will not
         *  cause invalid reads from the cost matrix.
         */
        int getSetCostMedian(dcElement_t* left, dcElement_t* right, dcElement_t* retMedian);

    private:
        static constexpr int defaultExtraGapCostMetric[25] = {0, 1, 1, 1, 2,
                                                              1, 0, 1, 1, 2,
                                                              1, 1, 0, 1, 2,
                                                              1, 1, 1, 0, 2,
                                                              2, 2, 2, 2, 0};

        static constexpr int defaultDiscreteMetric[25]     = {0, 1, 1, 1, 1,
                                                              1, 0, 1, 1, 1,
                                                              1, 1, 0, 1, 1,
                                                              1, 1, 1, 0, 1,
                                                              1, 1, 1, 1, 0};

        static constexpr int defaultL1NormMetric[25]       = {0, 1, 2, 3, 4,
                                                              1, 0, 1, 2, 3,
                                                              2, 1, 0, 1, 2,
                                                              3, 2, 1, 0, 1,
                                                              4, 3, 2, 1, 0};


        std::unordered_map <keys_t, costMedian_t, KeyHash, KeyEqual> myMatrix;

        std::unordered_map <keys_t, costMedian_t, KeyHash, KeyEqual> hasher;

        const size_t alphabetSize;

        /** Always equal to:
         *    alphabetSize / sizeof ( packedChar ) + alphabetSize % sizeof(packedChar) ? 1 : 0
         *  Calculated once and stored for efficeincy.
         */
        const size_t elementSize;

        /** Stored unambiguous tcm, necessary to do first calls to findDistance() without having to rewrite
         *  findDistance() and computeCostMedian()
         */
        int* tcm;

        /** Takes in two `dcElement_t` and a `costMedian_t` and updates myMap to store the new values,
         *  with @{lhs, rhs} as a key, and @median as the value.
         *
         * Makes a deep copy of the arguments before inserting them into the map.
         */
         void setValue(const dcElement_t* const lhs, const dcElement_t* const rhs, const costMedian_t* const median);

        /** Takes in a pair of keys_t (each of which is a single `dcElement`) and computes their lowest-cost median.
         *  Uses a Sankoff-like algorithm, where all bases are considered, and the lowest cost bases are included in the
         *  cost and median calculations. That means a base might appear in the median that is not present in either of
         *  the two elements being compared.
         */
        costMedian_t* computeCostMedian(keys_t key);

        /** Takes in an initial TCM, which is actually just a row-major array, creates hash table of costs
         *  where cost is least cost between two elements, and medians, where median is union of characters.
         *
         *  Nota bene:
         *  Can only be called once this.alphabetSize has been set.
         */
        void initializeMatrix ();

<<<<<<< HEAD
	/** Given a srcBuffer of a dynamic character element, this function
         *  creates a new buffer and coppies the value of the provided dynamic
=======
	/** Takes an input buffer and assigns a malloc'ed copy to @tcm.
         *  Uses the @alphabetSize of the matrix to determine the required space.
         *  Because @alphabetSize is a const member, it will always be initialized
         *  before this call, making the allocation and copy safe so long as the
         *  input buffer is equal to or greater than @alphabetSize squared in 
         *  length.
         */
	void initializeTCM(const int* const inputBuffer);
	
	/** Given a srcBuffer of a dynamic character element, this function 
         *  creates a new buffer and coppies the value of the provided dynamic 
>>>>>>> ce780c64
         *  character element buffer into the newly alocated buffer.
         *
         *  Uses the TCM's elementSize vairable to avoid recomutation of buffer
         *  size and reduces the number of function call parameters compared to
         *  the function makePackedCharCopy. Less noisy, slightly more efficient.
         *
         *  Useful to deep copy a packedChar* to a new pointer location.
         */
	packedChar* createCopyPackedChar(const packedChar* const srcBuffer);
};




#endif // COSTMATRIX_H<|MERGE_RESOLUTION|>--- conflicted
+++ resolved
@@ -245,31 +245,26 @@
          */
         void initializeMatrix ();
 
-<<<<<<< HEAD
-	/** Given a srcBuffer of a dynamic character element, this function
-         *  creates a new buffer and coppies the value of the provided dynamic
-=======
-	/** Takes an input buffer and assigns a malloc'ed copy to @tcm.
+        /** Takes an input buffer and assigns a malloc'ed copy to @tcm.
          *  Uses the @alphabetSize of the matrix to determine the required space.
          *  Because @alphabetSize is a const member, it will always be initialized
          *  before this call, making the allocation and copy safe so long as the
-         *  input buffer is equal to or greater than @alphabetSize squared in 
+         *  input buffer is equal to or greater than @alphabetSize squared in
          *  length.
          */
-	void initializeTCM(const int* const inputBuffer);
-	
-	/** Given a srcBuffer of a dynamic character element, this function 
-         *  creates a new buffer and coppies the value of the provided dynamic 
->>>>>>> ce780c64
-         *  character element buffer into the newly alocated buffer.
-         *
-         *  Uses the TCM's elementSize vairable to avoid recomutation of buffer
+        void initializeTCM(const int* const inputBuffer);
+
+        /** Given a srcBuffer of a dynamic character element, this function
+         *  creates a new buffer and copies the value of the provided dynamic
+         *  character element buffer into the newly allocated buffer.
+         *
+         *  Uses the TCM's elementSize vairable to avoid recomputation of buffer
          *  size and reduces the number of function call parameters compared to
          *  the function makePackedCharCopy. Less noisy, slightly more efficient.
          *
          *  Useful to deep copy a packedChar* to a new pointer location.
          */
-	packedChar* createCopyPackedChar(const packedChar* const srcBuffer);
+        packedChar* createCopyPackedChar(const packedChar* const srcBuffer);
 };
 
 
