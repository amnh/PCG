/** costMatrix object to provide for a memoizable cost lookup table. Table is indexed by two
 *  dcElement values, and returns an int, for the cost. In addition, an additional dcElement
 *  is passed in by reference, and the median value of the two input elements is placed there.
 *  The getCost function is designed to interface directly with C.
 *
 *  The key lookup is an ordered pair, so when looking up transition a -> b, a must go in as
 *  first in pair
 *
 *  WARNING: In the interest of speed this code does no "type checking" to make sure that the
 *  two passed deElements are of the same type, i.e. that they have the same alphabet length.
 *  Any such checks should be done exterior to this library.
 */

#ifndef _COSTMATRIX_H
#define _COSTMATRIX_H

#define DEBUG 0

// #include <cstdint>
// #include <pair>
#include <climits>
#include <cstdlib>
#include <unordered_map>

#ifdef __cplusplus
extern "C" {
#endif

#include "dynamicCharacterOperations.h"

/** Next three fns defined here to use on C side. */
costMatrix_p construct_CostMatrix_C (size_t alphSize, int* tcm);
void destruct_CostMatrix_C (costMatrix_p mytype);
int call_getSetCost_C (costMatrix_p untyped_self, dcElement_t* left, dcElement_t* right, dcElement_t* retMedian);
    // extern "C" costMatrix_p get_CostMatrixPtr_C(costMatrix_p untyped_self);

#ifdef __cplusplus
}
#endif

// #include "CostMedPair.h"
typedef std::tuple<dcElement_t, dcElement_t>  keys_t;
typedef std::tuple<int,         packedChar*>  costMedian_t;
typedef std::tuple<keys_t,      costMedian_t> mapAccessTuple_t;

typedef void* costMatrix_p;



/** Allocate room for a costMedian_t. Assumes alphabetSize is already initialized. */
costMedian_t* allocCostMedian_t (size_t alphabetSize);


/** dealloc costMedian_t. */
void freeCostMedian_t (costMedian_t* toFree);


/** Allocate room for a keys_t. */
keys_t* allocKeys_t (size_t alphSize);


/** dealloc keys_t. Calls various other free fns. */
void freeKeys_t (const keys_t* toFree);


/** Hashes two `dcElement`s, and returns an order-dependent hash value. In this case
 *  "order dependent" means that the order of the arrays within the `dcElement`s matter,
 *  and the order that the `dcElement`s are sent in also matters, as is necessary for a
 *  non-symmetric tcm.
 *
 *  First loops through each `dcElement` and combines all of the element values (recall that a
 *  `dcElement` has two fields, the second of which is the element, and is an array of `uint64_t`s)
 *  using two different seeds, then combines the two resulting values.
 */
struct KeyHash {
    /** Following hash_combine code modified from here (seems to be based on Boost):
     *  http://stackoverflow.com/questions/2590677/how-do-i-combine-hash-values-in-c0x
     */
    std::size_t hash_combine (const dcElement_t lhs, const dcElement_t rhs) const {
        std::size_t left_seed  = 3141592653; // PI used as arbitrarily random seed
        std::size_t right_seed = 2718281828; // E  used as arbitrarily random seed

        std::hash<uint64_t> hasher;
        auto elemArrCount = dcElemSize(lhs.alphSize);
        //printf("alphabetSize: %d\n", lhs.alphSize);
        //printf("elemArrCount: %d\n", elemArrCount);
        for (size_t i = 0; i < elemArrCount; i++) {
            left_seed  ^= hasher(lhs.element[i]) + 0x9e3779b9 + (left_seed  << 6) + (left_seed  >> 2);
            right_seed ^= hasher(rhs.element[i]) + 0x9e3779b9 + (right_seed << 6) + (right_seed >> 2);
        }
        left_seed ^= hasher(right_seed) + 0x9e3779b9 + (left_seed << 6) + (left_seed >> 2);
        //printf("%lu\n", left_seed);
        return left_seed;
    }

    std::size_t operator()(const keys_t& k) const
    {
        // printf("operator hash ()\n");
        // printPackedChar(k.first.element, 1, k.first.alphSize);
        // printPackedChar(k.second.element, 1, k.second.alphSize);
        return hash_combine (std::get<0>(k), std::get<1>(k));
    }
};


struct KeyEqual {
    // Return true if every `uint64_t` in lhs->element and rhs->element is equal, else false.
    bool operator()(const keys_t& lhs, const keys_t& rhs) const
    {
      // Assert that all key components share the same alphSize value
      if (   std::get<0>(lhs).alphSize  != std::get<0>(rhs).alphSize
          || std::get<0>(lhs).alphSize  != std::get<1>(lhs).alphSize
          || std::get<1>(lhs).alphSize != std::get<1>(rhs).alphSize) {
          return false;
      }

      //Assert that the left key elements match the right key elements
      auto elemArrWidth = dcElemSize(std::get<0>(lhs).alphSize);
        // printf("operator equal ()\n");
        // printPackedChar(std::get<0>(lhs).element, 1, std::get<0>(lhs).alphSize);
        // printPackedChar(std::get<0>(rhs).element, 1, std::get<0>(rhs).alphSize);
        // printPackedChar(std::get<1>(lhs).element, 1, std::get<1>(lhs).alphSize);
        // printPackedChar(std::get<1>(rhs).element, 1, std::get<1>(rhs).alphSize);
        for (size_t i = 0; i < elemArrWidth; i++) {
            if (std::get<0>(lhs).element[i] != std::get<0>(rhs).element[i]) {
                // printf("equal: false\n");
                return false;
            }
            if (std::get<1>(lhs).element[i] != std::get<1>(rhs).element[i]) {
                // printf("equal: false\n");
                return false;
            }
        }
        //printf("FAILED!!!!\n");
        return true;
    }
};


typedef std::unordered_map<keys_t, costMedian_t, KeyHash, KeyEqual>::const_iterator mapIterator;


class CostMatrix
{
    public:

        /** Default constructor. Settings: alphabet size: 5, indel cost: 2, substitution cost: 1 */
        CostMatrix();

        CostMatrix(size_t alphSize, int* tcm);

        ~CostMatrix();

        /** Find distance between an ambiguous nucleotide and an unambiguous ambElem. Return that value and the median.
         *  @param ambElem is ambiguous input.
         *  @param nucleotide is unambiguous.
         *  @param median is used to return the calculated median value.
         *
         *  This fn is necessary because there isn't yet a cost matrix set up, so it's not possible to
         *  look up ambElems, therefore we must loop over possible values of the ambElem
         *  and find the lowest cost median.
         *
         *  Public because gets called in CostMatrix_3d
         *
         *  Nota bene: Requires symmetric, if not metric, matrix. TODO: Is this true? If so fix it?
         */
        int findDistance(keys_t* searchKey, dcElement_t* ambElem);

        /** Getter only for cost. Necessary for testing, to insure that particular
         *  key pair has, in fact, already been inserted into lookup table.
         */
        int getCostMedian(dcElement_t* left, dcElement_t* right, dcElement_t* retMedian);

        /** Acts as both a setter and getter, mutating myMap.
         *
         *  Receives two dcElements and computes the transformation cost as well as
         *  the median for the two. Puts the median and alphabet size into retMedian,
         *  which must therefore by necessity be allocated elsewhere.
         *
         *  This function allocates _if necessary_. So freeing inputs after a call is necessary and will not
         *  cause invalid reads from the cost matrix.
         */
        int getSetCostMedian(dcElement_t* left, dcElement_t* right, dcElement_t* retMedian);

    private:
	static constexpr int defaultExtraGapCostMetric[25] = {0, 1, 1, 1, 2,  1, 0, 1, 1, 2,  1, 1, 0, 1, 2,  1, 1, 1, 0, 2,  2, 2, 2, 2, 0};
	static constexpr int defaultDiscreteMetric[25]     = {0, 1, 1, 1, 1,  1, 0, 1, 1, 1,  1, 1, 0, 1, 1,  1, 1, 1, 0, 1,  1, 1, 1, 1, 0};
	static constexpr int defaultL1NormMetric[25]       = {0, 1, 2, 3, 4,  1, 0, 1, 2, 3,  2, 1, 0, 1, 2,  3, 2, 1, 0, 1,  4, 3, 2, 1, 0};
	
        std::unordered_map <keys_t, costMedian_t, KeyHash, KeyEqual> myMatrix;

        std::unordered_map <keys_t, costMedian_t, KeyHash, KeyEqual> hasher;

        const size_t alphabetSize;

<<<<<<< HEAD
        // TODO: fix this. It's actually the width of a character given a specific alphabet size, I think.
        /** Always equal to alphabetSize % sizeof ( packedChar )
         *  Calculated once and stored for efficiency.
         */
        size_t elementSize;
=======
	/** Always equal to:
         *    alphabetSize / sizeof ( packedChar ) + alphabetSize % sizeof(packedChar) ? 1 : 0
         *  Calculated once and stored for efficincy.
         */
        const size_t elementSize; 
>>>>>>> 28c3046a

        /** Stored unambiguous tcm, necessary to do first calls to findDistance() without having to rewrite
         *  findDistance() and computeCostMedian()
         */
        int * tcm;

<<<<<<< HEAD
        /** Takes in a `keys_t` and a `costMedian_t` and updates myMap to store the new values,
         *  with @key as a key, and @median as the value.
         *  Makes a copy of median, so that input can me dealloc'ed in an external function, in order
         *  to make memory management easier. Maps only store pointers to the input values.
         */
        void setValue(const keys_t* const key, const costMedian_t* const median);
=======
        /** Takes in two `dcElement_t` and a `costMedian_t` and updates myMap to store the new values,
         *  with @{lhs, rhs} as a key, and @median as the value.
         *
         * Makes a deep copy of the arguments before inserting them into the map.
         */
         void setValue(const dcElement_t* const lhs, const dcElement_t* const rhs, const costMedian_t* const median);
>>>>>>> 28c3046a

        /** Takes in a pair of keys_t (each of which is a single `dcElement`) and computes their lowest-cost median.
         *  Uses a Sankoff-like algorithm, where all bases are considered, and the lowest cost bases are included in the
         *  cost and median calculations. That means a base might appear in the median that is not present in either of
         *  the two elements being compared.
         */
        costMedian_t* computeCostMedian(keys_t key);

        /** Takes in an initial TCM, which is actually just a row-major array, creates hash table of costs
         *  where cost is least cost between two elements, and medians, where median is union of characters.
         *
         *  Nota bene:
         *  Can only be called once this.alphabetSize has been set.
         */
        void initializeMatrix ();
};




#endif // COSTMATRIX_H<|MERGE_RESOLUTION|>--- conflicted
+++ resolved
@@ -183,50 +183,48 @@
         int getSetCostMedian(dcElement_t* left, dcElement_t* right, dcElement_t* retMedian);
 
     private:
-	static constexpr int defaultExtraGapCostMetric[25] = {0, 1, 1, 1, 2,  1, 0, 1, 1, 2,  1, 1, 0, 1, 2,  1, 1, 1, 0, 2,  2, 2, 2, 2, 0};
-	static constexpr int defaultDiscreteMetric[25]     = {0, 1, 1, 1, 1,  1, 0, 1, 1, 1,  1, 1, 0, 1, 1,  1, 1, 1, 0, 1,  1, 1, 1, 1, 0};
-	static constexpr int defaultL1NormMetric[25]       = {0, 1, 2, 3, 4,  1, 0, 1, 2, 3,  2, 1, 0, 1, 2,  3, 2, 1, 0, 1,  4, 3, 2, 1, 0};
-	
+        static constexpr int defaultExtraGapCostMetric[25] = {0, 1, 1, 1, 2,
+                                                              1, 0, 1, 1, 2,
+                                                              1, 1, 0, 1, 2,
+                                                              1, 1, 1, 0, 2,
+                                                              2, 2, 2, 2, 0};
+
+        static constexpr int defaultDiscreteMetric[25]     = {0, 1, 1, 1, 1,
+                                                              1, 0, 1, 1, 1,
+                                                              1, 1, 0, 1, 1,
+                                                              1, 1, 1, 0, 1,
+                                                              1, 1, 1, 1, 0};
+
+        static constexpr int defaultL1NormMetric[25]       = {0, 1, 2, 3, 4,
+                                                              1, 0, 1, 2, 3,
+                                                              2, 1, 0, 1, 2,
+                                                              3, 2, 1, 0, 1,
+                                                              4, 3, 2, 1, 0};
+
+
         std::unordered_map <keys_t, costMedian_t, KeyHash, KeyEqual> myMatrix;
 
         std::unordered_map <keys_t, costMedian_t, KeyHash, KeyEqual> hasher;
 
         const size_t alphabetSize;
 
-<<<<<<< HEAD
-        // TODO: fix this. It's actually the width of a character given a specific alphabet size, I think.
-        /** Always equal to alphabetSize % sizeof ( packedChar )
-         *  Calculated once and stored for efficiency.
-         */
-        size_t elementSize;
-=======
-	/** Always equal to:
+    /** Always equal to:
          *    alphabetSize / sizeof ( packedChar ) + alphabetSize % sizeof(packedChar) ? 1 : 0
-         *  Calculated once and stored for efficincy.
-         */
-        const size_t elementSize; 
->>>>>>> 28c3046a
+         *  Calculated once and stored for efficeincy.
+         */
+        const size_t elementSize;
 
         /** Stored unambiguous tcm, necessary to do first calls to findDistance() without having to rewrite
          *  findDistance() and computeCostMedian()
          */
         int * tcm;
 
-<<<<<<< HEAD
-        /** Takes in a `keys_t` and a `costMedian_t` and updates myMap to store the new values,
-         *  with @key as a key, and @median as the value.
-         *  Makes a copy of median, so that input can me dealloc'ed in an external function, in order
-         *  to make memory management easier. Maps only store pointers to the input values.
-         */
-        void setValue(const keys_t* const key, const costMedian_t* const median);
-=======
         /** Takes in two `dcElement_t` and a `costMedian_t` and updates myMap to store the new values,
          *  with @{lhs, rhs} as a key, and @median as the value.
          *
          * Makes a deep copy of the arguments before inserting them into the map.
          */
          void setValue(const dcElement_t* const lhs, const dcElement_t* const rhs, const costMedian_t* const median);
->>>>>>> 28c3046a
 
         /** Takes in a pair of keys_t (each of which is a single `dcElement`) and computes their lowest-cost median.
          *  Uses a Sankoff-like algorithm, where all bases are considered, and the lowest cost bases are included in the
