--- conflicted
+++ resolved
@@ -384,15 +384,8 @@
     std::get<0>(*key).element  = createCopyPackedChar(lhs->element);
 
     // Copy the right-hand-side into key.
-<<<<<<< HEAD
-    // if (subkey->element != NULL) free(subkey->element);
-    auto subkey2 = allocateDCElement(alphabetSize);
-    std::get<1>(*key) = *subkey2;
-    // if (subkey2->element != NULL) free(subkey2->element);
-=======
     auto rhsElem = new dcElement_t;
     std::get<1>(*key) = *rhsElem;
->>>>>>> f25198bc
     std::get<1>(*key).alphSize = alphabetSize;
     std::get<1>(*key).element  = createCopyPackedChar(rhs->element);
 
@@ -405,18 +398,14 @@
     // This has to be a pair!
     // Clang is okay with make_tuple() or forward_as_tuple(), but gcc doesn't like it.
     myMatrix.insert(std::make_pair(*key, *value));
-<<<<<<< HEAD
     delete key;
     delete value;
 }
-=======
-}
-
-packedChar* CostMatrix::createCopyPackedChar(const packedChar* const srcBuffer) 
+
+packedChar* CostMatrix::createCopyPackedChar(const packedChar* const srcBuffer)
 {
     auto byteCount = elementSize * sizeof(packedChar);
     auto outBuffer = (packedChar*) std::malloc(byteCount);
     std::memcpy(outBuffer, srcBuffer, byteCount);
     return outBuffer;
-}
->>>>>>> f25198bc
+}