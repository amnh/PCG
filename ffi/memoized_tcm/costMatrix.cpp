#include <cstring> //for memcpy;
#include <inttypes.h>

#include "costMatrix.h"
#include "dynamicCharacterOperations.h"

#define __STDC_FORMAT_MACROS

// TODO: I'll need this for the Haskell side of things: https://hackage.haskell.org/package/base-4.9.0.0/docs/Foreign-StablePtr.html

costMatrix_p construct_CostMatrix_C(size_t alphSize, int* tcm)
{
    return new CostMatrix(alphSize, tcm);
}


void destruct_CostMatrix_C(costMatrix_p untyped_self)
{
    delete static_cast<CostMatrix*> (untyped_self);
}


int call_getSetCost_C( costMatrix_p untyped_self
                     , dcElement_t* left
                     , dcElement_t* right
                     , dcElement_t* retMedian
                     )
{

    CostMatrix* thisMtx = static_cast<CostMatrix*> (untyped_self);
    return thisMtx->getSetCostMedian(left, right, retMedian);
}


// costMatrix_p get_CostMatrixPtr_C(costMatrix_p untyped_self);


costMedian_t* allocCostMedian_t (size_t alphabetSize)
{
    auto toReturn = new costMedian_t;
    std::get<0>(*toReturn) = 0;
    std::get<1>(*toReturn) = (uint64_t*) calloc(dcElemSize(alphabetSize), INT_WIDTH);
    return toReturn;
}


void freeCostMedian_t (costMedian_t* toFree)
{
    packedChar* medianValue = std::get<1>(*toFree);
    if (medianValue == NULL)
      return;

    free(medianValue);
    std::get<1>(*toFree) = NULL;
}


keys_t* allocKeys_t (size_t alphabetSize)
{
    auto toReturn = new keys_t;

    std::get<0>(*toReturn) = *allocateDCElement(alphabetSize);
    std::get<1>(*toReturn) = *allocateDCElement(alphabetSize);

    std::get<0>(*toReturn).alphSize = std::get<1>(*toReturn).alphSize                            = alphabetSize;

    return toReturn;
}

// TODO: since keys_t is Pair<dcElement_t, dcElement_t>, there are no pointers, and nothing
// to free?? How is this right?
void freeKeys_t ( const keys_t* toFree )
{
    freeDCElem(&std::get<0>(*toFree));
    freeDCElem(&std::get<1>(*toFree));
    // C++ memory Manager will free toFree
}


CostMatrix::CostMatrix()
{
    alphabetSize = 5;
    int inTcm[25] = {0, 1, 1, 1, 2,  1, 0, 1, 1, 2,  1, 1, 0, 1, 2,  1, 1, 1, 0, 2,  2, 2, 2, 2, 0};
    tcm = new int[25];
    memcpy(tcm, inTcm, alphabetSize * alphabetSize * sizeof(int));
    initializeMatrix();
}


CostMatrix::CostMatrix(size_t alphSize, int* inTcm)
{
    alphabetSize = alphSize;
    elementSize  = alphabetSize % sizeof(packedChar);
    tcm = new int[alphabetSize * alphabetSize];
    memcpy(tcm, inTcm, alphabetSize * alphabetSize * sizeof(int));
    initializeMatrix();
}


CostMatrix::~CostMatrix()
{
    // We occasionally invalid free pointers that were already freed with this loop. TODO: Occasionally?
    /*
    for ( auto& thing: myMatrix ) {
    // for ( mapIterator thing = myMatrix.begin(); thing != myMatrix.end(); thing++ ) {
        //freeCostMedian_t(&std::get<1>(thing));
        // TODO: since keys_t is tuple<dcElement_t, dcElement_t>, there are no pointers, and nothing
        // to free?? How is this right? Anyway, skipping next line.
        // freeKeys_t( &std::get<0>(thing) );
    }
    */
    myMatrix.clear();
    hasher.clear();
}


int CostMatrix::getCostMedian(dcElement_t* left, dcElement_t* right, dcElement_t* retMedian)
{
    keys_t toLookup;
    std::get<0>(toLookup) = *left;
    std::get<1>(toLookup) = *right;
    auto foundCost{0};

    auto found = myMatrix.find(toLookup);

    if ( found == myMatrix.end() ) {
        return -1;
    } else {
        foundCost          = std::get<0>(std::get<1>(*found));
	if(retMedian->element != NULL)
	   free(retMedian->element);
        retMedian->element = std::get<1>(std::get<1>(*found));
    }

    return foundCost;
}


int CostMatrix::getSetCostMedian( dcElement_t* left
                                , dcElement_t* right
                                , dcElement_t* retMedian
                                )
{
    // not using allocKeys_t because we're making a copy of the packed characters _if we need to_
    auto toLookup          = new keys_t;
    std::get<0>(*toLookup) = *left;
    std::get<1>(*toLookup) = *right;
    auto found = myMatrix.find(*toLookup);
    auto foundCost{0};

    if(DEBUG) {
        printf("1st: {%zu}: %" PRIu64 "\n", std::get<0>(*toLookup).alphSize, *std::get<0>(*toLookup).element ), fflush(stdout);
        printf("2nd: {%zu}: %" PRIu64 "\n", std::get<1>(*toLookup).alphSize, *std::get<1>(*toLookup).element), fflush(stdout);
    }

    if ( found == myMatrix.end() ) {
        if(DEBUG) printf("\ngetSetCost didn't find %" PRIu64 " %" PRIu64 ".\n", left->element[0], right->element[0]);

        auto computedCostMed = computeCostMedian(*toLookup);
        //costMedian_t* computedCostMed = computeCostMedianFitchy(*toLookup);

        if(DEBUG) printf("computed cost, median: %2i %" PRIu64 "\n", std::get<0>(*computedCostMed), std::get<1>(*computedCostMed)[0]);

        foundCost          = std::get<0>(*computedCostMed);

	if(retMedian->element != NULL)
	    free(retMedian->element);
        retMedian->element = makePackedCharCopy( std::get<1>(*computedCostMed), alphabetSize, 1 );

        // Was using toLookup here, but the memory allocation was getting confusing.
        auto insertKey = new keys_t;
        // Can't use allocateDCElement here, because makePackedCharCopy() allocates.
        std::get<0>(*insertKey)          = *(new dcElement_t);
        std::get<0>(*insertKey).alphSize = left->alphSize;
        std::get<0>(*insertKey).element  = makePackedCharCopy( left->element , alphabetSize, 1 );

<<<<<<< HEAD
        std::get<1>(*insertKey)          = *(new dcElement_t);
        std::get<1>(*insertKey).alphSize = right->alphSize;
        std::get<1>(*insertKey).element  = makePackedCharCopy( right->element, alphabetSize, 1 );

        setValue(insertKey, computedCostMed);
        // freeKeys_t(insertKey); Don't want to free this because it gets copied by ref into the map.
    } else {
=======
        std::get<1>(*toLookup)          = *(dcElement_t*) malloc( sizeof(dcElement_t) );
        std::get<1>(*toLookup).alphSize = right->alphSize;
        std::get<1>(*toLookup).element  = makePackedCharCopy( right->element, alphabetSize, 1 );
	
        setValue (toLookup, computedCostMed);
	// freeCostMedian_t(computedCostMed);
    }
    else {
>>>>>>> a99aa39a
        // because in the next two lines, I get back a tuple<keys, costMedian_t>
        foundCost          = std::get<0>(std::get<1>(*found));
        if(retMedian->element != NULL)
            free(retMedian->element);
	retMedian->element = makePackedCharCopy( std::get<1>(std::get<1>(*found)), alphabetSize, 1 );
    }

    return foundCost;
}


costMedian_t* CostMatrix::computeCostMedian(keys_t keys)
{
    auto curCost{INT_MAX},
         minCost{INT_MAX};

    auto elemArrLen = dcElemSize(alphabetSize);
//    packedChar*   median     = (packedChar*) calloc( elemArrLen, sizeof(uint64_t) );
    auto firstKey  = &std::get<0>(keys);
    auto secondKey = &std::get<1>(keys);
    auto toReturn  = new costMedian_t;   // array is alloc'ed above

    // TODO: I need the alloc here, `new` won't work. Why?
    packedChar* curMedian = (packedChar*) calloc(elemArrLen, INT_WIDTH);  // don't free, it's going into toReturn
    auto searchKey        = allocKeys_t(alphabetSize);
    auto singleNucleotide = &std::get<1>(*searchKey);

    if(DEBUG) {
        for ( auto& thing: myMatrix ) {
            printf( "%" PRIu64 " %" PRIu64 "\n"
                  , std::get<0>(std::get<0>(thing)).element[0]
                  , std::get<1>(std::get<0>(thing)).element[0]);
            printElemBits( &std::get<0>(std::get<0>(thing)) );
            printElemBits( &std::get<1>(std::get<0>(thing)) );
        }
    }

    for (size_t curNucleotideIdx = 0; curNucleotideIdx < alphabetSize; ++curNucleotideIdx) {
        SetBit(singleNucleotide->element, curNucleotideIdx);
        curCost = findDistance(searchKey, firstKey)
                + findDistance(searchKey, secondKey);

        // now seemingly recreating logic in findDistance(). However, that was to get the cost for the
        // ambElem on each child; now we're combining those costs get overall cost and median
        if (curCost < minCost) {
            /*
            printf("\n--computeCostMedian: New low cost.\n");
            printf("    current nucleotide: %" PRIu64 " \n", *std::get<1>(searchKey).element);
            printf("    found cost:      %d\n", curCost);
          */
            minCost = curCost;
            ClearAll(curMedian, elemArrLen);
            SetBit(curMedian, curNucleotideIdx);
        }
	else if (curCost == minCost) {
      /*
            printf("\nSame cost, new median.\n");
            printf("current nucleotide: %" PRIu64 " \n", *std::get<1>(searchKey).element);
            printf("median: %" PRIu64 "\n", *curMedian);
            printf("found cost:      %d\n", curCost);
      */
            SetBit(curMedian, curNucleotideIdx);

            // printf("new median: %" PRIu64 "\n", *curMedian);
        }
        ClearBit(singleNucleotide->element, curNucleotideIdx);
    } // curNucleotideIdx
    std::get<0>(*toReturn) = minCost;
    std::get<1>(*toReturn) = curMedian;

    freeKeys_t(searchKey);
    delete searchKey;

    return toReturn;
}


/** Find minimum substitution cost from one nucleotide (searchKey->second) to ambElem.
 *  Does so by setting a bit in searchKey->first, then doing a lookup in the cost matrix.
 */
int CostMatrix::findDistance (keys_t* searchKey, dcElement_t* ambElem)
{
    mapIterator found;
    auto minCost{INT_MAX},
         curCost{INT_MAX};
    size_t unambElemIdx;

    for (size_t pos = 0; pos < alphabetSize; pos++) {
        if (TestBit(ambElem->element, pos)) {

            SetBit( std::get<0>(*searchKey).element, pos );
            found = myMatrix.find(*searchKey);
            if (found == myMatrix.end()) {
                // do unambiguous calculation here
                if( !isAmbiguous(ambElem->element, dcElemSize(alphabetSize)) ) {
                    unambElemIdx = 0;
                    while( unambElemIdx < alphabetSize && !TestBit(std::get<1>(*searchKey).element, unambElemIdx) ) {
                        unambElemIdx++;
                    }
                    curCost = tcm[pos * alphabetSize + unambElemIdx];
                    // printf("\n--findDistance-- \n    ambElemIdx: %zu, nucleotide: %zu, cost: %d\n", unambElemIdx, pos, curCost);
                }
		else {
                    printf("Something went wrong in the memoized cost matrix.\n");
                    printf("missing key: %" PRIu64 " %" PRIu64 "\n", *std::get<0>(*searchKey).element, *std::get<1>(*searchKey).element);
                    exit(1);
                }
            }
	    else {  // We found the memoized cost for the elements in the TCM.
                curCost = std::get<0>(std::get<1>(*found));
            }
            if (curCost < minCost) {
                minCost = curCost;
            }
            ClearBit(std::get<0>(*searchKey).element, pos);
        }
    }

    if (DEBUG) {
        printf("distance ambElem: %" PRIu64 ", nucleotide: %" PRIu64 "\n", ambElem->element[0], *std::get<1>(*searchKey).element);
        printf("cost: %i\n", minCost);
    }

    return minCost;
}


void CostMatrix::initializeMatrix()
{
    auto firstKey  = allocateDCElement( alphabetSize );
    auto secondKey = allocateDCElement( alphabetSize );
    auto retMedian = allocateDCElement( alphabetSize );

    for (size_t key1 = 0; key1 < alphabetSize; key1++) { // for every possible value of key1, key2
        SetBit(firstKey->element, key1);

        // key2 starts from 0, so non-symmetric matrices should work
        for (size_t key2 = 0; key2 < alphabetSize; key2++) { // doesn't assumes 0 diagonal
            SetBit(secondKey->element, key2);
            CostMatrix::getSetCostMedian(firstKey, secondKey, retMedian);

             ClearBit(secondKey->element, key2);
        } // key2
        ClearBit(firstKey->element, key1);
    }
    freeDCElem( firstKey );
    freeDCElem( secondKey );
    freeDCElem( retMedian );
    // printf("finished initializing\n");
    // printf("freed keys\n");
    freeDCElem( firstKey  );
    freeDCElem( secondKey );
    freeDCElem( retMedian );
}


void CostMatrix::setValue(const keys_t* const key, const costMedian_t* const median)
{
    // This has to be a pair. Clang is okay with make_tuple() or forward_as_tuple(), but gcc doesn't like it.
<<<<<<< HEAD
    // TODO: We might want a deep copy of key & median here to help with memory management.
=======
    // TODO: We might want a deep copy of key & median here to help with mempory management.
    //std::tuple<int,         packedChar*>  costMedian_t
  /*
    auto medianCopy = new costMedian_t;
    auto packedCopy = malloc(elementSize * sizeof(packedChar));
    memcpy(packedCopy, std::get<1>(median), elementSize);
    std::get<0>(medianCopy) = std::get<0>(median);
    std::get<1>(medianCopy) = packedCopy;
  */
>>>>>>> a99aa39a
    myMatrix.insert(std::make_pair(*key, *median));
}<|MERGE_RESOLUTION|>--- conflicted
+++ resolved
@@ -127,8 +127,8 @@
         return -1;
     } else {
         foundCost          = std::get<0>(std::get<1>(*found));
-	if(retMedian->element != NULL)
-	   free(retMedian->element);
+    if(retMedian->element != NULL)
+       free(retMedian->element);
         retMedian->element = std::get<1>(std::get<1>(*found));
     }
 
@@ -163,8 +163,8 @@
 
         foundCost          = std::get<0>(*computedCostMed);
 
-	if(retMedian->element != NULL)
-	    free(retMedian->element);
+    if(retMedian->element != NULL)
+        free(retMedian->element);
         retMedian->element = makePackedCharCopy( std::get<1>(*computedCostMed), alphabetSize, 1 );
 
         // Was using toLookup here, but the memory allocation was getting confusing.
@@ -174,7 +174,6 @@
         std::get<0>(*insertKey).alphSize = left->alphSize;
         std::get<0>(*insertKey).element  = makePackedCharCopy( left->element , alphabetSize, 1 );
 
-<<<<<<< HEAD
         std::get<1>(*insertKey)          = *(new dcElement_t);
         std::get<1>(*insertKey).alphSize = right->alphSize;
         std::get<1>(*insertKey).element  = makePackedCharCopy( right->element, alphabetSize, 1 );
@@ -182,21 +181,11 @@
         setValue(insertKey, computedCostMed);
         // freeKeys_t(insertKey); Don't want to free this because it gets copied by ref into the map.
     } else {
-=======
-        std::get<1>(*toLookup)          = *(dcElement_t*) malloc( sizeof(dcElement_t) );
-        std::get<1>(*toLookup).alphSize = right->alphSize;
-        std::get<1>(*toLookup).element  = makePackedCharCopy( right->element, alphabetSize, 1 );
-	
-        setValue (toLookup, computedCostMed);
-	// freeCostMedian_t(computedCostMed);
-    }
-    else {
->>>>>>> a99aa39a
         // because in the next two lines, I get back a tuple<keys, costMedian_t>
         foundCost          = std::get<0>(std::get<1>(*found));
         if(retMedian->element != NULL)
             free(retMedian->element);
-	retMedian->element = makePackedCharCopy( std::get<1>(std::get<1>(*found)), alphabetSize, 1 );
+    retMedian->element = makePackedCharCopy( std::get<1>(std::get<1>(*found)), alphabetSize, 1 );
     }
 
     return foundCost;
@@ -246,7 +235,7 @@
             ClearAll(curMedian, elemArrLen);
             SetBit(curMedian, curNucleotideIdx);
         }
-	else if (curCost == minCost) {
+    else if (curCost == minCost) {
       /*
             printf("\nSame cost, new median.\n");
             printf("current nucleotide: %" PRIu64 " \n", *std::get<1>(searchKey).element);
@@ -294,13 +283,13 @@
                     curCost = tcm[pos * alphabetSize + unambElemIdx];
                     // printf("\n--findDistance-- \n    ambElemIdx: %zu, nucleotide: %zu, cost: %d\n", unambElemIdx, pos, curCost);
                 }
-		else {
+        else {
                     printf("Something went wrong in the memoized cost matrix.\n");
                     printf("missing key: %" PRIu64 " %" PRIu64 "\n", *std::get<0>(*searchKey).element, *std::get<1>(*searchKey).element);
                     exit(1);
                 }
             }
-	    else {  // We found the memoized cost for the elements in the TCM.
+        else {  // We found the memoized cost for the elements in the TCM.
                 curCost = std::get<0>(std::get<1>(*found));
             }
             if (curCost < minCost) {
@@ -342,18 +331,12 @@
     freeDCElem( retMedian );
     // printf("finished initializing\n");
     // printf("freed keys\n");
-    freeDCElem( firstKey  );
-    freeDCElem( secondKey );
-    freeDCElem( retMedian );
 }
 
 
 void CostMatrix::setValue(const keys_t* const key, const costMedian_t* const median)
 {
     // This has to be a pair. Clang is okay with make_tuple() or forward_as_tuple(), but gcc doesn't like it.
-<<<<<<< HEAD
-    // TODO: We might want a deep copy of key & median here to help with memory management.
-=======
     // TODO: We might want a deep copy of key & median here to help with mempory management.
     //std::tuple<int,         packedChar*>  costMedian_t
   /*
@@ -363,6 +346,5 @@
     std::get<0>(medianCopy) = std::get<0>(median);
     std::get<1>(medianCopy) = packedCopy;
   */
->>>>>>> a99aa39a
     myMatrix.insert(std::make_pair(*key, *median));
 }