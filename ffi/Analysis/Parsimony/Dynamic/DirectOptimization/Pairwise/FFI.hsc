-----------------------------------------------------------------------------
-- |
-- an FFI interface for C code that efficiently aligns either two or three
-- sequences, using Ukkonen when appropriate, in both affine and non-affine
-- cases.
--
-- This example uses pointers, both to structs and to fields within the
-- structs. This is much easier to accomplish via .hsc rather than doing
-- straight FFI. A .hsc file are read by hsc2hs, which then creates a .c
-- file, which is compiled and run to create an .hs file, which is then
-- compiled for use in outside modules.
--
-- For notes on usage, data construction and external see referenced C
-- compilation units, and also driver.c, which is not imported, but is
-- included indirectory for reference.
--
-----------------------------------------------------------------------------

-- TODO: do I need this: https://hackage.haskell.org/package/base-4.9.0.0/docs/Foreign-StablePtr.html

{-# LANGUAGE ForeignFunctionInterface, BangPatterns #-}
{-# LANGUAGE DeriveGeneric #-}

module Analysis.Parsimony.Dynamic.DirectOptimization.Pairwise.FFI
  ( CostMatrix2d
  , DenseTransitionCostMatrix
  , foreignPairwiseDO
  , foreignThreeWayDO
  , generateDenseTransitionCostMatrix
  ) where

import Analysis.Parsimony.Dynamic.DirectOptimization.Pairwise.Internal (filterGaps, handleMissingCharacter, handleMissingCharacterThreeway)
import Bio.Character.Encodable
import Bio.Character.Exportable.Class
import Control.DeepSeq
import Control.Lens
--import Data.Foldable
--import Data.List        (intercalate)
--import Data.MonoTraversable
import Data.Semigroup
import Foreign
--import Foreign.Ptr
--import Foreign.C.String
import Foreign.C.Types
--import Foreign.ForeignPtr
--import Foreign.Marshal.Array
--import Foreign.StablePtr
import GHC.Generics     (Generic)
import Prelude   hiding (sequence, tail)
import System.IO.Unsafe (unsafePerformIO)

-- import Debug.Trace


#include "c_alignment_interface.h"
#include "c_code_alloc_setup.h"
#include "costMatrix.h"
#include "alignmentMatrices.h"
-- #include "seqAlign.h"


-- |
-- Input/output data type for C alignment code to avoid having to write the
-- whole seq type.
data Align_io
   = Align_io
   { character :: Ptr CUInt
   , charLen   :: CSize     -- Total length of the character stored
   , arrCap    :: CSize     -- Total capacity of allocated array
   }


data AlignmentStrategy = Linear | Affine | Other deriving (Eq, Show)


-- |
-- Holds single cost matrix, which contains costs and medians for all possible
-- character elements. It is completely filled using a TCM.
--
-- See note below at 'setupCostMatrixFn_c'.
data CostMatrix2d
   = CostMatrix2d
   { alphSize            :: CInt      -- alphabet size including gap, and including ambiguities if
   , costMatrixDimension :: CInt      -- ceiling of log_2 (alphSize)
   , gapChar             :: CInt      -- gap value (1 << (alphSize - 1))
   , costModelType       :: CInt      {- The type of cost model to be used in the alignment,
                                       - i.e. affine or not.
                                       - Based on cost_matrix.ml, values are:
                                       - • linear == 0
                                       - • affine == 3
                                       - • no_alignment == 2,
                                       - but I updated it. See costMatrix.h.
                                       -}
   , include_ambiguities :: CInt      {- This is a flag set to true if we are going to accept
                                         all possible combinations of the elements in the alphabet
                                         in the alignments. This is not true for protein characters
                                         for example, where the number of elements of the alphabet
                                         is already too big to build all the possible combinations.
                                      -}
   , gapOpenCost         :: CInt      {- The cost of opening a gap. This is only useful in
                                         certain cost_model_types (type 3: affine, based on my reading of ML code).
                                      -}
   , isMetric            :: CInt      -- if tcm is metric
   , allElems            :: CInt      -- total number of elements
   , bestCost            :: Ptr CInt  {- The transformation cost matrix, including ambiguities,
                                         storing the **best** cost for each ambiguity pair
                                      -}
   , medians             :: Ptr CUInt {- The matrix of possible medians between elements in the
                                         alphabet. The best possible medians according to the cost
                                          matrix.
                                      -}
   , worstCost           :: Ptr CInt  {- The transformation cost matrix, including ambiguities,
                                         storing the **worst** cost for each ambiguity pair
                                      -}
   , prependCost         :: Ptr CInt  {- The cost of going from gap -> each base. For ambiguities, use best cost.
                                         Set up as num_elements x num_elements matrix, but seemingly only first row is used.
                                      -}
   , tailCost            :: Ptr CInt  {- As prepend_cost, but with reverse directionality,
                                         so base -> gap.
                                         As with prepend_cost, seems to be allocated as too large.
                                      -}
   } deriving (Eq, Generic)


data CostMatrix3d
   = CostMatrix3d          -- See CostMatrix2d datatype for field description
   { alphSize3D            :: CInt
   , costMatrixDimension3D :: CInt
   , gapChar3D             :: CInt
   , costModelType3D       :: CInt
   , include_ambiguities3D :: CInt
   , gapOpenCost3D         :: CInt
   , allElems3D            :: CInt
   , bestCost3D            :: Ptr CInt
   , medians3D             :: Ptr CInt
   } deriving (Eq, Generic)


-- TODO: StablePtr here maybe?
-- |
-- Exposed wrapper for C allocated cost matrix structs.
data DenseTransitionCostMatrix
   = DenseTransitionCostMatrix
   { costMatrix2D :: Ptr CostMatrix2d
   , costMatrix3D :: Ptr CostMatrix3d
   } deriving (Generic)


data MedianContext = ComputeMedians | DoNotComputeMedians


data UnionContext  = ComputeUnions  | DoNotComputeUnions


-- | Because we're using a struct we need to make a Storable instance
instance Storable Align_io where

    sizeOf    _  = (#size struct alignIO_t)

    alignment _  = alignment (undefined :: CSize)

    peek ptr     = do
        arr  <- (#peek struct alignIO_t, character) ptr
        len  <- (#peek struct alignIO_t, length)    ptr
        cap  <- (#peek struct alignIO_t, capacity)  ptr

        pure Align_io
            { character = arr
            , charLen   = len
            , arrCap    = cap
            }

    poke ptr (Align_io arr len cap) = do
        (#poke struct alignIO_t, character) ptr arr
        (#poke struct alignIO_t, length)    ptr len
        (#poke struct alignIO_t, capacity)  ptr cap


instance NFData CostMatrix2d


instance Show CostMatrix2d where

    show = unlines . (fieldRendering <*>)  . pure
      where
        fieldRendering =
            [ show . alphSize
            , show . costMatrixDimension
            , show . gapChar
            , show . costModelType
            , show . include_ambiguities
            , show . gapOpenCost
            , show . isMetric
            , show . allElems
            , show . bestCost
            , show . medians
            , show . worstCost
            , show . prependCost
            , show . tailCost
            ]


instance Storable CostMatrix2d where

    sizeOf _  = (#size struct cost_matrices_2d_t)

    alignment = sizeOf -- alignment (undefined :: StablePtr CostMatrix2d)

    peek ptr  = do
        aSizeVal               <- (#peek struct cost_matrices_2d_t, alphSize           ) ptr
        costMatrixDimensionVal <- (#peek struct cost_matrices_2d_t, costMatrixDimension) ptr
        gapcharVal             <- (#peek struct cost_matrices_2d_t, gap_char           ) ptr
        costModelVal           <- (#peek struct cost_matrices_2d_t, cost_model_type    ) ptr
        combosVal              <- (#peek struct cost_matrices_2d_t, include_ambiguities) ptr
        gapOpenVal             <- (#peek struct cost_matrices_2d_t, gap_open_cost      ) ptr
        metricVal              <- (#peek struct cost_matrices_2d_t, is_metric          ) ptr
        elemsVal               <- (#peek struct cost_matrices_2d_t, num_elements       ) ptr
        bestVal                <- (#peek struct cost_matrices_2d_t, cost               ) ptr
        medsVal                <- (#peek struct cost_matrices_2d_t, median             ) ptr
        worstVal               <- (#peek struct cost_matrices_2d_t, worst              ) ptr
        prependVal             <- (#peek struct cost_matrices_2d_t, prepend_cost       ) ptr
        tailVal                <- (#peek struct cost_matrices_2d_t, tail_cost          ) ptr
        pure CostMatrix2d
            { alphSize            = aSizeVal
            , costMatrixDimension = costMatrixDimensionVal
            , gapChar             = gapcharVal
            , costModelType       = costModelVal
            , include_ambiguities = combosVal
            , gapOpenCost         = gapOpenVal
            , isMetric            = metricVal
            , allElems            = elemsVal
            , bestCost            = bestVal
            , medians             = medsVal
            , worstCost           = worstVal
            , prependCost         = prependVal
            , tailCost            = tailVal
            }

    poke ptr (CostMatrix2d
                  alphSizeVal
                  costMatrixDimensionVal
                  gapCharVal
                  costModelTypeVal
                  include_ambiguitiesVal
                  gapOpenVal
                  isMetricVal
                  elemsVal
                  bestCostVal
                  mediansVal
                  worstCostVal
                  prependCostVal
                  tailCostVal
              ) = do -- to modify values in the C app
        (#poke struct cost_matrices_2d_t, alphSize           ) ptr alphSizeVal
        (#poke struct cost_matrices_2d_t, costMatrixDimension) ptr costMatrixDimensionVal
        (#poke struct cost_matrices_2d_t, gap_char           ) ptr gapCharVal
        (#poke struct cost_matrices_2d_t, cost_model_type    ) ptr costModelTypeVal
        (#poke struct cost_matrices_2d_t, include_ambiguities) ptr include_ambiguitiesVal
        (#poke struct cost_matrices_2d_t, gap_open_cost      ) ptr gapOpenVal
        (#poke struct cost_matrices_2d_t, is_metric          ) ptr isMetricVal
        (#poke struct cost_matrices_2d_t, num_elements       ) ptr elemsVal
        (#poke struct cost_matrices_2d_t, cost               ) ptr bestCostVal
        (#poke struct cost_matrices_2d_t, median             ) ptr mediansVal
        (#poke struct cost_matrices_2d_t, worst              ) ptr worstCostVal
        (#poke struct cost_matrices_2d_t, prepend_cost       ) ptr prependCostVal
        (#poke struct cost_matrices_2d_t, tail_cost          ) ptr tailCostVal


instance NFData CostMatrix3d


instance Show CostMatrix3d where

    show = unlines . (fieldRendering <*>)  . pure
      where
        fieldRendering =
            [ show . alphSize3D
            , show . costMatrixDimension3D
            , show . gapChar3D
            , show . costModelType3D
            , show . include_ambiguities3D
            , show . gapOpenCost3D
            , show . allElems3D
            , show . bestCost3D
            , show . medians3D
            ]


instance Storable CostMatrix3d where

    sizeOf _  = (#size struct cost_matrices_2d_t)

    alignment = sizeOf -- alignment (undefined :: StablePtr CostMatrix2d)

    peek ptr  = do
        aSizeVal               <- (#peek struct cost_matrices_3d_t, alphSize           ) ptr
        costMatrixDimensionVal <- (#peek struct cost_matrices_3d_t, costMatrixDimension) ptr
        gapcharVal             <- (#peek struct cost_matrices_3d_t, gap_char           ) ptr
        costModelVal           <- (#peek struct cost_matrices_3d_t, cost_model_type    ) ptr
        combosVal              <- (#peek struct cost_matrices_3d_t, include_ambiguities) ptr
        gapOpenVal             <- (#peek struct cost_matrices_3d_t, gap_open_cost      ) ptr
        elemsVal               <- (#peek struct cost_matrices_3d_t, num_elements       ) ptr
        bestVal                <- (#peek struct cost_matrices_3d_t, cost               ) ptr
        medsVal                <- (#peek struct cost_matrices_3d_t, median             ) ptr
        pure CostMatrix3d
            { alphSize3D            = aSizeVal
            , costMatrixDimension3D = costMatrixDimensionVal
            , gapChar3D             = gapcharVal
            , costModelType3D       = costModelVal
            , include_ambiguities3D = combosVal
            , gapOpenCost3D         = gapOpenVal
            , allElems3D            = elemsVal
            , bestCost3D            = bestVal
            , medians3D             = medsVal
            }

    poke ptr (CostMatrix3d
                  alphSizeVal
                  costMatrixDimensionVal
                  gapCharVal
                  costModelTypeVal
                  include_ambiguitiesVal
                  gapOpenVal
                  elemsVal
                  bestCostVal
                  mediansVal
              ) = do -- to modify values in the C app
        (#poke struct cost_matrices_3d_t, alphSize           ) ptr alphSizeVal
        (#poke struct cost_matrices_3d_t, costMatrixDimension) ptr costMatrixDimensionVal
        (#poke struct cost_matrices_3d_t, gap_char           ) ptr gapCharVal
        (#poke struct cost_matrices_3d_t, cost_model_type    ) ptr costModelTypeVal
        (#poke struct cost_matrices_3d_t, include_ambiguities) ptr include_ambiguitiesVal
        (#poke struct cost_matrices_3d_t, gap_open_cost      ) ptr gapOpenVal
        (#poke struct cost_matrices_3d_t, num_elements       ) ptr elemsVal
        (#poke struct cost_matrices_3d_t, cost               ) ptr bestCostVal
        (#poke struct cost_matrices_3d_t, median             ) ptr mediansVal


instance NFData DenseTransitionCostMatrix


instance Enum AlignmentStrategy where

    fromEnum Linear = 0
    fromEnum Affine = 3
    fromEnum Other  = -1

    toEnum 0 = Linear
    toEnum 3 = Affine
    toEnum _ = Other


instance Enum MedianContext where

    fromEnum      ComputeMedians = 1
    fromEnum DoNotComputeMedians = 0

    toEnum 0 = DoNotComputeMedians
    toEnum _ =      ComputeMedians


instance Enum UnionContext where

    fromEnum      ComputeUnions = 1
    fromEnum DoNotComputeUnions = 0

    toEnum 0 = DoNotComputeUnions
    toEnum _ =      ComputeUnions


-- |
-- Create and allocate cost matrix first argument, TCM, is only for non-ambiguous
-- nucleotides, and it used to generate the entire cost matrix, which includes ambiguous elements.
-- TCM is row-major, with each row being the left character element.
-- It is therefore indexed not by powers of two, but by cardinal integer.
foreign import ccall unsafe "c_code_alloc_setup.h setUp2dCostMtx"

    setUpCostMatrix2dFn_c :: Ptr CostMatrix2d
                          -> Ptr CUInt         -- ^ tcm
                          -> CSize             -- ^ alphSize
                          -> CInt              -- ^ gap_open_cost
                          -> IO ()


foreign import ccall unsafe "c_code_alloc_setup.h setUp3dCostMtx"

    setUpCostMatrix3dFn_c :: Ptr CostMatrix3d
                          -> Ptr CUInt         -- ^ tcm
                          -> CSize             -- ^ alphSize
                          -> CInt              -- ^ gap_open_cost
                          -> IO ()


foreign import ccall unsafe "c_alignment_interface.h align2d"

    align2dFn_c :: Ptr Align_io -- ^ character1, input & output
                -> Ptr Align_io -- ^ character2, input & output
                -> Ptr Align_io -- ^ gapped median output
                -> Ptr Align_io -- ^ ungapped median output
                -> Ptr CostMatrix2d
                -> CInt        -- ^ compute ungapped & not   gapped medians
                -> CInt        -- ^ compute   gapped & not ungapped medians
                -> CInt        -- ^ compute union
                -> CInt        -- ^ cost


foreign import ccall unsafe "c_alignment_interface.h align2dAffine"

    align2dAffineFn_c :: Ptr Align_io -- ^ character1, input & output
                      -> Ptr Align_io -- ^ character2, input & output
                      -> Ptr Align_io -- ^ gapped median output
                      -> Ptr Align_io -- ^ ungapped median output
                      -> Ptr CostMatrix2d
                      -> CInt        -- ^ compute medians
                      -> CInt        -- ^ cost


-- | Create and allocate cost matrix
-- first argument, TCM, is only for non-ambiguous nucleotides, and it used to generate
-- the entire cost matrix, which includes ambiguous elements.
-- TCM is row-major, with each row being the left character element.
-- It is therefore indexed not by powers of two, but by cardinal integer.
foreign import ccall unsafe "c_alignment_interface.h align3d"

    align3dFn_c :: Ptr Align_io -- ^ character1, input
                -> Ptr Align_io -- ^ character2, input
                -> Ptr Align_io -- ^ character3, input
                -> Ptr Align_io -- ^ character1, output
                -> Ptr Align_io -- ^ character2, output
                -> Ptr Align_io -- ^ character3, output
                -> Ptr Align_io -- ^ gapped median output
                -> Ptr Align_io -- ^ ungapped median output
                -> Ptr CostMatrix3d
                -> CInt        -- ^ substitution cost
                -> CInt        -- ^ gap open cost
                -> CInt        -- ^ indel cost
                -> CInt        -- ^ alignment cost


{- Exported Functions -}


-- TODO: Collapse this definition and defer branching to the C side of the FFI call.

-- |
-- Generate the 2D and 3D dense TCM matricies used for FFI calls to
-- 'foreignPairwiseDO' and 'foreignThreeWayDO'.
generateDenseTransitionCostMatrix
  :: Word                   -- ^ The gap open cost. A zero value indicates non-affine alignment context
  -> Word                   -- ^ The character alphabet size
  -> (Word -> Word -> Word) -- ^ The function defining the cost to transition between two symbols
  -> DenseTransitionCostMatrix
generateDenseTransitionCostMatrix affineCost alphabetSize costFunction =
    case affineCost of
      0 -> getCostMatrix2dNonAffine            alphabetSize costFunction
      _ -> getCostMatrix2dAffine    affineCost alphabetSize costFunction


-- |
-- Align two dynamic characters using an FFI call for more efficient computation
-- on small alphabet sizes.
--
-- Requires a pre-generated 'DenseTransitionCostMatrix' from a call to
-- 'generateDenseTransitionCostMatrix' defining the alphabet and transition costs.
foreignPairwiseDO :: ( EncodableDynamicCharacter s
                     , Exportable s
--                     , Show s
                     )
                  => s                         -- ^ First  dynamic character
                  -> s                         -- ^ Second dynamic character
                  -> DenseTransitionCostMatrix -- ^ Structure defining the transition costs between character states
                  -> (Word, s, s, s, s)        -- ^ The /ungapped/ character derived from the the input characters' N-W-esque matrix traceback
foreignPairwiseDO lhs rhs costMatrix = algn2d lhs rhs costMatrix DoNotComputeUnions ComputeMedians


-- |
-- Align three dynamic characters using an FFI call for more efficient computation
-- on small (or smallish) alphabet sizes.
--
-- Requires a pre-generated 'DenseTransitionCostMatrix' from a call to
-- 'generateDenseTransitionCostMatrix' defining the alphabet and transition costs.
foreignThreeWayDO :: ( EncodableDynamicCharacter s
                     , Exportable s
--                     , Show s
                     )
                  => s                         -- ^ First  dynamic character
                  -> s                         -- ^ Second dynamic character
                  -> s                         -- ^ Third  dynamic character
                  -> Int                       -- ^ Mismatch cost
                  -> Int                       -- ^ Gap open cost
                  -> Int                       -- ^ Indel cost
                  -> DenseTransitionCostMatrix -- ^ Structure defining the transition costs between character states
                  -> (Word, s, s, s, s, s)     -- ^ The /ungapped/ character derived from the the input characters' N-W-esque matrix traceback
foreignThreeWayDO char1 char2 char3 costMatrix = algn3d char1 char2 char3 costMatrix


{- Matrix allocation functionality -}


-- |
-- Set up and return a non-affine cost matrix
--
-- The cost matrix is allocated strictly.
getCostMatrix2dNonAffine :: Word -> (Word -> Word -> Word) -> DenseTransitionCostMatrix
getCostMatrix2dNonAffine = performMatrixAllocation 0


-- |
-- Set up and return a non-affine cost matrix
--
-- The cost matrix is allocated strictly.
getCostMatrix2dAffine :: Word -> Word -> (Word -> Word -> Word) -> DenseTransitionCostMatrix
getCostMatrix2dAffine = performMatrixAllocation


performMatrixAllocation :: Word -> Word -> (Word -> Word -> Word) -> DenseTransitionCostMatrix
performMatrixAllocation openningCost alphabetSize costFn = unsafePerformIO . withArray rowMajorList $ \allocedTCM -> do
        !ptr2D <- malloc :: IO (Ptr CostMatrix2d)
        !ptr3D <- malloc :: IO (Ptr CostMatrix3d)
        !_ <- setUpCostMatrix2dFn_c ptr2D allocedTCM matrixDimension gapOpen
        !_ <- setUpCostMatrix3dFn_c ptr3D allocedTCM matrixDimension gapOpen
        pure DenseTransitionCostMatrix
             { costMatrix2D = ptr2D
             , costMatrix3D = ptr3D
             }
    where
        matrixDimension = coerceEnum alphabetSize
        gapOpen         = coerceEnum openningCost
        range           = [0 .. alphabetSize - 1]
        -- This *should* be in row major order due to the manner in which list comprehensions are performed.
        rowMajorList    = [ coerceEnum $ costFn i j | i <- range,  j <- range ]


{- Alignment functionality -}


-- |
-- Performs a naive direct optimization
-- Takes in two characters to run DO on and a metadata object
-- Returns an assignment character, the cost of that assignment, the assignment character with gaps included,
-- the aligned version of the first input character, and the aligned version of the second input character
-- The process for this algorithm is to generate a traversal matrix then perform a traceback.
algn2d :: ( EncodableDynamicCharacter s
          , Exportable s
--          , Show s
          )
       => s                         -- ^ First  dynamic character
       -> s                         -- ^ Second dynamic character
       -> DenseTransitionCostMatrix -- ^ Structure defining the transition costs between character states
       -> UnionContext
       -> MedianContext
       -> (Word, s, s, s, s)        -- ^ The cost of the alignment
                                    --
                                    --   The /ungapped/ character derived from the the input characters' N-W-esque matrix traceback
                                    --
                                    --   The /gapped/ character derived from the the input characters' N-W-esque matrix traceback
                                    --
                                    --   The gapped alignment of the /first/ input character when aligned with the second character
                                    --
                                    --   The gapped alignment of the /second/ input character when aligned with the first character
                                    --
algn2d char1 char2 denseTCMs computeUnion computeMedians = handleMissingCharacter char1 char2 $
    case (toExportableElements char1, toExportableElements char2) of
      (Just x, Just y) -> f x y
      (     _,      _) -> error "2DO: There's a dynamic character missing!"
    where
        f exportedChar1 exportedChar2 = unsafePerformIO $
            do
--                !_ <- trace ("char 1: " <> show char1) $ pure ()
--                !_ <- trace ("char 2: " <> show char2) $ pure ()
                char1ToSend <- allocInitAlign_io maxAllocLen exportedChar1Len . fmap coerceEnum $ exportedCharacterElements exportedChar1
                char2ToSend <- allocInitAlign_io maxAllocLen exportedChar2Len . fmap coerceEnum $ exportedCharacterElements exportedChar2
                retGapped   <- allocInitAlign_io maxAllocLen 0 []
                retUngapped <- allocInitAlign_io maxAllocLen 0 []
                -- retUnion    <- allocInitALignIO 0 []

{--
                Align_io char1Ptr char1Len buffer1Len <- peek char1ToSend
                Align_io char2Ptr char2Len buffer2Len <- peek char2ToSend
                input1CharArr <- peekArray (fromEnum buffer1Len) char1Ptr
                input2CharArr <- peekArray (fromEnum buffer2Len) char2Ptr
                !_ <- trace (mconcat [" Input LHS : { ", show char1Len, " / ", show buffer1Len, " } ", renderBuffer input1CharArr]) $ pure ()
                !_ <- trace (mconcat [" Input RHS : { ", show char2Len, " / ", show buffer2Len, " } ", renderBuffer input2CharArr]) $ pure ()
--}

                strategy <- getAlignmentStrategy <$> peek costStruct
                let !cost = case strategy of
                              Affine -> align2dAffineFn_c char1ToSend char2ToSend retGapped retUngapped costStruct                        (coerceEnum computeMedians)
                              _      -> align2dFn_c       char1ToSend char2ToSend retGapped retUngapped costStruct neverComputeOnlyGapped (coerceEnum computeMedians) (coerceEnum computeUnion)

{-
                Align_io ungappedCharArr ungappedLen _ <- peek retUngapped
                Align_io gappedCharArr   gappedLen   _ <- peek retGapped
                Align_io retChar1CharArr char1Len    _ <- peek char1ToSend
                Align_io retChar2CharArr char2Len    _ <- peek char2ToSend
                -- Align_io unionCharArr    unionLen    _ <- peek retUnion

                -- A sanity check to ensure that the sequences were aligned
                _ <- if gappedLen == char1Len && gappedLen == char2Len
                     then pure ()
                     else error $ unlines
                         [ "Sequences returned from POY C code were not actually \"aligned.\""
                         , "gappedLen = " <> show gappedLen
                         , " char1Len = " <> show char1Len
                         , " char2Len = " <> show char2Len
                         ]
--                ungappedChar <- peekArray (fromEnum ungappedLen) ungappedCharArr
                gappedChar   <- reverse <$> peekArray (fromEnum gappedArrLen)   gappedCharArr
                char1Aligned <- reverse <$> peekArray (fromEnum  char1ArrLen) retChar1CharArr
                char2Aligned <- reverse <$> peekArray (fromEnum  char2ArrLen) retChar2CharArr
                -- unionChar    <- peekArray (fromEnum unionLen)    unionCharArr

--                !_ <- trace (" Gapped Char : " <> renderBuffer   gappedChar) $ pure ()
--                !_ <- trace (" Aligned LHS : " <> renderBuffer char1Aligned) $ pure ()
--                !_ <- trace (" Aligned RHS : " <> renderBuffer char2Aligned) $ pure ()
-}

{-
                Align_io char1Ptr' char1Len' buffer1Len' <- peek char1ToSend
                Align_io char2Ptr' char2Len' buffer2Len' <- peek char2ToSend
                output1Buffer <- peekArray (fromEnum buffer1Len') char1Ptr'
                output2Buffer <- peekArray (fromEnum buffer2Len') char2Ptr'
                !_ <- trace (mconcat [" Output LHS : { ", show char1Len', " / ", show buffer1Len', " } ", renderBuffer output1Buffer]) $ pure ()
                !_ <- trace (mconcat [" Output RHS : { ", show char2Len', " / ", show buffer2Len', " } ", renderBuffer output2Buffer]) $ pure ()
-}

                resultingAlignedChar1 <- extractFromAlign_io elemWidth char1ToSend
                resultingAlignedChar2 <- extractFromAlign_io elemWidth char2ToSend
                resultingGapped       <- extractFromAlign_io elemWidth retGapped
                let resultingUngapped = filterGaps resultingGapped

{--
                !_ <- trace ("Ungapped Char: " <> show     resultingUngapped) $ pure ()
                !_ <- trace ("  Gapped Char: " <> show       resultingGapped) $ pure ()
                !_ <- trace (" Aligned LHS : " <> show resultingAlignedChar1) $ pure ()
                !_ <- trace (" Aligned RHS : " <> show resultingAlignedChar2) $ pure ()
--}
--                !_ <- trace  " > Done with FFI Alignment\n" $ pure ()

                -- NOTE: We swapped resultingAlignedChar1 & resultingAlignedChar2
                -- because the C code returns the values in the wrong order!
                pure (fromIntegral cost, resultingUngapped, resultingGapped, resultingAlignedChar2, resultingAlignedChar1)

            where
                costStruct = costMatrix2D denseTCMs
                neverComputeOnlyGapped = 0

                elemWidth        = exportedChar1 ^. exportedElementWidth

                exportedChar1Len = coerceEnum $ exportedChar1 ^. exportedElementCount
                exportedChar2Len = coerceEnum $ exportedChar2 ^. exportedElementCount
                -- Add two because the C code needs stupid gap prepended to each character.
                -- Forgetting to do this will eventually corrupt the heap memory
                maxAllocLen      = exportedChar1Len + exportedChar2Len + 2

                -- allocInitAlign_io :: CSize -> [CUInt] -> IO (Ptr Align_io)
                -- allocInitAlign_io elemCount elemArr  =
                --     do
                --         output   <- malloc :: IO (Ptr Align_io)
                --         outArray <- newArray paddedArr
                --         poke output $ Align_io outArray elemCount maxAllocLen
                --         pure output
                --     where
                --         paddedArr = replicate (max 0 (fromEnum (maxAllocLen - elemCount))) 0 <> elemArr

                -- Used for debugging
{-
                renderBuffer buf = "[" <> intercalate "," (fmap pad shownElems) <> "]"
                  where
                    maxElemChars = maximum $ fmap length shownElems
                    shownElems   = fmap show buf
                    pad e        = replicate (maxElemChars - length e) ' ' <> e
-}

-- |
-- Performs a naive direct optimization
-- Takes in three characters to run DO on and a metadata object.
-- Returns an assignment character, the cost of that assignment, the assignment character with gaps included,
-- the aligned versions of the three input characters.
-- The process for this algorithm is to generate a traversal matrix, then perform a traceback.
algn3d :: ( EncodableDynamicCharacter s
          , Exportable s
          )
       => s                         -- ^ First  dynamic character
       -> s                         -- ^ Second dynamic character
       -> s                         -- ^ Third  dynamic character
       -> Int                       -- ^ Mismatch cost
       -> Int                       -- ^ Gap open cost
       -> Int                       -- ^ Indel cost
       -> DenseTransitionCostMatrix -- ^ Structure defining the transition costs between character states
       -> (Word, s, s, s, s, s)     -- ^ The cost of the alignment
                                    --
                                    --   The /ungapped/ character derived from the the input characters' N-W-esque matrix traceback
                                    --
                                    --   The /gapped/ character derived from the the input characters' N-W-esque matrix traceback
                                    --
                                    --   The gapped alignment of the /first/ input character when aligned with the second & third character
                                    --
                                    --   The gapped alignment of the /second/ input character when aligned with the first & third character
                                    --
                                    --   The gapped alignment of the /third/ input character when aligned with the first & second character
                                    --
algn3d char1 char2 char3 mismatchCost openningGapCost indelCost denseTCMs = handleMissingCharacterThreeway someFun char1 char2 char3 $
    case (toExportableElements char1, toExportableElements char2, toExportableElements char3) of
      (Just x, Just y, Just z) -> f x y z
      (     _,      _,      _) -> error "3DO: There's a dynamic character missing!"
    where
        someFun = undefined
        f exportedChar1 exportedChar2 exportedChar3 = unsafePerformIO $
            do
--                !_ <- trace ("char 1: " <> show char1) $ pure ()
--                !_ <- trace ("char 2: " <> show char2) $ pure ()
                char1ToSend <- allocInitAlign_io maxAllocLen exportedChar1Len . fmap coerceEnum $ exportedCharacterElements exportedChar1
                char2ToSend <- allocInitAlign_io maxAllocLen exportedChar2Len . fmap coerceEnum $ exportedCharacterElements exportedChar2
                char3ToSend <- allocInitAlign_io maxAllocLen exportedChar3Len . fmap coerceEnum $ exportedCharacterElements exportedChar3
                char1Return <- allocInitAlign_io maxAllocLen 0 []    -- Note that the next six can be empty as their C-side
                char2Return <- allocInitAlign_io maxAllocLen 0 []    -- internal arrays are alloc'ed
                char3Return <- allocInitAlign_io maxAllocLen 0 []
                retGapped   <- allocInitAlign_io maxAllocLen 0 []
                retUngapped <- allocInitAlign_io maxAllocLen 0 []
                -- retUnion    <- allocInitALignIO 0 []

                let !cost = align3dFn_c char1ToSend char2ToSend char3ToSend
                                        char1Return char2Return char3Return
                                        retGapped   retUngapped
                                        costStruct
                                        (coerceEnum mismatchCost)
                                        (coerceEnum openningGapCost)
                                        (coerceEnum indelCost)

                resultingAlignedChar1 <- extractFromAlign_io elemWidth char1Return
                resultingAlignedChar2 <- extractFromAlign_io elemWidth char2Return
                resultingAlignedChar3 <- extractFromAlign_io elemWidth char3Return
                resultingGapped       <- extractFromAlign_io elemWidth retGapped
                resultingUngapped     <- extractFromAlign_io elemWidth retUngapped

                pure ( fromIntegral cost
                     , resultingUngapped
                     , resultingGapped
                     , resultingAlignedChar1
                     , resultingAlignedChar2
                     , resultingAlignedChar3
                     )

            where
                costStruct       = costMatrix3D denseTCMs -- TODO: get memoized matrix wedged in here

                elemWidth        = exportedChar1 ^. exportedElementWidth

                exportedChar1Len = coerceEnum $ exportedChar1 ^. exportedElementCount
                exportedChar2Len = coerceEnum $ exportedChar2 ^. exportedElementCount
                exportedChar3Len = coerceEnum $ exportedChar3 ^. exportedElementCount

                maxAllocLen      = exportedChar1Len + exportedChar2Len + exportedChar3Len


-- |
-- Allocates space for an align_io struct to be sent to C.
allocInitAlign_io :: CSize -> CSize -> [CUInt] -> IO (Ptr Align_io)
allocInitAlign_io maxAllocLen elemCount elemArr  =
    do
        output   <- malloc :: IO (Ptr Align_io)
        outArray <- newArray paddedArr
        poke output $ Align_io outArray elemCount maxAllocLen
        pure output
    where
        paddedArr = replicate (max 0 (fromEnum (maxAllocLen - elemCount))) 0 <> elemArr

{-
-- | A C binding that computes only the cost of a 2d alignment
align2dCostOnly
  :: ( EncodableDynamicCharacter s
     , Exportable s
     , Show s
     )
  => s
  -> s
  -> DenseTransitionCostMatrix
  -> (Word, s, s, s, s)
align2dCostOnly c1 c2 cm = algn2d c1 c2 cm DoNotComputeUnions DoNotComputeMedians


-- | A C binding that aligns two DO characters and returns the cost and the ungapped median sequence
align2dGetUngapped
  :: ( EncodableDynamicCharacter s
     , Exportable s
     , Show s
     )
  => s
  -> s
  -> DenseTransitionCostMatrix
  -> (Word, s, s, s, s)
align2dGetUngapped c1 c2 cm = algn2d c1 c2 cm DoNotComputeUnions ComputeMedians


-- | A C binding that aligns two DO characters and returns the cost and the union median
align2dGetUnion
  :: ( EncodableDynamicCharacter s
     , Exportable s
     , Show s
     )
  => s
  -> s
  -> DenseTransitionCostMatrix
  -> (Word, s, s, s, s)
align2dGetUnion c1 c2 cm = algn2d c1 c2 cm ComputeUnions DoNotComputeMedians


-- | A C binding that aligns two DO characters and returns the cost and the gapped and ungapped median sequences
align2dGappedUngapped
  :: ( EncodableDynamicCharacter s
     , Exportable s
     , Show s
     )
  => s
  -> s
  -> DenseTransitionCostMatrix
  -> (Word, s, s, s, s)
align2dGappedUngapped c1 c2 cm = algn2d c1 c2 cm ComputeUnions ComputeMedians
-}


{- Generic helper functions -}


-- |
-- Coercing one 'Enum' to another through their corresponding 'Int' values.
coerceEnum :: (Enum a, Enum b) => a -> b
coerceEnum = toEnum . fromEnum


-- |
-- Converts the data behind an 'Align_io' pointer to an 'Exportable' type.
extractFromAlign_io :: Exportable s => Word -> Ptr Align_io -> IO s
extractFromAlign_io elemWidth ptr = do
    Align_io bufferPtr charLenC bufferLenC <- peek ptr
    let    charLength = fromEnum   charLenC
    let  bufferLength = fromEnum bufferLenC
    buffer <- peekArray bufferLength bufferPtr
    let !charElems = drop (bufferLength - charLength) buffer
<<<<<<< HEAD
    let  exportVal = ExportableCharacterElements charLength elemWidth charElems
=======
    let  exportVal = ExportableCharacterElements (toEnum charLength) elemWidth $ reverse charElems
>>>>>>> 201f3a95
    _ <- free bufferPtr
    _ <- free ptr
    pure $ fromExportableElements exportVal


-- |
-- Determine the alignment strategy encoded for the matrix.
getAlignmentStrategy :: CostMatrix2d -> AlignmentStrategy
getAlignmentStrategy = toEnum . fromEnum . costModelType<|MERGE_RESOLUTION|>--- conflicted
+++ resolved
@@ -838,11 +838,7 @@
     let  bufferLength = fromEnum bufferLenC
     buffer <- peekArray bufferLength bufferPtr
     let !charElems = drop (bufferLength - charLength) buffer
-<<<<<<< HEAD
-    let  exportVal = ExportableCharacterElements charLength elemWidth charElems
-=======
-    let  exportVal = ExportableCharacterElements (toEnum charLength) elemWidth $ reverse charElems
->>>>>>> 201f3a95
+    let  exportVal = ExportableCharacterElements (toEnum charLength) elemWidth charElems
     _ <- free bufferPtr
     _ <- free ptr
     pure $ fromExportableElements exportVal
