--- conflicted
+++ resolved
@@ -37,7 +37,7 @@
 import qualified Bio.Graph.ReferenceDAG              as DAG
 import           Bio.Metadata.Continuous             (continuousMetadata)
 import           Bio.Metadata.DiscreteWithTCM        (discreteMetadataFromTCM)
-import           Bio.Metadata.Dynamic                (dynamicMetadata)
+import           Bio.Metadata.Dynamic                (dynamicMetadataFromTCM)
 import           Bio.Sequence                        hiding (hexmap)
 import           Bio.Sequence.Block
 import qualified Bio.Sequence.Character              as CS
@@ -400,12 +400,8 @@
               $ discreteMetadataFromTCM charName charWeight specifiedAlphabet tcmSource tcm
             NormalizedDynamicCharacter    {} ->
                 MD.dynamicToMetadataBlock
-<<<<<<< HEAD
-              $  dynamicMetadata charName charWeight specifiedAlphabet tcmSource tcm
-=======
               $  dynamicMetadataFromTCM charName charWeight specifiedAlphabet tcmSource tcm
 --              $  dynamicMetadata charName charWeight specifiedAlphabet tcmSource tcm
->>>>>>> 685403f6
      where
       charWeight        = weight charMeta
       specifiedAlphabet = fmap toString . alphabet $ charMeta
