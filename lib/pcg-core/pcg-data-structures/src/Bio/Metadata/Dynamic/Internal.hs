--- conflicted
+++ resolved
@@ -54,11 +54,8 @@
 import           Control.Lens                      hiding (Fold)
 import           Control.Monad.State.Strict
 import           Data.Alphabet
-<<<<<<< HEAD
 import           Data.Bits
-=======
 import           Data.FileSource
->>>>>>> 4db324b4
 import           Data.Foldable
 import           Data.Functor                             (($>))
 import           Data.Hashable
