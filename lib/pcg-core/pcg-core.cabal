--- conflicted
+++ resolved
@@ -286,11 +286,7 @@
     smallcheck               >= 1.1.5     && < 2.0,
     text                     >= 1.2       && < 2.0,
     text-short               >= 0.1.3     && < 1.0,
-<<<<<<< HEAD
     text-show                >= 3.8.1     && < 4.0,
-=======
-    text-show                >= 3.0       && < 4.0,
->>>>>>> f61f1428
     text-show-instances      >= 3.0       && < 4.0,
     unordered-containers     >= 0.2.9     && < 1.0,
     -- >=0.12.0.2 required for compatability with "compact regions"
