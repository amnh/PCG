--- conflicted
+++ resolved
@@ -26,11 +26,7 @@
 {-# LANGUAGE TypeFamilies       #-}
 
 module Data.Alphabet.Internal
-<<<<<<< HEAD
-  ( Alphabet()
-=======
   ( Alphabet(..)
->>>>>>> 685403f6
   , alphabetStateNames
   , alphabetSymbols
   , fromSymbols
