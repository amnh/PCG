--- conflicted
+++ resolved
@@ -14,10 +14,7 @@
 --
 -----------------------------------------------------------------------------
 
-<<<<<<< HEAD
-=======
 {-# LANGUAGE BangPatterns       #-}
->>>>>>> f4a6db66
 {-# LANGUAGE DeriveAnyClass     #-}
 {-# LANGUAGE DeriveDataTypeable #-}
 {-# LANGUAGE DeriveFunctor      #-}
@@ -47,11 +44,8 @@
 import           Control.DeepSeq                     (NFData)
 import           Control.Monad.State.Strict
 import           Data.Bifunctor                      (bimap)
-<<<<<<< HEAD
 import           Data.Binary                         (Binary)
-=======
 import           Data.Bits
->>>>>>> f4a6db66
 import           Data.Data
 import           Data.Foldable
 import           Data.Key
@@ -86,24 +80,14 @@
 
 -- |
 -- A collection of symbols and optional corresponding state names.
-<<<<<<< HEAD
-data  Alphabet a =
-      Alphabet
-      { symbolVector :: {-# UNPACK #-} !(Vector a)
-      , stateNames   :: [a]
-      }
-      deriving anyclass (Binary, NFData)
-      deriving stock    (Data, Generic, Functor, Typeable)
-=======
 data Alphabet a =
      Alphabet
      { isSorted     :: !Bool
      , symbolVector :: {-# UNPACK #-} !(Vector a)
      , stateNames   :: [a]
      }
-    deriving anyclass (NFData)
+    deriving anyclass (Binary, NFData)
     deriving stock    (Data, Generic, Functor, Typeable)
->>>>>>> f4a6db66
 
 
 type instance Key Alphabet = Int
@@ -112,19 +96,12 @@
 -- Newtypes for corecing and consolidation of alphabet input processing logic
 newtype AlphabetInputSingle a = ASI  { toSingle ::  a    }
     deriving anyclass (NFData)
-<<<<<<< HEAD
-    deriving stock    (Eq, Generic, Ord)
-newtype AlphabetInputTuple  a = ASNI { toTuple  :: (a,a) }
-    deriving anyclass (NFData)
-    deriving stock    (Eq, Generic, Ord)
-=======
     deriving stock    (Data, Eq, Ord, Generic)
 
 
 newtype AlphabetInputTuple  a = ASNI { toTuple  :: (a,a) }
     deriving anyclass (NFData)
     deriving stock    (Data, Eq, Ord, Generic)
->>>>>>> f4a6db66
 
 
 -- |
