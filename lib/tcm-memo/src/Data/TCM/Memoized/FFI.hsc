-----------------------------------------------------------------------------
-- |
-- TODO: Document module.
--
-- Exports C types for dynamic characters and their constructors allong with
-- an FFI binding for the memoizing TCM structure.
-----------------------------------------------------------------------------

{-# LANGUAGE BangPatterns, DeriveGeneric, FlexibleInstances, ForeignFunctionInterface, TypeSynonymInstances #-}

module Data.TCM.Memoized.FFI
  ( CBufferUnit
  , CDynamicChar(..)
  , DCElement(..)
  , ForeignVoid()
  , MemoizedCostMatrix(costMatrix)
  , getMemoizedCostMatrix
  , getMedianAndCost2D
  , getMedianAndCost3D
  -- * Utility functions
  , calculateBufferLength
  , coerceEnum
  -- * Constructors
  , constructElement
  , constructEmptyElement
  -- * Destructors 
  , destructElement
  ) where

import Bio.Character.Exportable
import Data.TCM.Memoized.Types
import Foreign         hiding (alignPtr)
import Foreign.C.Types
import System.IO.Unsafe

-- import Debug.Trace

#include "costMatrixWrapper.h"
#include "dynamicCharacterOperations.h"


-- TODO: For now we only allocate 2d matrices. 3d will come later.
-- |
-- Create and allocate cost matrix.
-- The first argument, TCM, is only for non-ambiguous nucleotides, and it used to
-- generate the entire cost matrix, which includes ambiguous elements. TCM is
-- row-major, with each row being the left character element. It is therefore
-- indexed not by powers of two, but by cardinal integer.
foreign import ccall unsafe "costMatrixWrapper matrixInit"
    initializeMemoizedCMfn_c :: CSize
                             -> Ptr CUInt
                             -> IO (StablePtr ForeignVoid)


foreign import ccall unsafe "costMatrix getCostAndMedian2D"
    getCostAndMedian2D_c :: Ptr DCElement
                         -> Ptr DCElement
                         -> Ptr DCElement
                         -> StablePtr ForeignVoid
                         -> IO CUInt


foreign import ccall unsafe "costMatrix getCostAndMedian3D"
    getCostAndMedian3D_c :: Ptr DCElement
                         -> Ptr DCElement
                         -> Ptr DCElement
                         -> Ptr DCElement
                         -> StablePtr ForeignVoid
                         -> IO CUInt



-- |
-- Set up and return a cost matrix.
--
-- The cost matrix is allocated strictly.
getMemoizedCostMatrix :: Word
                      -> (Word -> Word -> Word)
                      -> MemoizedCostMatrix
getMemoizedCostMatrix alphabetSize costFn = unsafePerformIO . withArray rowMajorList $
    -- The array 'allocedTCM' is free'd at the end of the IO code in the do block's scope.
    \allocedTCM -> do
        !resultPtr <- initializeMemoizedCMfn_c (coerceEnum alphabetSize) allocedTCM
        pure $ MemoizedCostMatrix resultPtr
  where
    rowMajorList = [ coerceEnum $ costFn i j | i <- range,  j <- range ]
    range = [0 .. alphabetSize - 1]


-- |
-- /O(1)/ amortized.
--
-- Calculate the median symbol set and transition cost between the two input
-- symbol sets.
--
-- *Note:* This operation is lazily evaluated and memoized for future calls.
getMedianAndCost2D :: ExportableBuffer s => MemoizedCostMatrix -> s -> s -> (s, Word)
getMedianAndCost2D memo e1 e2 = unsafePerformIO $ do
    medianPtr     <- constructEmptyElement alphabetSize
    e1'           <- constructElement e1
    e2'           <- constructElement e2
    !cost         <- getCostAndMedian2D_c e1' e2' medianPtr (costMatrix memo)
    _             <- destructElement e1'
    _             <- destructElement e2'
    medianElement <- peek medianPtr
    medianValue   <- fmap buildExportable . peekArray bufferLength $ characterElement medianElement
    _             <- destructElement medianPtr
    pure (medianValue, coerceEnum cost)
  where
    alphabetSize    = exportedElementWidthBuffer $ toExportableBuffer e1
    buildExportable = fromExportableBuffer . ExportableCharacterBuffer 1 alphabetSize
    bufferLength    = calculateBufferLength alphabetSize 1


-- |
-- /O(1)/ amortized.
--
-- Calculate the median symbol set and transition cost between the two input
-- symbol sets.
--
-- *Note:* This operation is lazily evaluated and memoized for future calls.
getMedianAndCost3D :: ExportableBuffer s => MemoizedCostMatrix -> s -> s -> s -> (s, Word)
getMedianAndCost3D memo e1 e2 e3 = unsafePerformIO $ do
    medianPtr     <- constructEmptyElement alphabetSize
    e1'           <- constructElement e1
    e2'           <- constructElement e2
    e3'           <- constructElement e3
    !cost         <- getCostAndMedian3D_c e1' e2' e3' medianPtr (costMatrix memo)
    _             <- destructElement e1'
    _             <- destructElement e2'
    _             <- destructElement e3'
    medianElement <- peek medianPtr
    medianValue   <- fmap buildExportable . peekArray bufferLength $ characterElement medianElement
    _             <- destructElement medianPtr
    pure (medianValue, coerceEnum cost)
  where
<<<<<<< HEAD
    alphabetSize    = exportedElementWidthBuffer $ toExportableBuffer e1
    buildExportable = fromExportableBuffer . ExportableCharacterBuffer 1 alphabetSize
    bufferLength    = calculateBufferLength alphabetSize 1


{-
-- |
-- /O(1)/
--
-- Calculate the buffer length based on the element count and element bit width.
calculateBufferLength :: Enum b
                      => Word -- ^ Element count
                      -> Word -- ^ Element bit width
                      -> b
calculateBufferLength count width = coerceEnum $ q + if r == 0 then 0 else 1
   where
    (q,r)  = (count * width) `divMod` toEnum (finiteBitSize (undefined :: CULong))


-- |
-- Coerce one 'Enum' value to another through the type's corresponding 'Int'
-- values.
coerceEnum :: (Enum a, Enum b) => a -> b
coerceEnum = toEnum . fromEnum


-- |
-- /O(n)/ where @n@ is the length of the dynamic character.
--
-- Malloc and populate a pointer to an exportable representation of the
-- 'Exportable' value. The supplied value is assumed to be a dynamic character
-- and the result is a pointer to a C representation of a dynamic character.
--
-- Call 'destructCharacter' to free the resulting pointer.
constructCharacter :: Exportable s => s -> IO (Ptr CDynamicChar)
constructCharacter exChar = do
    valueBuffer <- newArray $ exportedBufferChunks exportableBuffer
    charPointer <- malloc :: IO (Ptr CDynamicChar)
    let charValue = CDynamicChar (coerceEnum width) (coerceEnum count) bufLen valueBuffer
    !_ <- poke charPointer charValue
    pure charPointer
  where
    count  = exportedElementCountSequence exportableBuffer
    width  = exportedElementWidthSequence exportableBuffer
    bufLen = calculateBufferLength count width
    exportableBuffer = toExportableBuffer exChar


-- |
-- /O(1)/
--
-- Malloc and populate a pointer to an exportable representation of the
-- 'Exportable' value. The supplied value is assumed to be a dynamic character
-- element and the result is a pointer to a C representation of a dynamic
-- character element.
--
-- Call 'destructElement' to free the resulting pointer.
constructElement :: Exportable s => s -> IO (Ptr DCElement)
constructElement exChar = do
    valueBuffer    <- newArray $ exportedBufferChunks exportableBuffer
    elementPointer <- malloc :: IO (Ptr DCElement)
    let elementValue = DCElement (coerceEnum width) valueBuffer
    !_ <- poke elementPointer elementValue
    pure elementPointer
  where
    width  = exportedElementWidthSequence exportableBuffer
    exportableBuffer = toExportableBuffer exChar


-- |
-- /O(1)/
--
-- Malloc and populate a pointer to a C representation of a dynamic character.
-- The buffer of the resulting value is intentially zeroed out.
--
-- Call 'destructElement' to free the resulting pointer.
constructEmptyElement :: Word -- ^ Bit width of a dynamic character element.
                      -> IO (Ptr DCElement)
constructEmptyElement alphabetSize = do
    elementPointer <- malloc :: IO (Ptr DCElement)
    valueBuffer    <- mallocArray bufferLength
    let elementValue = DCElement (coerceEnum alphabetSize) valueBuffer
    !_ <- poke elementPointer elementValue
    pure elementPointer
  where
    bufferLength = calculateBufferLength alphabetSize 1


-- |
-- /O(1)/
--
-- Free's a character allocated by a call to 'constructCharacter'.
destructCharacter :: Ptr CDynamicChar -> IO ()
destructCharacter p = do
    !e <- peek p
    !_ <- free (dynChar e)
    free p


-- |
-- /O(1)/
--
-- Free's a character allocated by a call to 'constructElement' or 'constructEmptyElement'.
destructElement :: Ptr DCElement -> IO ()
destructElement p = do
    !e <- peek p
    !_ <- free (characterElement e)
    free p
-}
=======
    alphabetSize    = exportedElementWidthSequence $ toExportableBuffer e1
    buildExportable = fromExportableBuffer . ExportableCharacterSequence 1 alphabetSize
    bufferLength    = calculateBufferLength alphabetSize 1
>>>>>>> f4a6db66
<|MERGE_RESOLUTION|>--- conflicted
+++ resolved
@@ -134,118 +134,6 @@
     _             <- destructElement medianPtr
     pure (medianValue, coerceEnum cost)
   where
-<<<<<<< HEAD
     alphabetSize    = exportedElementWidthBuffer $ toExportableBuffer e1
     buildExportable = fromExportableBuffer . ExportableCharacterBuffer 1 alphabetSize
-    bufferLength    = calculateBufferLength alphabetSize 1
-
-
-{-
--- |
--- /O(1)/
---
--- Calculate the buffer length based on the element count and element bit width.
-calculateBufferLength :: Enum b
-                      => Word -- ^ Element count
-                      -> Word -- ^ Element bit width
-                      -> b
-calculateBufferLength count width = coerceEnum $ q + if r == 0 then 0 else 1
-   where
-    (q,r)  = (count * width) `divMod` toEnum (finiteBitSize (undefined :: CULong))
-
-
--- |
--- Coerce one 'Enum' value to another through the type's corresponding 'Int'
--- values.
-coerceEnum :: (Enum a, Enum b) => a -> b
-coerceEnum = toEnum . fromEnum
-
-
--- |
--- /O(n)/ where @n@ is the length of the dynamic character.
---
--- Malloc and populate a pointer to an exportable representation of the
--- 'Exportable' value. The supplied value is assumed to be a dynamic character
--- and the result is a pointer to a C representation of a dynamic character.
---
--- Call 'destructCharacter' to free the resulting pointer.
-constructCharacter :: Exportable s => s -> IO (Ptr CDynamicChar)
-constructCharacter exChar = do
-    valueBuffer <- newArray $ exportedBufferChunks exportableBuffer
-    charPointer <- malloc :: IO (Ptr CDynamicChar)
-    let charValue = CDynamicChar (coerceEnum width) (coerceEnum count) bufLen valueBuffer
-    !_ <- poke charPointer charValue
-    pure charPointer
-  where
-    count  = exportedElementCountSequence exportableBuffer
-    width  = exportedElementWidthSequence exportableBuffer
-    bufLen = calculateBufferLength count width
-    exportableBuffer = toExportableBuffer exChar
-
-
--- |
--- /O(1)/
---
--- Malloc and populate a pointer to an exportable representation of the
--- 'Exportable' value. The supplied value is assumed to be a dynamic character
--- element and the result is a pointer to a C representation of a dynamic
--- character element.
---
--- Call 'destructElement' to free the resulting pointer.
-constructElement :: Exportable s => s -> IO (Ptr DCElement)
-constructElement exChar = do
-    valueBuffer    <- newArray $ exportedBufferChunks exportableBuffer
-    elementPointer <- malloc :: IO (Ptr DCElement)
-    let elementValue = DCElement (coerceEnum width) valueBuffer
-    !_ <- poke elementPointer elementValue
-    pure elementPointer
-  where
-    width  = exportedElementWidthSequence exportableBuffer
-    exportableBuffer = toExportableBuffer exChar
-
-
--- |
--- /O(1)/
---
--- Malloc and populate a pointer to a C representation of a dynamic character.
--- The buffer of the resulting value is intentially zeroed out.
---
--- Call 'destructElement' to free the resulting pointer.
-constructEmptyElement :: Word -- ^ Bit width of a dynamic character element.
-                      -> IO (Ptr DCElement)
-constructEmptyElement alphabetSize = do
-    elementPointer <- malloc :: IO (Ptr DCElement)
-    valueBuffer    <- mallocArray bufferLength
-    let elementValue = DCElement (coerceEnum alphabetSize) valueBuffer
-    !_ <- poke elementPointer elementValue
-    pure elementPointer
-  where
-    bufferLength = calculateBufferLength alphabetSize 1
-
-
--- |
--- /O(1)/
---
--- Free's a character allocated by a call to 'constructCharacter'.
-destructCharacter :: Ptr CDynamicChar -> IO ()
-destructCharacter p = do
-    !e <- peek p
-    !_ <- free (dynChar e)
-    free p
-
-
--- |
--- /O(1)/
---
--- Free's a character allocated by a call to 'constructElement' or 'constructEmptyElement'.
-destructElement :: Ptr DCElement -> IO ()
-destructElement p = do
-    !e <- peek p
-    !_ <- free (characterElement e)
-    free p
--}
-=======
-    alphabetSize    = exportedElementWidthSequence $ toExportableBuffer e1
-    buildExportable = fromExportableBuffer . ExportableCharacterSequence 1 alphabetSize
-    bufferLength    = calculateBufferLength alphabetSize 1
->>>>>>> f4a6db66
+    bufferLength    = calculateBufferLength alphabetSize 1