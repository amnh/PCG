name:                pcg-file-parsers

version:             0.0.1.0
--
-- A short (one-line) description of the package.
-- synopsis:
--
-- A longer description of the package.
-- description:
license:             BSD3
--license-file:        LICENSE
author:              Ward Wheeler
maintainer:          wheeler@amnh.org

-- A copyright notice.
-- copyright:

category:            Biology
build-type:          Simple
--extra-source-files:  README.md

cabal-version:       >= 1.22

library

  build-depends:       base               >=4.8
                     , case-insensitive
                       -- >=0.5.8 Required for Data.Map.restrictKeys
                     , containers         >=0.5.8
                     , dlist
                     , graphviz
                     , keys
                     , megaparsec         >=6.0.0
                     , parser-combinators >=0.2.0
                     , pcg-utility
                     , safe
                     , scientific
                     , semigroupoids
                     , split
                     , text
                     , vector

  default-language:    Haskell2010

  hs-source-dirs:      src

  ghc-options:         -O2

                    -- Sanity check warnings
                       -Wall
                       -Wcompat
                       -Wdodgy-foreign-imports
                       -Wduplicate-exports
                       -Wempty-enumerations
                       -Widentities
                       -Wincomplete-patterns
                       -Wincomplete-record-updates
                       -Wincomplete-uni-patterns
                       -Wmissing-fields
                       -Wmissing-home-modules
                       -Wmissing-monadfail-instances
                       -Wmissing-monadfail-instances
                       -Wmissing-signatures
                       -Wnoncanonical-monadfail-instances
                       -Wnoncanonical-monad-instances
                       -Wnoncanonical-monoid-instances
                       -Woverflowed-literals
                       -Woverlapping-patterns
                       -Wredundant-constraints
                       -Wsemigroup
                       -Wtabs
                       -Wunrecognised-warning-flags
                       -Wunrecognised-warning-flags
                       -Wunused-binds
                       -Wunused-do-bind
                       -Wunused-foralls
                       -Wunused-imports
                       -Wunused-matches
                       -Wwrong-do-bind

  -- Modules exported by the library.
  exposed-modules:     File.Format.Dot
                       File.Format.Fasta
                       File.Format.Fastc
                       File.Format.Newick
                       File.Format.Nexus
                       File.Format.TNT
                       File.Format.TransitionCostMatrix
                       File.Format.VertexEdgeRoot

  -- Modules included in this library but not exported.
  other-modules:       File.Format.TNT.Command.CCode
                       File.Format.TNT.Command.CNames
                       File.Format.TNT.Command.Cost
                       File.Format.TNT.Command.NStates
                       File.Format.TNT.Command.Procedure
                       File.Format.TNT.Command.TRead
                       File.Format.TNT.Command.XRead
                       File.Format.TNT.Parser
                       File.Format.TNT.Partitioning
                       File.Format.TNT.Internal
                       File.Format.Fasta.Converter
                       File.Format.Fasta.Internal
                       File.Format.Fasta.Parser
                       File.Format.Fastc.Parser
                       File.Format.Newick.Internal
                       File.Format.Newick.Parser
                       File.Format.Nexus.Data
                       File.Format.Nexus.Parser
                       File.Format.Nexus.Partition
                       File.Format.Nexus.Validate
                       File.Format.TransitionCostMatrix.Parser
                       File.Format.VertexEdgeRoot.Parser
                       Text.Megaparsec.Custom

  other-extensions:    MonadFailDesugaring


Test-Suite unit-tests

  type:                exitcode-stdio-1.0

  main-is:             TestSuite.hs

  build-depends:       base               >=4.8
                     , case-insensitive
                       -- >=0.5.8 Required for Data.Map.restrictKeys
                     , containers         >=0.5.8
                     , dlist
                     , either
                     , graphviz
                     , keys
                     , megaparsec         >=6.0.0
                     , parser-combinators >=0.2.0

                     , pcg-utility
                     , safe
                     , scientific
                     , semigroupoids
                     , smallcheck
                     , split
                     , tasty
                     , tasty-hunit
                     , tasty-quickcheck
                     , tasty-smallcheck
                     , text
                     , vector

  default-language:    Haskell2010

  hs-source-dirs:      src, test

  ghc-options:         -O2
<<<<<<< HEAD
=======
                       -optl-static
                       -threaded
>>>>>>> 7a767f3f

                    -- Sanity check warnings
                       -Wall
                       -Wcompat
                       -Wdodgy-foreign-imports
                       -Wduplicate-exports
                       -Wempty-enumerations
                       -Widentities
                       -Wincomplete-patterns
                       -Wincomplete-record-updates
                       -Wincomplete-uni-patterns
                       -Wmissing-fields
                       -Wmissing-home-modules
                       -Wmissing-monadfail-instances
                       -Wmissing-monadfail-instances
                       -Wmissing-signatures
                       -Wnoncanonical-monadfail-instances
                       -Wnoncanonical-monad-instances
                       -Wnoncanonical-monoid-instances
                       -Woverflowed-literals
                       -Woverlapping-patterns
                       -Wredundant-constraints
                       -Wsemigroup
                       -Wtabs
                       -Wunrecognised-warning-flags
                       -Wunrecognised-warning-flags
                       -Wunused-binds
                       -Wunused-do-bind
                       -Wunused-foralls
                       -Wunused-imports
                       -Wunused-matches
                       -Wwrong-do-bind

  other-modules:       File.Format.Fasta
                       File.Format.Fasta.Converter
                       File.Format.Fasta.Internal
                       File.Format.Fasta.Parser
                       File.Format.Fasta.Test
                       File.Format.Fastc
                       File.Format.Fastc.Parser
                       File.Format.Fastc.Test
                       File.Format.Newick
                       File.Format.Newick.Internal
                       File.Format.Newick.Parser
                       File.Format.Newick.Test
                       File.Format.Nexus
                       File.Format.Nexus.Data
                       File.Format.Nexus.Parser
                       File.Format.Nexus.Partition
                       File.Format.Nexus.Validate
                       File.Format.TNT
                       File.Format.TNT.Command.CCode
                       File.Format.TNT.Command.CNames
                       File.Format.TNT.Command.Cost
                       File.Format.TNT.Command.NStates
                       File.Format.TNT.Command.Procedure
                       File.Format.TNT.Command.TRead
                       File.Format.TNT.Command.XRead
                       File.Format.TNT.Internal
                       File.Format.TNT.Parser
                       File.Format.TNT.Partitioning
                       File.Format.TNT.Test
                       File.Format.TransitionCostMatrix
                       File.Format.TransitionCostMatrix.Parser
                       File.Format.TransitionCostMatrix.Test
                       File.Format.VertexEdgeRoot
                       File.Format.VertexEdgeRoot.Parser
                       File.Format.VertexEdgeRoot.Test
                       Test.Custom.Parse
                       Test.Custom.Types
                       Text.Megaparsec.Custom
                       Text.Megaparsec.Custom.Test


Executable file-tests

  main-is:             FileTests.hs

  build-depends:       base               >=4.8
                     , case-insensitive
                       -- >=0.5.8 Required for Data.Map.restrictKeys
                     , containers         >=0.5.8
                     , directory
                     , dlist
                     , either
                     , graphviz
                     , keys
                     , megaparsec         >=6.0.0
                     , parser-combinators >=0.2.0
                     , pcg-file-parsers
                     , pcg-utility
                     , safe
                     , scientific
                     , semigroupoids
                     , smallcheck
                     , split
                     , tasty
                     , tasty-hunit
                     , tasty-quickcheck
                     , tasty-smallcheck
                     , text
                     , vector

  default-language:    Haskell2010

  hs-source-dirs:      src, test

  ghc-options:         -O2
                       -threaded

                    -- Sanity check warnings
                       -Wall
                       -Wcompat
                       -Wdodgy-foreign-imports
                       -Wduplicate-exports
                       -Wempty-enumerations
                       -Widentities
                       -Wincomplete-patterns
                       -Wincomplete-record-updates
                       -Wincomplete-uni-patterns
                       -Wmissing-fields
                       -Wmissing-home-modules
                       -Wmissing-monadfail-instances
                       -Wmissing-monadfail-instances
                       -Wmissing-signatures
                       -Wnoncanonical-monadfail-instances
                       -Wnoncanonical-monad-instances
                       -Wnoncanonical-monoid-instances
                       -Woverflowed-literals
                       -Woverlapping-patterns
                       -Wredundant-constraints
                       -Wsemigroup
                       -Wtabs
                       -Wunrecognised-warning-flags
                       -Wunrecognised-warning-flags
                       -Wunused-binds
                       -Wunused-do-bind
                       -Wunused-foralls
                       -Wunused-imports
                       -Wunused-matches
                       -Wwrong-do-bind

  other-modules:       File.Format.Fasta
                       File.Format.Fasta.Converter
                       File.Format.Fasta.Internal
                       File.Format.Fasta.Parser
                       File.Format.Fastc
                       File.Format.Fastc.Parser
                       File.Format.Newick
                       File.Format.Newick.Internal
                       File.Format.Newick.Parser
                       File.Format.Nexus
                       File.Format.Nexus.Data
                       File.Format.Nexus.Parser
                       File.Format.Nexus.Partition
                       File.Format.Nexus.Validate
                       File.Format.TNT
                       File.Format.TNT.Command.CCode
                       File.Format.TNT.Command.CNames
                       File.Format.TNT.Command.Cost
                       File.Format.TNT.Command.NStates
                       File.Format.TNT.Command.Procedure
                       File.Format.TNT.Command.TRead
                       File.Format.TNT.Command.XRead
                       File.Format.TNT.Internal
                       File.Format.TNT.Parser
                       File.Format.TNT.Partitioning
                       File.Format.TransitionCostMatrix
                       File.Format.TransitionCostMatrix.Parser
                       Test.Custom.Parse
                       TestSuite.GeneratedTests
                       TestSuite.GeneratedTests.Fasta
                       TestSuite.GeneratedTests.Fastc
                       TestSuite.GeneratedTests.Internal
                       TestSuite.GeneratedTests.Nexus
                       TestSuite.GeneratedTests.TNT
                       Text.Megaparsec.Custom<|MERGE_RESOLUTION|>--- conflicted
+++ resolved
@@ -151,11 +151,7 @@
   hs-source-dirs:      src, test
 
   ghc-options:         -O2
-<<<<<<< HEAD
-=======
-                       -optl-static
                        -threaded
->>>>>>> 7a767f3f
 
                     -- Sanity check warnings
                        -Wall
