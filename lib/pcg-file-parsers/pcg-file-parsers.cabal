--- conflicted
+++ resolved
@@ -82,13 +82,11 @@
                   , scientific
                   , semigroupoids
                   , text
-<<<<<<< HEAD
                   , text-short
                   , vector
-=======
-                  -- >=0.12.0.2 required for compatability with "compact regions"
+                  -- >=0.12.0.2 required for compatability with "compact regions
                   , vector             >=0.12.0.2 
->>>>>>> 0d293cf4
+
 
   hs-source-dirs:   src
 
