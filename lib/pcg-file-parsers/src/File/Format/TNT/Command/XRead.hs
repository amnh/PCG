--- conflicted
+++ resolved
@@ -43,11 +43,7 @@
 import qualified Data.List.NonEmpty as NE (filter,fromList,length)
 import           Data.List.Utility
 import           Data.Map                 (assocs,insertWith,lookup)
-<<<<<<< HEAD
-import           Data.Maybe               (catMaybes, mapMaybe)
-=======
 import           Data.Maybe               (catMaybes,mapMaybe)
->>>>>>> 8c806a59
 import           Data.Traversable
 import           File.Format.TNT.Internal
 import           Prelude           hiding (lookup)
