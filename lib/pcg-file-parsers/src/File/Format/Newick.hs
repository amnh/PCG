-----------------------------------------------------------------------------
-- |
-- Module      :  File.Format.Fasta
-- Copyright   :  (c) 2015-2015 Ward Wheeler
-- License     :  BSD-style
--
-- Maintainer  :  wheeler@amnh.org
-- Stability   :  provisional
-- Portability :  portable
--
-- The Newick file format was developed by an informal committee meeting at
-- Newick's seafood restaurant. The grammar definition of the Newick format
-- was never formally specified, but Gary Olsen's interpretation of the
-- original newick format has been documented here:
-- http://evolution.genetics.washington.edu/phylip/newick_doc.html
--
-- After over two decades of informal usage, the Extended Newick file format
-- was proposed in a BCM publication which allowed node labels to be non-
-- unique and merged to a single node with shared ancestors and descendants.
-- This allowed for easy manual annotating of phylogentic trees.
--
-- Another half decade later, the Forest Extended Newick was proposed by
-- Professor Wheeler to model collections of disjoint phylogenetic trees.
-- This new format allowed grouping many Extended Newick trees into a
-- forest to be analyzed collectively.
--
-- This parser correctly parses the Newick file format, and the super set
-- Extended Newick filed format, and the new Forest Extended Newick format.
--
-----------------------------------------------------------------------------

{-# LANGUAGE FlexibleContexts, TypeFamilies #-}

module File.Format.Newick
<<<<<<< HEAD
  ( NewickForest
  , NewickNode(branchLength, descendants, newickLabel)
  , isLeaf
=======
  ( NewickForest 
  , NewickNode()
  -- * Smart Constructor
>>>>>>> 94826661
  , newickNode
  -- * Node Queries
  , branchLength
  , descendants
  , newickLabel
  , isLeaf
  -- * Node Rendering
  , renderNewickForest
  -- * Parser
  , newickStreamParser
  ) where


import Data.List.NonEmpty          (NonEmpty, some1)
import File.Format.Newick.Internal
import File.Format.Newick.Parser
import Text.Megaparsec


-- |
-- Parses an entire stream into zero or more 'NewickForest's.
newickStreamParser :: (MonadParsec e s m, Token s ~ Char) => m (NonEmpty NewickForest)
newickStreamParser = some1 forestDefinitions <* eof


forestDefinitions :: (MonadParsec e s m, Token s ~ Char) => m NewickForest
forestDefinitions = explicitForest <|> implicitForest


explicitForest :: (MonadParsec e s m, Token s ~ Char) => m NewickForest
explicitForest = try newickForestDefinition


implicitForest :: (MonadParsec e s m, Token s ~ Char) => m NewickForest
implicitForest = pure <$> newickExtendedDefinition<|MERGE_RESOLUTION|>--- conflicted
+++ resolved
@@ -32,15 +32,9 @@
 {-# LANGUAGE FlexibleContexts, TypeFamilies #-}
 
 module File.Format.Newick
-<<<<<<< HEAD
-  ( NewickForest
-  , NewickNode(branchLength, descendants, newickLabel)
-  , isLeaf
-=======
   ( NewickForest 
   , NewickNode()
   -- * Smart Constructor
->>>>>>> 94826661
   , newickNode
   -- * Node Queries
   , branchLength
