-----------------------------------------------------------------------------
-- |
-- Module      :  File.Format.Fasta.Parser
-- Copyright   :  (c) 2015-2015 Ward Wheeler
-- License     :  BSD-style
--
-- Maintainer  :  wheeler@amnh.org
-- Stability   :  provisional
-- Portability :  portable
--
-- Functions for parsing FASTA files.
--
-----------------------------------------------------------------------------

{-# LANGUAGE BangPatterns        #-}
{-# LANGUAGE DeriveAnyClass      #-}
{-# LANGUAGE DeriveDataTypeable  #-}
{-# LANGUAGE DeriveGeneric       #-}
{-# LANGUAGE FlexibleContexts    #-}
{-# LANGUAGE ScopedTypeVariables #-}
{-# LANGUAGE TypeFamilies        #-}

module File.Format.Fasta.Parser
  ( FastaParseResult
  , FastaSequence(..)
  , fastaStreamParser
  , fastaTaxonSequenceDefinition
  , fastaSequence
  ) where

import           Control.Arrow              ((&&&))
<<<<<<< HEAD
import           Control.DeepSeq            (NFData)
=======
>>>>>>> 595a39d4
import           Control.Monad              ((<=<))
import           Data.Alphabet.IUPAC
import           Data.Bimap                 (Bimap, toMap)
import           Data.Char                  (isLower, isUpper, toLower, toUpper)
--import           Data.Data                  (Data)
import           Data.Foldable
import           Data.Functor
import           Data.List                  (partition)
import           Data.List.NonEmpty         (NonEmpty)
import qualified Data.List.NonEmpty         as NE
import           Data.List.Utility
import           Data.Map                   (keysSet)
import           Data.Maybe                 (fromJust)
import           Data.Proxy
import           Data.Set                   (Set, mapMonotonic)
import qualified Data.Set                   as S
import           Data.Text.Short            (toString)
import           Data.Vector.Unboxed        (Unbox, Vector, (!))
import qualified Data.Vector.Unboxed        as V
import           File.Format.Fasta.Internal
import           GHC.Generics               (Generic)
import           Text.Megaparsec
import           Text.Megaparsec.Char
import           Text.Megaparsec.Custom
import           VectorBuilder.Builder      (Builder)
import qualified VectorBuilder.Builder      as V
import qualified VectorBuilder.Vector       as V


-- |
-- Pairing of taxa with an unconverted sequence
data FastaSequence
   = FastaSequence
   { taxonName     :: {-# UNPACK #-} !Identifier
   , taxonSequence :: {-# UNPACK #-} !(Vector Char)
   } deriving (Eq, Generic, NFData, Show)


-- |
-- Unconverted result of a fasta parse
type FastaParseResult = [FastaSequence]


-- |
-- Consumes a stream of 'Char's and parses the stream into a 'FastaParseResult'
-- that has been validated for information consistency
fastaStreamParser :: (MonadParsec e s m, Monoid (Tokens s), Token s ~ Char) => m FastaParseResult
fastaStreamParser = validate =<< {- seqTranslation <$> -} (some fastaTaxonSequenceDefinition <* eof)


-- |
-- Parses a single FASTA defined taxon sequence from a Char stream
fastaTaxonSequenceDefinition :: (MonadParsec e s m, Monoid (Tokens s), Token s ~ Char) => m FastaSequence
fastaTaxonSequenceDefinition = do
    name <- fastaTaxonName
    seq' <- try fastaSequence
    _    <- space
    pure $ FastaSequence name seq'


-- |
-- Consumes a line from the Char stream and parses a FASTA identifier
fastaTaxonName :: (MonadParsec e s m, Token s ~ Char) => m Identifier
fastaTaxonName = identifierLine


-- |
-- Consumes one or more lines from the Char stream to produce a list of Chars
-- constrained to a valid Char alphabet representing possible character states
fastaSequence :: forall e s m . (MonadParsec e s m, Monoid (Tokens s), Token s ~ Char) => m (Vector Char)
fastaSequence = space *> fullSequence
  where
    fullSequence = buildVector . mconcat <$> some taxonContentLine

    -- A line in the "taxon contents" can start with zero or more "inline whitespace" characters.
    -- After all leading whitespace has been consumed on the line, what remains must be either:
    --
    --   * A newline, signifying the end of the line
    --
    --   * One or more sequence data symbools, possibly seperated by spaces,
    --       followed by a newline or the end of the file.
    taxonContentLine = inlineSpace *> (sequenceLine <|> (endOfLine $> mempty))

    -- Defines the contents of a taxon line which contains sequence data
    sequenceLine = mconcat <$> ((seqChunk <* inlineSpace) `someTill` flexEOL)
      where
        seqChunk = takeWhile1P Nothing withinAlphabet

    -- Matches on the end of line or the end of the stream.
    flexEOL      = void (try endOfLine) <|> lookAhead eof

    buildVector  :: Tokens s -> Vector Char
    buildVector  = V.fromList . chunkToTokens (Proxy :: Proxy s)


{-# INLINE withinAlphabet #-}
withinAlphabet :: Char -> Bool
withinAlphabet =
    let !v = V.fromList $ toList alphabet
    in  withinVec v


{-# INLINE withinVec #-}
withinVec :: Vector Char -> Char -> Bool
withinVec v e = go 0 (V.length v - 1)
  where
    -- Perform a binary search on the unboxed vector
    -- to determine if a character is valid.
    --
    -- Equally fast, and uses less memory than a Set.
    {-# INLINE go #-}
    go !lo !hi
      | lo > hi   = False
      | otherwise = let !md = (hi + lo) `div` 2
                        !z  = v ! md
                    in  case z `compare` e of
                          EQ -> True
                          LT -> go    (md + 1) hi
                          GT -> go lo (md - 1)

-- |
-- Extract the keys from a 'Bimap'.
extractFromBimap :: Bimap (NonEmpty String) a -> Set Char
extractFromBimap = mapMonotonic (head . NE.head) . keysSet . toMap


alphabet, otherValidChars, iupacAminoAcidChars, iupacNucleotideChars, iupacRNAChars :: Set Char
alphabet             = fold [iupacAminoAcidChars, iupacNucleotideChars, iupacRNAChars]
otherValidChars      = S.fromList ".-?#"
iupacAminoAcidChars  = otherValidChars <> caseInsensitiveOptions (extractFromBimap iupacToAminoAcid)
iupacNucleotideChars = otherValidChars <> caseInsensitiveOptions (extractFromBimap iupacToDna)
iupacRNAChars        = otherValidChars <> caseInsensitiveOptions (extractFromBimap iupacToRna)


-- |
-- Adds the lowercase and uppercase Chars to string when only the upper or
-- lower is present in the String
caseInsensitiveOptions :: Set Char -> Set Char
caseInsensitiveOptions = foldMap f
  where
    f x | isLower x = S.singleton x <> S.singleton (toUpper x)
        | isUpper x = S.singleton x <> S.singleton (toLower x)
        | otherwise = S.singleton x


{-
-- |
-- Converts all Chars in the sequence to uppercase
-- This makes all subsequent processing easier
seqTranslation :: [FastaSequence] -> [FastaSequence]
seqTranslation = foldr f []
  where
    f (FastaSequence name seq') a = FastaSequence name (toUpper <$> seq') : a
-}


-- |
-- Ensures that the parsed result has consistent data
validate :: MonadParsec e s m => FastaParseResult -> m FastaParseResult
validate = validateSequenceConsistency <=< validateIdentifierConsistency


-- |
-- Ensures that there are no duplicate identifiers in the stream
validateIdentifierConsistency :: MonadParsec e s m => FastaParseResult -> m FastaParseResult
validateIdentifierConsistency xs =
  case dupes of
    [] -> pure xs
    _  -> fails errors
  where
    dupes = duplicates $ taxonName <$> xs
    errors         = errorMessage <$> dupes
    errorMessage x = fold [ "Multiple taxon labels found identified by: '", toString x, "'"]


-- |
-- Ensures that the charcters are all from a consistent alphabet
validateSequenceConsistency :: (MonadParsec e s m {- , Token s ~ Char -}) => FastaParseResult -> m FastaParseResult
validateSequenceConsistency = validateConsistentPartition <=< validateConsistentAlphabet


-- |
-- Validates that all elements of all sequences are consistent with each other
-- sequence. Sequences of differing types cannot be mixed.
validateConsistentAlphabet :: (MonadParsec e s m {- , Token s ~ Char -}) => FastaParseResult -> m FastaParseResult
validateConsistentAlphabet xs =
  case partition snd results of
    (_,[]) -> pure xs
    (_,ys) -> fails $ errorMessage <$> ys
  where
    results            = validation <$> xs
    validation         = taxonName &&& consistentAlphabet . taxonSequence

    consistentAlphabet seq' = V.all (`elem` iupacAminoAcidChars ) seq'
                           || V.all (`elem` iupacNucleotideChars) seq'
                           || V.all (`elem` iupacRNAChars       ) seq'

    errorMessage (n,_) = concat
        [ "Error in sequence for taxon name: '"
        , toString n
        , "' the sequence data includes characters from multiple data formats. "
        , "Check this taxon's sequence to ensure that it contains characted codes "
        , "from only one data format."
        ]


-- |
-- Validates that sequences partitioned with the '\'#\'' character are all of
-- the same length.
validateConsistentPartition :: (MonadParsec e s m {- , Token s ~ Char -}) => FastaParseResult -> m FastaParseResult
validateConsistentPartition xs
  |  null xs
  || null errors  = pure xs
  |  otherwise    = fails errors
  where
    countOccurances :: (Eq a, Unbox a) => a -> Vector a -> Word
    countOccurances v = V.foldl' (\ !a e -> if e == v then a+1 else a) 0

    expectedPartitions     = fromJust . mostCommon $ fst <$> withPartitionCount
    partitionCount         = countOccurances '#' . taxonSequence
    withPartitionCount     = (partitionCount &&& id) <$> xs
    inconsistentPartitions = filter ((/= expectedPartitions) . fst) withPartitionCount
    errors                 = errorMessage <$> inconsistentPartitions

    errorMessage (actualPartitions, taxa) = fold
        [ "Error in sequence for taxon name: '"
        , toString $ taxonName taxa
        , "' the sequence includes "
        , show actualPartitions
        , " partition characters ('#'). "
        , "Expecting "
        , show expectedPartitions
        , " partition characters in the sequence."
        ]<|MERGE_RESOLUTION|>--- conflicted
+++ resolved
@@ -29,10 +29,7 @@
   ) where
 
 import           Control.Arrow              ((&&&))
-<<<<<<< HEAD
 import           Control.DeepSeq            (NFData)
-=======
->>>>>>> 595a39d4
 import           Control.Monad              ((<=<))
 import           Data.Alphabet.IUPAC
 import           Data.Bimap                 (Bimap, toMap)
