--- conflicted
+++ resolved
@@ -864,11 +864,7 @@
 -- O(n)
 -- A test exists in the test suite.
 replaceMatches :: Char -> String -> String -> String
-<<<<<<< HEAD
 replaceMatches matchTarget =
-=======
-replaceMatches matchTarget = {- trace (canonical <>"\n" <> toReplace <> "\n") $ -}
->>>>>>> ae9b978e
     zipWith f
     where
         f x y = if y == matchTarget
@@ -936,13 +932,8 @@
                       else [(True,firstNum)]
             where
                 (firstNumStr,secondNumStr) = break (== '-') inStr
-<<<<<<< HEAD
                 firstNum  = read firstNumStr :: Int
                 secondNum = read (tail secondNumStr) :: Int
-=======
-                firstNum = {- trace ("first: " <> firstNumStr) $ -}read firstNumStr :: Int
-                secondNum = {- trace ("second: " <> secondNumStr) $ -}read (tail secondNumStr) :: Int
->>>>>>> ae9b978e
 
 -- |
 -- Takes as input an index of a character in an aligned sequence, as well as the current index in a list of tuples
