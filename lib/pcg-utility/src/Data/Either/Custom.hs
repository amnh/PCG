-----------------------------------------------------------------------------
-- |
-- Module      :  Data.Either.Custom
-- Copyright   :  (c) 2015-2015 Ward Wheeler
-- License     :  BSD-style
--
-- Maintainer  :  wheeler@amnh.org
-- Stability   :  provisional
-- Portability :  portable
--
-- Functions for collecting 'Left' values of 'Either' forming a 'Validation'
-- similar context.
--
-----------------------------------------------------------------------------

module Data.Either.Custom where

import Control.Monad.Trans.Except
import Data.Validation

-- |
-- \( \mathcal{O} \left( n \right) \)
--
-- Allows for the coalescence of 'Left' values that form a 'Semigroup'.
-- Overrides short-circuiting behaviour of the standard monadic 'sequence'
-- definition. The validation context will evaluate the entire
-- @['Either' e a]@ returning a Right value if and only if only Right values were
-- present in the list of 'Either's. If any @Left@ values were present in the
-- list of 'Either's then a 'Left' value is returned consisting of the an order
-- preserving fold using the 'Semigroup' operation @('<>')@.
--
-- ==== __Examples__
--
-- Basic usage:
--
-- >>> eitherValidation [Right 1, Right 2]
-- Right [1,2]
--
-- >>> eitherValidation [Right 1, Left "Hello", Right 2]
-- Left "Hello"
--
-- >>> eitherValidation [Right 1, Left "Hello", Right 2, Left "Good", Left "bye"]
-- Left "HelloGoodbye"
--
-- >>> eitherValidation [Left ("Love", "Hate"), Left (" you", " me")]
-- Left ("Love you", "Hate me")
eitherValidation :: (Traversable t, Semigroup e) => t (Either e a) -> Either e (t a)
eitherValidation = toEither . traverse fromEither


-- |
-- \( \mathcal{O} \left( n \right) \)
--
<<<<<<< HEAD
-- Works similarly to 'eitherValidation' but within the 'MonadTrans' context.
eitherTValidation :: (Foldable t, Monad m, Semigroup e) => t (ExceptT e m a) -> ExceptT e m [a]
eitherTValidation = ExceptT . fmap eitherValidation . traverse runExceptT . toList


data Tag = L | R

-- |
-- Observes one half of the isomorphism between a + a and 2 * a
toTaggedRep :: Either a a -> (Tag, a)
toTaggedRep optA = case optA of
  Left  a1 -> (L, a1)
  Right a2 -> (R, a2)

-- |
-- Observes the other half of the isomorphism between 2 * a and a + a
fromTaggedRep :: Tag -> a -> Either a a
fromTaggedRep tag a = case tag of
  L -> Left  a
  R -> Right a
=======
-- Works similarly to 'eitherValidation' but within the 'ExceptT' context.
eitherTValidation :: (Traversable t, Monad m, Semigroup e) => t (ExceptT e m a) -> ExceptT e m (t a)
eitherTValidation = ExceptT . fmap eitherValidation . traverse runExceptT
>>>>>>> b156f75c
<|MERGE_RESOLUTION|>--- conflicted
+++ resolved
@@ -17,6 +17,14 @@
 
 import Control.Monad.Trans.Except
 import Data.Validation
+
+
+-- |
+-- A short hand type used for converting between 'Either a a' and '(Tag, a)'.
+--
+-- See 'toTaggedRep' and 'fromTaggedRep'.
+data Tag = L | R
+
 
 -- |
 -- \( \mathcal{O} \left( n \right) \)
@@ -51,13 +59,10 @@
 -- |
 -- \( \mathcal{O} \left( n \right) \)
 --
-<<<<<<< HEAD
--- Works similarly to 'eitherValidation' but within the 'MonadTrans' context.
-eitherTValidation :: (Foldable t, Monad m, Semigroup e) => t (ExceptT e m a) -> ExceptT e m [a]
-eitherTValidation = ExceptT . fmap eitherValidation . traverse runExceptT . toList
+-- Works similarly to 'eitherValidation' but within the 'ExceptT' context.
+eitherTValidation :: (Traversable t, Monad m, Semigroup e) => t (ExceptT e m a) -> ExceptT e m (t a)
+eitherTValidation = ExceptT . fmap eitherValidation . traverse runExceptT
 
-
-data Tag = L | R
 
 -- |
 -- Observes one half of the isomorphism between a + a and 2 * a
@@ -66,14 +71,10 @@
   Left  a1 -> (L, a1)
   Right a2 -> (R, a2)
 
+
 -- |
 -- Observes the other half of the isomorphism between 2 * a and a + a
 fromTaggedRep :: Tag -> a -> Either a a
 fromTaggedRep tag a = case tag of
   L -> Left  a
-  R -> Right a
-=======
--- Works similarly to 'eitherValidation' but within the 'ExceptT' context.
-eitherTValidation :: (Traversable t, Monad m, Semigroup e) => t (ExceptT e m a) -> ExceptT e m (t a)
-eitherTValidation = ExceptT . fmap eitherValidation . traverse runExceptT
->>>>>>> b156f75c
+  R -> Right a