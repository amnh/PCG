cabal-version:      2.2
Category:           Biology
build-type:         Simple
name:               pcg-utility
version:            0.2.0

author:             Ward Wheeler
maintainer:         wheeler@amnh.org
license:            BSD-3-Clause
license-file:       LICENSE

synopsis:           Collection of utility functions and data structures
                    
description:        Defines custom data structures for special use cases,
                    more abstract functions that base provides, and re-exported
                    correcting to deficient libraries.

        
common dependencies

  build-depends:
    base                     >= 4.11      && < 5.0,
    deepseq                  >= 1.4       && < 2.0,
    semigroups               >= 0.18      && < 1.0,


-- A litany of GHC warnings designed to alert us during the build of any common
-- pitfalls, future compatibility issues, or coding conventions.
common ghc-flags

  ghc-options:
    -- Optimization flags
    -O2
    -fexcess-precision
    -fexpose-all-unfoldings
    -flate-specialise
    -foptimal-applicative-do
    -fspecialize-aggressively
    -fstatic-argument-transformation
    -- Usability flags
    -fdiagnostics-color=always
    -fhide-source-paths
    -j
    -- Sanity check warnings
    -Wall
    -Wcompat
    -Wdodgy-foreign-imports
    -Wduplicate-exports
    -Wempty-enumerations
    -Widentities
    -Wincomplete-patterns
    -Wincomplete-record-updates
    -Wincomplete-uni-patterns
    -Wmissing-fields
    -Wmissing-home-modules
    -Wmissing-monadfail-instances
    -Wmissing-signatures
    -Wnoncanonical-monadfail-instances
    -Wnoncanonical-monad-instances
    -Wnoncanonical-monoid-instances
    -Woverflowed-literals
    -Woverlapping-patterns
    -Wredundant-constraints
    -Wsemigroup
    -Wtabs
    -Wunrecognised-warning-flags
    -Wunused-binds
    -Wunused-do-bind
    -Wunused-foralls
    -Wunused-imports
    -Wunused-matches
    -Wwrong-do-bind

common language-spec

  default-language: Haskell2010

  -- Always use MonadFail(fail), not Monad(fail)
  other-extensions: MonadFailDesugaring


library

  import:
    dependencies,
    ghc-flags,
    language-spec     

  hs-source-dirs:
    src

  build-depends:
    binary                   >= 0.6       && < 1.0,
<<<<<<< HEAD
    bv-little                >= 1.0.1     && < 2.0,
=======
    bv-little                >= 1.0       && < 2.0,
    bytestring               >= 0.10.8    && < 0.11,
>>>>>>> a078e123
    -- >=0.5.8 Required for Data.Map.restrictKeys
    containers               >= 0.5.8     && < 0.7,
    directory                >= 1.3       && < 2.0,
    foldl                    >= 1.3.2     && < 2.0,
    hashable                 >= 1.2       && < 2.0,
    integer-gmp              >= 1.0       && < 2.0,
    keys                     >= 3.0       && < 4.0,
    lens                     >= 4.17      && < 5.0,
    matrix                   >= 0.3.6     && < 0.4,
    mono-traversable         >= 1.0       && < 2.0,
--    mono-traversable-keys    >= 0.1       && < 1.0,
    parallel                 >= 3.2       && < 4.0,
    pipes                    >= 4.0       && < 5.0,            
    pointed                  >= 5.0       && < 6.0,
    QuickCheck               >= 2.12      && < 3.0,
    -- required for Data.Semigroup.Foldable.toNonEmpty
    semigroupoids            >= 5.2.1     && < 5.4,
    tasty-hunit              >= 0.10      && < 1.0,
    text                     >= 1.2       && < 2.0,
    text-short               >= 0.1       && < 1.0,
    text-show                >= 3.0       && < 4.0,
    text-show-instances      >= 3.0       && < 4.0,
    transformers             >= 0.5.6     && < 1.0,
    validation               >= 1.1       && < 2.0,
    -- >=0.12.0.2 required for compatability with "compact regions"
    vector                   >= 0.12.0.2  && < 0.13,
    -- >=3.4 required for corrected definition of (!) & index
    vector-instances         >= 3.4       && < 3.5,

  exposed-modules:
    Control.Parallel.Custom
    Data.BitMatrix
    Data.Binary.Utility
    Data.Either.Custom
    Data.Foldable.Custom
    Data.List.Utility
    Data.Matrix.NotStupid
    Data.MutualExclusionSet
    Data.Range
    Data.Render.Utility
    Data.ShortText.Custom
    Data.TextShow.Custom
    Data.UnionSet
    Data.Vector.Custom
    Data.Vector.Memo
    Data.Vector.NonEmpty
    Numeric.Cost
    Numeric.Extended
    Numeric.Extended.Natural
    Numeric.Extended.Real
    Numeric.NonNegativeAverage
    Test.HUnit.Custom
    Test.QuickCheck.Arbitrary.Instances

  other-modules:
    Data.BitMatrix.Internal
    Data.MutualExclusionSet.Internal
    Numeric.Extended.Internal


test-suite test-suite

  import:
    dependencies,
    ghc-flags,
    language-spec     

  main-is:          
    TestSuite.hs

  type:             
    exitcode-stdio-1.0

  hs-source-dirs:
    test

  build-depends:
    pcg-utility,
    bv-little                >= 1.0.1     && < 2.0,
    integer-gmp              >= 1.0       && < 2.0,
    mono-traversable         >= 1.0       && < 2.0,
    parallel                 >= 3.2       && < 4.0,
    QuickCheck               >= 2.12      && < 3.0,
    tasty                    >= 1.2       && < 2.0,
    tasty-hunit              >= 0.10      && < 1.0,
    tasty-quickcheck         >= 0.9       && < 1.0,
    tasty-rerun              >= 1.1.14    && < 2.0,
                    
  other-modules:
    Control.Parallel.Test
    Data.BitMatrix.Test
    Data.MutualExclusionSet.Test
    Numeric.Cost.Test            
    Numeric.Extended.Natural.Test
    Numeric.Extended.Real.Test
    Numeric.NonNegativeAverage.Test
    Data.List.Test


benchmark benchmark-suite

  import:
    dependencies,
    ghc-flags,
    language-spec     

  main-is:          
    Benchmarks.hs

  type:             
    exitcode-stdio-1.0

  hs-source-dirs: 
    bench

  build-depends:
    pcg-utility,
    criterion                >= 1.5       && < 2.0,

  ghc-options:
    -fdicts-cheap
    -fmax-simplifier-iterations=10
    -fspec-constr-count=6
    -threaded
                    
  other-modules:
    Data.MutualExclusionSet.Bench
    Numeric.Extended.Natural.Bench
<|MERGE_RESOLUTION|>--- conflicted
+++ resolved
@@ -91,12 +91,8 @@
 
   build-depends:
     binary                   >= 0.6       && < 1.0,
-<<<<<<< HEAD
     bv-little                >= 1.0.1     && < 2.0,
-=======
-    bv-little                >= 1.0       && < 2.0,
     bytestring               >= 0.10.8    && < 0.11,
->>>>>>> a078e123
     -- >=0.5.8 Required for Data.Map.restrictKeys
     containers               >= 0.5.8     && < 0.7,
     directory                >= 1.3       && < 2.0,
