--- conflicted
+++ resolved
@@ -50,11 +50,7 @@
 -}
 data  BitMatrix
     = BitMatrix {-# UNPACK #-} !Int {-# UNPACK #-} !BitVector
-<<<<<<< HEAD
     deriving anyclass (Binary, NFData)
-=======
-    deriving anyclass (NFData)
->>>>>>> f4a6db66
     deriving stock    (Eq, Generic)
 
 
@@ -159,10 +155,6 @@
             Nothing -> error "The mapping function over the bit matrix did not return *all* bit vectors of equal length."
 
 
-<<<<<<< HEAD
--- | (✔)
-=======
->>>>>>> f4a6db66
 instance Ord BitMatrix where
 
   compare lhs rhs =
