--- conflicted
+++ resolved
@@ -149,27 +149,9 @@
           (True , False) -> Insertion
           (True , True ) -> Alignment
 
-<<<<<<< HEAD
     swapContext (DCE (m,l,r)) = DCE (m,r,l)
 
     getMedian (DCE (m,_,_)) = AG m
-=======
-    swapContext dce =
-      let lhs = coerce $ getLeft  dce
-          rhs = coerce $ getRight dce
-      in  DCE $ rhs <> lhs 
-
-    getMedian transform dce =
-        let gap = AG . bit . fromEnum . pred
-                    $ symbolCount dce
-            one = getLeft  dce
-            two = getRight dce
-        in  case getContext dce of
-                Gapping   -> gap
-                Deletion  -> transform gap two
-                Insertion -> transform one gap
-                Alignment -> transform one two
->>>>>>> 9ec03f17
 
 
 {-
