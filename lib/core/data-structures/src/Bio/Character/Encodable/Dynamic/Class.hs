-----------------------------------------------------------------------------
-- |
-- Module      :  Bio.Character.Encodable.Dynamic.Class
-- Copyright   :  (c) 2015-2015 Ward Wheeler
-- License     :  BSD-style
--
-- Maintainer  :  wheeler@amnh.org
-- Stability   :  provisional
-- Portability :  portable
--
-- Class for needed operations of coded sequences and characters
--
--
-----------------------------------------------------------------------------

{-# LANGUAGE DeriveAnyClass        #-}
{-# LANGUAGE DeriveDataTypeable    #-}
{-# LANGUAGE DeriveGeneric         #-}
{-# LANGUAGE DerivingStrategies    #-}
{-# LANGUAGE FlexibleContexts      #-}
{-# LANGUAGE MultiParamTypeClasses #-}
{-# LANGUAGE TypeFamilies          #-}
{-# LANGUAGE UnboxedSums           #-}

module Bio.Character.Encodable.Dynamic.Class where

import Bio.Character.Encodable.Internal
import Bio.Character.Encodable.Stream
import Bio.Character.Exportable         (Subcomponent)
import Control.DeepSeq
import Data.Bits
import Data.Data
import Data.List.NonEmpty
import Data.IntMap                      (IntMap)
import Data.MonoTraversable
import Data.Semigroup.Foldable
import GHC.Generics                     (Generic)


-- |
-- The four cases for an alignment type of a dynmaic character element
data  AlignmentContext
    = Gapping
    | Insertion
    | Deletion
    | Alignment
    deriving stock    (Data, Enum, Eq, Generic, Ord, Show)
    deriving anyclass (NFData)


-- type family Subcomponent median


-- |
-- Represents a character of variable length representing multiple encoded static characters.
--
-- > decodeMany alphabet . encodeMany alphabet == fmap toList . toList
--
class ( Bits (Subcomponent (Element s))
      , EncodableDynamicCharacterElement (Element s)
      , EncodableStream s
      , EncodedAmbiguityGroupContainer (Subcomponent (Element s))
      , Ord (Element s)
      , PossiblyMissingCharacter s
      ) => EncodableDynamicCharacter s where

    -- |
    -- Directly construct a dynamic character from the encoded elements.
    constructDynamic :: Foldable1 t => t (Element s) -> s

    destructDynamic :: s -> Maybe (NonEmpty (Element s))

--    encodeDynamic :: (Ord a, Foldable1 t, Foldable1 c, IsString a) => Alphabet a -> c (t a) -> s

<<<<<<< HEAD
=======
    deleteGaps :: s -> (IntMap Word, s)

    insertGaps :: IntMap Word -> IntMap Word -> s -> s -> s -> s

>>>>>>> 685403f6

class EncodableDynamicCharacterElement e where

    isGap, isInsert, isDelete, isAlign :: e -> Bool

    getContext    :: e -> AlignmentContext

<<<<<<< HEAD
    getMedian     :: (Subcomponent e -> Subcomponent e -> Subcomponent e) -> e -> Subcomponent e

    gapElement    :: Word -> e

    insertElement :: (Subcomponent e) -> e

    deleteElement :: (Subcomponent e) -> e

    alignElement  :: (Subcomponent e) -> (Subcomponent e) -> e
=======
    getMedian     :: e -> Subcomponent e

    gapElement    :: Word -> e

    insertElement :: (Subcomponent e) -> (Subcomponent e) -> e

    deleteElement :: (Subcomponent e) -> (Subcomponent e) -> e

    alignElement  :: (Subcomponent e) -> (Subcomponent e) -> (Subcomponent e) -> e
>>>>>>> 685403f6

    swapContext   :: e -> e<|MERGE_RESOLUTION|>--- conflicted
+++ resolved
@@ -72,13 +72,10 @@
 
 --    encodeDynamic :: (Ord a, Foldable1 t, Foldable1 c, IsString a) => Alphabet a -> c (t a) -> s
 
-<<<<<<< HEAD
-=======
     deleteGaps :: s -> (IntMap Word, s)
 
     insertGaps :: IntMap Word -> IntMap Word -> s -> s -> s -> s
 
->>>>>>> 685403f6
 
 class EncodableDynamicCharacterElement e where
 
@@ -86,17 +83,6 @@
 
     getContext    :: e -> AlignmentContext
 
-<<<<<<< HEAD
-    getMedian     :: (Subcomponent e -> Subcomponent e -> Subcomponent e) -> e -> Subcomponent e
-
-    gapElement    :: Word -> e
-
-    insertElement :: (Subcomponent e) -> e
-
-    deleteElement :: (Subcomponent e) -> e
-
-    alignElement  :: (Subcomponent e) -> (Subcomponent e) -> e
-=======
     getMedian     :: e -> Subcomponent e
 
     gapElement    :: Word -> e
@@ -106,6 +92,5 @@
     deleteElement :: (Subcomponent e) -> (Subcomponent e) -> e
 
     alignElement  :: (Subcomponent e) -> (Subcomponent e) -> (Subcomponent e) -> e
->>>>>>> 685403f6
 
     swapContext   :: e -> e