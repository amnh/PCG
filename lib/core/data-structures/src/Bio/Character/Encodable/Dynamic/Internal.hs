-------------------------------------------------------------------------------
-- |
-- Module      :  Bio.Character.Encodable.Dynamic.Internal
-- Copyright   :  (c) 2015-2015 Ward Wheeler
-- License     :  BSD-style
--
-- Maintainer  :  wheeler@amnh.org
-- Stability   :  provisional
-- Portability :  portable
--
-- Data structures and instances for coded characters
-- Coded characters are dynamic characters recoded as
--
-----------------------------------------------------------------------------

{-# LANGUAGE ApplicativeDo              #-}
{-# LANGUAGE BangPatterns               #-}
{-# LANGUAGE DeriveAnyClass             #-}
{-# LANGUAGE DeriveGeneric              #-}
{-# LANGUAGE DerivingStrategies         #-}
{-# LANGUAGE FlexibleContexts           #-}
{-# LANGUAGE FlexibleInstances          #-}
{-# LANGUAGE GeneralizedNewtypeDeriving #-}
{-# LANGUAGE MultiParamTypeClasses      #-}
{-# LANGUAGE OverloadedStrings          #-}
{-# LANGUAGE TypeFamilies               #-}
{-# LANGUAGE TypeSynonymInstances       #-}
{-# LANGUAGE UnboxedSums                #-}
{-# LANGUAGE UndecidableInstances       #-}

{-# OPTIONS_GHC -Wno-redundant-constraints #-}

module Bio.Character.Encodable.Dynamic.Internal
  ( DynamicCharacter (DC, Missing)
  , DynamicCharacterElement()
  , arbitraryDynamicCharacterOfWidth
  , renderDynamicCharacter
  ) where

import           Bio.Character.Encodable.Dynamic.AmbiguityGroup
import           Bio.Character.Encodable.Dynamic.Class
import           Bio.Character.Encodable.Dynamic.Element
import           Bio.Character.Encodable.Internal
import           Bio.Character.Encodable.Stream
import           Bio.Character.Exportable
import           Control.DeepSeq
import           Control.Lens
import           Control.Monad                         (when)
import           Control.Monad.Loops                   (whileM)
import           Control.Monad.ST
import           Data.Alphabet
import           Data.BitMatrix
import           Data.Bits
import           Data.BitVector.LittleEndian
import           Data.BitVector.LittleEndian.Instances ()
import           Data.Coerce
import           Data.Foldable
import           Data.Hashable
import qualified Data.IntMap                           as IM
import           Data.Key
import qualified Data.List.NonEmpty                    as NE
import           Data.List.Utility                     (invariantTransformation, occurrences)
import           Data.MonoTraversable
import           Data.Semigroup
import           Data.Semigroup.Foldable
import           Data.STRef
import qualified Data.Vector                           as EV
import qualified Data.Vector.Mutable                   as MV
import qualified Data.Vector.Unboxed                   as UV
import qualified Data.Vector.Unboxed.Mutable           as MUV
import           Data.Vector.NonEmpty                  (Vector)
import qualified Data.Vector.NonEmpty                  as V
import           GHC.Generics
import           Test.QuickCheck
import           Test.QuickCheck.Arbitrary.Instances   ()
import           Text.XML
import           TextShow                              (TextShow (showb)) --, toString)

--import Debug.Trace
trace = const id
tr s x = trace (s <> ": " <> show x) x


-- |
-- Represents an encoded dynamic character, consisting of one or more static
-- characters. 'DynamicCharacter's treat entire static characters as the
-- character states of the dynamic character. The dynamic character relies on
-- the encoding of the individual static characters to define the encoding of
-- the entire dynamic character.
data  DynamicCharacter
    = Missing {-# UNPACK #-} !Word
    | DC      {-# UNPACK #-} !(Vector (BitVector, BitVector, BitVector))
    deriving stock    (Eq, Generic, Ord, Read, Show)
    deriving anyclass (NFData)


type instance Element DynamicCharacter = DynamicCharacterElement


-- We restrict the 'DynamicCharacter' values generated to be non-empty.
-- Most algorithms assume a nonempty dynamic character.
instance Arbitrary DynamicCharacter where

    arbitrary = do
        alphabetLen <- arbitrary `suchThat` (\x -> 2 <= x && x <= 62) :: Gen Word
        arbitraryDynamicCharacterOfWidth alphabetLen


instance CoArbitrary DynamicCharacter where

    coarbitrary v = coarbitrary $
        case v of
         Missing w -> Left w
         DC    bvs -> Right $ toList bvs


instance EncodedAmbiguityGroupContainer DynamicCharacter where

    {-# INLINE symbolCount #-}
    symbolCount (Missing n) = n
    symbolCount (DC bvs)    =
        let (x,_,_) = bvs ! 0
        in  dimension x


instance EncodableDynamicCharacter DynamicCharacter where

    constructDynamic = DC . force . V.fromNonEmpty . fmap (\(DCE x) -> x) . toNonEmpty

    destructDynamic = NE.nonEmpty . otoList

    -- |
    -- Strips the gap elements from the supplied character.
    --
    -- Remembers the locations of the gap characters that were deleted
    --
    -- If the character contains /only/ gaps, a missing character is returned.
    {-# INLINEABLE deleteGaps #-}
    deleteGaps c@(Missing{}) = (mempty, c)
    deleteGaps c@(DC    bvs)
      | null gaps   = (gaps,            c)
      | newLen == 0 = (gaps, toMissing  c)
      | otherwise   = (gaps, force $ DC newVector)
      where
        newVector = runST $ do
            trace ("newLen: " <> show newLen) $ pure ()
            j <- newSTRef 0
            let isGapAtJ = do
                  j' <- readSTRef j
                  trace ("j: ?? " <> show j') $ pure ()
                  pure $ if j' >= charLen
                         then False
                         else getMedian (c `indexStream` j') == gap

            let g i = do
                  whileM isGapAtJ (modifySTRef j succ)
                  j' <- readSTRef j
--                  when $ j' < charLen) $ do
                  trace ("j & i: " <> show j' <> " " <> show i) $ pure ()
                  modifySTRef j succ
                  pure $ bvs ! j'
                  
            V.generateM newLen g -- $ const g

        gapCount = fromEnum . getSum $ foldMap Sum gaps
        charLen  = length bvs
        newLen   = charLen - gapCount
        gapElem  = gapOfStream c
        gap      = getMedian $ gapElem

        gaps = IM.fromDistinctAscList $ reverse refs
        refs = runST $ do
            trace ("Input char: " <> show bvs) $ pure ()
            nonGaps <- newSTRef 0
            prevGap <- newSTRef False
            gapLen  <- newSTRef 0
            gapRefs <- newSTRef []
--            let showState = const $ pure ()
{--}
            let showState i = do
                  ng <- readSTRef nonGaps
                  pg <- readSTRef prevGap
                  gl <- readSTRef gapLen
                  gr <- readSTRef gapRefs
                  let x = unlines
                           [ "i --> " <> show i
                           , "nonGaps: " <> show ng
                           , "prevGap: " <> show pg
                           , "gapLen:  " <> show gl
                           , "gapRefs: " <> show gr
                           ]
                  trace x $ pure ()
{--}

            for_ [0 .. charLen - 1] $ \i ->
              if getMedian (c `indexStream` i)  == gap
              then do trace ("gap at " <> show i) (pure ()) *> showState i *> modifySTRef gapLen succ *> writeSTRef prevGap True
              else do showState i
                      gapBefore <- readSTRef prevGap
                      when gapBefore $ do
                        j <- readSTRef nonGaps
                        g <- readSTRef gapLen
                        modifySTRef gapRefs ( (j,g): )
                        writeSTRef  gapLen 0
                        writeSTRef prevGap False
                      modifySTRef nonGaps succ
            
            gapBefore <- readSTRef prevGap
            when gapBefore $ do
              trace "There were (apparently) gaps at the end of the gap removal loop" $ pure ()
              j <- readSTRef nonGaps
              g <- readSTRef gapLen
              modifySTRef gapRefs ( (j,g): )
            readSTRef gapRefs

    -- |
    -- Adds gaps elements to the supplied character.
--    insertGaps lGaps rGaps _ _ _ | trace (show (lGaps, rGaps)) False = undefined
    insertGaps lGaps rGaps _ _ meds
      | null lGaps && null rGaps = meds -- No work needed
      | otherwise                = force . DC . coerce $ newVector
      where
        gap       = getMedian $ gapOfStream meds
        totalGaps = fromEnum . getSum . foldMap Sum
        gapVecLen = maybe 0 (succ . fst) . IM.lookupMax
        lGapCount = totalGaps lGaps
        rGapCount = totalGaps rGaps
        newLength = lGapCount + rGapCount + olength meds
        
        newVector = EV.create $ do
          mVec <- MV.unsafeNew newLength
          lVec <- MUV.replicate (gapVecLen lGaps) 0
          rVec <- MUV.replicate (gapVecLen rGaps) 0
          lGap <- newSTRef 0
--          lOff <- newSTRef 0
--          lPtr <- newSTRef 0
          mPtr <- newSTRef 0
--          rPtr <- newSTRef 0
          rGap <- newSTRef 0
--          rOff <- newSTRef 0

          trace ("input median seq " <> show meds) $ pure ()

          -- Write out to the mutable vectors
          for_ (IM.toAscList lGaps) $ uncurry (MUV.unsafeWrite lVec)
          for_ (IM.toAscList rGaps) $ uncurry (MUV.unsafeWrite rVec)

          let showState i = do
                  lv <- UV.unsafeFreeze lVec
                  rv <- UV.unsafeFreeze rVec
                  lg <- readSTRef lGap
--                  lo <- readSTRef lOff
--                  lp <- readSTRef lPtr
                  mp <- readSTRef mPtr
--                  rp <- readSTRef rPtr
                  rg <- readSTRef rGap
--                  ro <- readSTRef rOff
                  let x = init $ unlines
                           [ ""
                           , "i --> " <> show i
                           , "lVec: " <> show lv
                           , "rVec: " <> show rv
                           , "lGap: " <> show lg
--                           , "lOff: " <> show lo
--                           , "lPtr: " <> show lp
                           , "mPtr: " <> show mp
--                           , "rPtr: " <> show rp
--                           , "rOff: " <> show ro
                           , "rGap: " <> show rg
                           ]
                  trace x $ pure ()

          let align i = do
                    trace "Aligning characters" $ pure ()
                    m <- readSTRef mPtr
                    let e = meds `indexStream` m
                    let v = coerce e
                    MV.unsafeWrite mVec i v
                    modifySTRef mPtr succ
                    when (isAlign e || isDelete e) $ do
                      modifySTRef lGap succ
--                      modifySTRef rGap succ
                    when (isAlign e || isInsert e) $ do
                      modifySTRef rGap succ
--                      modifySTRef lGap succ

          let checkRightGapReinsertion i = do
                rg <- tr "rGap" <$> readSTRef rGap
                v  <- if rg >= MUV.length rVec then pure 0 else MUV.unsafeRead rVec rg
                if   v == 0
                then do -- when (k + o + fromEnum v <= p) $ modifySTRef lOff (+ fromEnum v)
                        align i
                else do trace "Need to insert gap from Right char" $ pure ()
                        MV.unsafeWrite mVec i . splitElement $ insertElement gap gap
--                        MV.unsafeWrite mVec i . splitElement $ deleteElement gap gap
--                        modifySTRef rPtr succ
                        MUV.unsafeWrite rVec rg $ v - 1
{-                
                case IM.lookupLE rg rGaps of
                  -- A removed gap from the *right* may need to be inserted
                  Just (k,v) -> do
                    trace ("(k,v) = " <> show (k,v)) $ pure ()
                    p <- tr "rPtr" <$> readSTRef rPtr 
                    o <- tr "rOff" <$> readSTRef rOff
                    trace ("k + fromEnum v + o = " <> show (k + fromEnum v + o)) $ pure ()
                    if k + o + fromEnum v <= p -- - rg
                    then do when (k + o + fromEnum v <= p) $ modifySTRef rOff (+ fromEnum v)
                            align i
                    -- Insert the removed gaps from the right
                    else do trace "Need to insert gap from Right char" $ pure ()
                            MV.unsafeWrite mVec i . splitElement $ insertElement gap gap
--                            MV.unsafeWrite mVec i . splitElement $ deleteElement gap gap
                            modifySTRef rPtr succ

                  -- No gaps to be inserted, just take aligned element from medians
                  Nothing    -> align i
-}

          for_ [0 .. newLength - 1] $ \i -> do
            showState i
            -- Check if we need to insert a gap from the left char
            lg <- tr "lGap" <$> readSTRef lGap
            v  <- if lg >= MUV.length lVec then pure 0 else MUV.unsafeRead lVec lg
            if   v == 0
            then do -- when (k + o + fromEnum v <= p) $ modifySTRef lOff (+ fromEnum v)
                    checkRightGapReinsertion i
            else do trace "Need to insert gap from Left char" $ pure ()
                    MV.unsafeWrite mVec i . splitElement $ deleteElement gap gap
--                    MV.unsafeWrite mVec i . splitElement $ insertElement gap gap
--                    modifySTRef lPtr succ
                    MUV.unsafeWrite lVec lg $ v - 1
{-
            case IM.lookupLE lg lGaps of
              -- No gaps to insert yet, check the right char
              Nothing    -> checkRightGapReinsertion i
              -- A removed gap from the *left* may need to be inserted
              Just (k,v) -> do
                    trace ("(k,v) = " <> show (k,v)) $ pure ()
                    p <- tr "lPtr" <$> readSTRef lPtr 
                    o <- tr "lOff" <$> readSTRef lOff
                    trace ("k + fromEnum v + o = " <> show (k + fromEnum v + o)) $ pure ()
                    if not $ k + o + fromEnum v <= p -- - lg
                    -- Insert the removed gaps from the left char
                    then do trace "Need to insert gap from Left char" $ pure ()
                            MV.unsafeWrite mVec i . splitElement $ deleteElement gap gap
--                            MV.unsafeWrite mVec i . splitElement $ insertElement gap gap
                            modifySTRef lPtr succ
                    -- No gap from the left char to insert, check the right char
                    else do when (k + o + fromEnum v <= p) $ modifySTRef lOff (+ fromEnum v)
                            checkRightGapReinsertion i
-}

          pure mVec

{-
    insertGaps asInserts lGaps rGaps lChar rChar mChar = ofoldrWithKey f 0 char
      where
 
        val = let g = getMedian $ gapOfStream char
              in  if asInserts
                  then insertElement g
                  else deleteElement g

        f k v (i, xs) =
          let i' = if (    asInserts && isDelete v)
                   || (not asInserts && isInsert v)
                   then i + 1
                   else i
          in  if (k+i) `member` gaps
              then (i', gap:v:xs)
              else (i ,     v:xs)
-}


instance EncodableStream DynamicCharacter where

<<<<<<< HEAD
    encodeStream alphabet = DC . force . V.fromNonEmpty . fmap f . toNonEmpty
      where
        f x = let v = packAmbiguityGroup $ encodeElement alphabet x
              in  (v,v,v)
=======
    decodeElement alphabet character =
        case foldMapWithKey f alphabet of
          []   -> error errorMsg
          x:xs -> x:|xs
      where
        errorMsg = unlines
          [ "Attempting to decode an empty dynamic character element."
          , "Alphabet: "          <> show alphabet
          , "Character element: " <> show character
          ]

        f i symbol
          | character `testBit` i = [symbol]
          | otherwise             = []
>>>>>>> a71d8da8

    {-# INLINE gapOfStream #-}
    gapOfStream x =
        let w = symbolCount x
            v = bit . fromEnum $ pred w
            z = fromNumber w (0 :: Word)
        in  DCE (v,z,z)

    indexStream (DC v) i = DCE $ v ! i
    indexStream (Missing{}) i = error $ "Tried to index an missing character with index " <> show i

    lookupStream (Missing{}) _ = Nothing
    lookupStream (DC v) i
      | 0 > i     = Nothing
      | otherwise = Just . DCE $ v ! i


instance ExportableElements DynamicCharacter where

{-  toExportableElements
      :: (Subcomponent (Element c) -> Subcomponent (Element c) -> Subcomponent (Element c))
      -> c
      -> Maybe ExportableCharacterElements
-}
    toExportableElements _ Missing{} = Nothing
    toExportableElements _t dc         = Just ExportableCharacterElements
        { exportedElementCountElements = toEnum $ olength dc
        , exportedElementWidthElements = symbolCount dc
        , exportedCharacterElements    = toNumber . getMedian <$> otoList dc
        }
      where
        toNumber = toUnsignedNumber . packAmbiguityGroup
    
    fromExportableElements riCharElems = {-# SCC fromExportableElements #-} DC . force $ V.fromNonEmpty bvs
      where
        bvs = {-# SCC bvs #-} f <$> NE.fromList inputElems
        fromValue  = fromNumber charWidth . (toEnum :: Int -> Word) . fromEnum
        charWidth  = reimportableElementWidthElements riCharElems
        inputElems = {-# SCC inputElems #-} reimportableCharacterElements    riCharElems --  :: ![(CUInt, CUInt, CUInt)]
        f (x,y,z)  =
            let x' = fromValue x
                y' = fromValue y
                z' = fromValue z
            in  (x', y', z')


instance ExportableBuffer DynamicCharacter where

    toExportableBuffer Missing {} = error "Attempted to 'Export' a missing dynamic character to foreign functions."
    toExportableBuffer dc@(DC v) = ExportableCharacterBuffer r c . bitVectorToBufferChunks r c $ expandRows . fromRows $ (\(x,_,_) -> x) <$> v
      where
        r = toEnum $ length v
        c = symbolCount dc

    fromExportableBuffer ecs = DC . force . V.fromNonEmpty . NE.fromList . fmap (\v -> (v,v,v)) . otoList $ factorRows elemWidth newBitVec
      where
        newBitVec = bufferChunksToBitVector elemCount elemWidth $ exportedBufferChunks ecs
        elemCount = ecs ^. exportedElementCount
        elemWidth = ecs ^. exportedElementWidth


instance Hashable DynamicCharacter where

    hashWithSalt salt (Missing n) = salt `xor` fromEnum n
    hashWithSalt salt (DC      v) = salt `xor` hashWithSalt salt v


instance MonoFoldable DynamicCharacter where

    {-# INLINE ofoldMap #-}
    ofoldMap _ Missing{} = mempty
    ofoldMap f (DC c)    = foldMap (f . DCE) $ toList c

    {-# INLINE ofoldr #-}
    ofoldr _ e Missing{} = e
    ofoldr f e (DC c)    = foldr (f . DCE) e $ toList c

    {-# INLINE ofoldl' #-}
    ofoldl' _ e Missing{} = e
    ofoldl' f e (DC c)    = foldl' (\acc x -> f acc (DCE x)) e $ toList c

    {-# INLINE ofoldr1Ex #-}
    ofoldr1Ex _ Missing{} = error "Trying to mono-morphically fold over an empty structure without supplying an initial accumulator!"
    ofoldr1Ex f (DC c)    = DCE . ofoldr1Ex (\x y -> splitElement $ f (DCE x) (DCE y)) $ toList c

    {-# INLINE ofoldl1Ex' #-}
    ofoldl1Ex' _ Missing{} = error "Trying to mono-morphically fold over an empty structure without supplying an initial accumulator!"
    ofoldl1Ex' f (DC c)    = DCE . ofoldl1Ex' (\x y -> splitElement $ f (DCE x) (DCE y)) $ toList c

    {-# INLINE onull #-}
    onull Missing{} = True
    onull _         = False

    {-# INLINE olength #-}
    olength Missing{} = 0
    olength (DC c)    = length c

    {-# INLINE headEx #-}
    headEx dc =
      case dc of
        (DC c) | (not . null) c -> DCE . headEx $ toList c
        _                       -> error $ "call to DynamicCharacter.headEx with: " <> show dc

    {-# INLINE lastEx #-}
    lastEx dc =
      case dc of
        (DC c) | (not . null) c -> DCE . lastEx $ toList c
        _                       -> error $ "call to DynamicCharacter.lastEx with: " <> show dc


instance MonoFunctor DynamicCharacter where

    omap _ dc@(Missing{}) = dc    
    omap f dc@(DC      v) =
      let dces = (splitElement . f . DCE) <$> v
          bits (m,_,_) = finiteBitSize m
      in  case invariantTransformation bits v of
            Just _  -> DC dces
            Nothing -> error $ unlines
               [ "The mapping function over the Dynamic Character did not return *all* all elements of equal length."
               , show . occurrences $ bits <$> v
               , unlines $ foldMap (\x -> if x then "1" else "0") . toBits . (\(x,_,_) -> x) <$> toList v
               , show dc
               ]


instance PossiblyMissingCharacter DynamicCharacter where

    {-# INLINE toMissing  #-}
    toMissing c = Missing $ symbolCount c

    {-# INLINE isMissing  #-}
    isMissing Missing{} = True
    isMissing _         = False


instance TextShow DynamicCharacter where

    showb (Missing w)  = "Missing " <> showb w
    showb (DC      bm) = "DC "      <> showb bm


instance ToXML DynamicCharacter where

    toXML dynamicChar = xmlElement "Dynamic_character" attributes contents
      where
        attributes            = []
        contents              = Left . contentTuple <$> otoList dynamicChar -- toXML on all dynamic character elements
        contentTuple (DCE (m,l,r)) = ("Character_states", show (f m, f l, f r)) -- the value of this character
        f = fmap (\x -> if x then '1' else '0') . toBits


arbitraryDynamicCharacterOfWidth :: Word -> Gen DynamicCharacter
arbitraryDynamicCharacterOfWidth alphabetLen = do
    characterLen <- arbitrary `suchThat` (> 0) :: Gen Int
    let randVal   = arbitraryOfSize alphabetLen :: Gen DynamicCharacterElement
    bitRows      <- vectorOf characterLen randVal
    pure . DC . force . V.fromNonEmpty . NE.fromList . force $ splitElement <$> bitRows


renderDynamicCharacter
  :: Alphabet String
  -> (AmbiguityGroup -> AmbiguityGroup -> AmbiguityGroup)
  -> DynamicCharacter
  -> String
renderDynamicCharacter alphabet _transiton char
  | isMissing char = "<Missing>"
  | otherwise      =
    let shownElems = showStreamElement alphabet . getMedian <$> otoList char
    in  if   any (\e -> length e > 1) shownElems
        then unwords shownElems
        -- All elements were rendered as a single character.                                          
        else fold shownElems<|MERGE_RESOLUTION|>--- conflicted
+++ resolved
@@ -66,7 +66,6 @@
 import           Data.STRef
 import qualified Data.Vector                           as EV
 import qualified Data.Vector.Mutable                   as MV
-import qualified Data.Vector.Unboxed                   as UV
 import qualified Data.Vector.Unboxed.Mutable           as MUV
 import           Data.Vector.NonEmpty                  (Vector)
 import qualified Data.Vector.NonEmpty                  as V
@@ -75,10 +74,6 @@
 import           Test.QuickCheck.Arbitrary.Instances   ()
 import           Text.XML
 import           TextShow                              (TextShow (showb)) --, toString)
-
---import Debug.Trace
-trace = const id
-tr s x = trace (s <> ": " <> show x) x
 
 
 -- |
@@ -143,24 +138,20 @@
       | otherwise   = (gaps, force $ DC newVector)
       where
         newVector = runST $ do
-            trace ("newLen: " <> show newLen) $ pure ()
             j <- newSTRef 0
             let isGapAtJ = do
                   j' <- readSTRef j
-                  trace ("j: ?? " <> show j') $ pure ()
                   pure $ if j' >= charLen
                          then False
                          else getMedian (c `indexStream` j') == gap
 
-            let g i = do
+            let g = do
                   whileM isGapAtJ (modifySTRef j succ)
                   j' <- readSTRef j
---                  when $ j' < charLen) $ do
-                  trace ("j & i: " <> show j' <> " " <> show i) $ pure ()
                   modifySTRef j succ
                   pure $ bvs ! j'
                   
-            V.generateM newLen g -- $ const g
+            V.generateM newLen $ const g
 
         gapCount = fromEnum . getSum $ foldMap Sum gaps
         charLen  = length bvs
@@ -170,33 +161,15 @@
 
         gaps = IM.fromDistinctAscList $ reverse refs
         refs = runST $ do
-            trace ("Input char: " <> show bvs) $ pure ()
             nonGaps <- newSTRef 0
             prevGap <- newSTRef False
             gapLen  <- newSTRef 0
             gapRefs <- newSTRef []
---            let showState = const $ pure ()
-{--}
-            let showState i = do
-                  ng <- readSTRef nonGaps
-                  pg <- readSTRef prevGap
-                  gl <- readSTRef gapLen
-                  gr <- readSTRef gapRefs
-                  let x = unlines
-                           [ "i --> " <> show i
-                           , "nonGaps: " <> show ng
-                           , "prevGap: " <> show pg
-                           , "gapLen:  " <> show gl
-                           , "gapRefs: " <> show gr
-                           ]
-                  trace x $ pure ()
-{--}
 
             for_ [0 .. charLen - 1] $ \i ->
               if getMedian (c `indexStream` i)  == gap
-              then do trace ("gap at " <> show i) (pure ()) *> showState i *> modifySTRef gapLen succ *> writeSTRef prevGap True
-              else do showState i
-                      gapBefore <- readSTRef prevGap
+              then do modifySTRef gapLen succ *> writeSTRef prevGap True
+              else do gapBefore <- readSTRef prevGap
                       when gapBefore $ do
                         j <- readSTRef nonGaps
                         g <- readSTRef gapLen
@@ -207,7 +180,6 @@
             
             gapBefore <- readSTRef prevGap
             when gapBefore $ do
-              trace "There were (apparently) gaps at the end of the gap removal loop" $ pure ()
               j <- readSTRef nonGaps
               g <- readSTRef gapLen
               modifySTRef gapRefs ( (j,g): )
@@ -215,7 +187,6 @@
 
     -- |
     -- Adds gaps elements to the supplied character.
---    insertGaps lGaps rGaps _ _ _ | trace (show (lGaps, rGaps)) False = undefined
     insertGaps lGaps rGaps _ _ meds
       | null lGaps && null rGaps = meds -- No work needed
       | otherwise                = force . DC . coerce $ newVector
@@ -232,46 +203,14 @@
           lVec <- MUV.replicate (gapVecLen lGaps) 0
           rVec <- MUV.replicate (gapVecLen rGaps) 0
           lGap <- newSTRef 0
---          lOff <- newSTRef 0
---          lPtr <- newSTRef 0
           mPtr <- newSTRef 0
---          rPtr <- newSTRef 0
           rGap <- newSTRef 0
---          rOff <- newSTRef 0
-
-          trace ("input median seq " <> show meds) $ pure ()
 
           -- Write out to the mutable vectors
           for_ (IM.toAscList lGaps) $ uncurry (MUV.unsafeWrite lVec)
           for_ (IM.toAscList rGaps) $ uncurry (MUV.unsafeWrite rVec)
 
-          let showState i = do
-                  lv <- UV.unsafeFreeze lVec
-                  rv <- UV.unsafeFreeze rVec
-                  lg <- readSTRef lGap
---                  lo <- readSTRef lOff
---                  lp <- readSTRef lPtr
-                  mp <- readSTRef mPtr
---                  rp <- readSTRef rPtr
-                  rg <- readSTRef rGap
---                  ro <- readSTRef rOff
-                  let x = init $ unlines
-                           [ ""
-                           , "i --> " <> show i
-                           , "lVec: " <> show lv
-                           , "rVec: " <> show rv
-                           , "lGap: " <> show lg
---                           , "lOff: " <> show lo
---                           , "lPtr: " <> show lp
-                           , "mPtr: " <> show mp
---                           , "rPtr: " <> show rp
---                           , "rOff: " <> show ro
-                           , "rGap: " <> show rg
-                           ]
-                  trace x $ pure ()
-
           let align i = do
-                    trace "Aligning characters" $ pure ()
                     m <- readSTRef mPtr
                     let e = meds `indexStream` m
                     let v = coerce e
@@ -279,122 +218,37 @@
                     modifySTRef mPtr succ
                     when (isAlign e || isDelete e) $ do
                       modifySTRef lGap succ
---                      modifySTRef rGap succ
                     when (isAlign e || isInsert e) $ do
                       modifySTRef rGap succ
---                      modifySTRef lGap succ
 
           let checkRightGapReinsertion i = do
-                rg <- tr "rGap" <$> readSTRef rGap
+                rg <- readSTRef rGap
                 v  <- if rg >= MUV.length rVec then pure 0 else MUV.unsafeRead rVec rg
                 if   v == 0
                 then do -- when (k + o + fromEnum v <= p) $ modifySTRef lOff (+ fromEnum v)
                         align i
-                else do trace "Need to insert gap from Right char" $ pure ()
-                        MV.unsafeWrite mVec i . splitElement $ insertElement gap gap
---                        MV.unsafeWrite mVec i . splitElement $ deleteElement gap gap
---                        modifySTRef rPtr succ
+                else do MV.unsafeWrite mVec i . splitElement $ insertElement gap gap
                         MUV.unsafeWrite rVec rg $ v - 1
-{-                
-                case IM.lookupLE rg rGaps of
-                  -- A removed gap from the *right* may need to be inserted
-                  Just (k,v) -> do
-                    trace ("(k,v) = " <> show (k,v)) $ pure ()
-                    p <- tr "rPtr" <$> readSTRef rPtr 
-                    o <- tr "rOff" <$> readSTRef rOff
-                    trace ("k + fromEnum v + o = " <> show (k + fromEnum v + o)) $ pure ()
-                    if k + o + fromEnum v <= p -- - rg
-                    then do when (k + o + fromEnum v <= p) $ modifySTRef rOff (+ fromEnum v)
-                            align i
-                    -- Insert the removed gaps from the right
-                    else do trace "Need to insert gap from Right char" $ pure ()
-                            MV.unsafeWrite mVec i . splitElement $ insertElement gap gap
---                            MV.unsafeWrite mVec i . splitElement $ deleteElement gap gap
-                            modifySTRef rPtr succ
-
-                  -- No gaps to be inserted, just take aligned element from medians
-                  Nothing    -> align i
--}
 
           for_ [0 .. newLength - 1] $ \i -> do
-            showState i
             -- Check if we need to insert a gap from the left char
-            lg <- tr "lGap" <$> readSTRef lGap
+            lg <- readSTRef lGap
             v  <- if lg >= MUV.length lVec then pure 0 else MUV.unsafeRead lVec lg
             if   v == 0
-            then do -- when (k + o + fromEnum v <= p) $ modifySTRef lOff (+ fromEnum v)
-                    checkRightGapReinsertion i
-            else do trace "Need to insert gap from Left char" $ pure ()
-                    MV.unsafeWrite mVec i . splitElement $ deleteElement gap gap
---                    MV.unsafeWrite mVec i . splitElement $ insertElement gap gap
---                    modifySTRef lPtr succ
+            then do checkRightGapReinsertion i
+            else do MV.unsafeWrite mVec i . splitElement $ deleteElement gap gap
                     MUV.unsafeWrite lVec lg $ v - 1
-{-
-            case IM.lookupLE lg lGaps of
-              -- No gaps to insert yet, check the right char
-              Nothing    -> checkRightGapReinsertion i
-              -- A removed gap from the *left* may need to be inserted
-              Just (k,v) -> do
-                    trace ("(k,v) = " <> show (k,v)) $ pure ()
-                    p <- tr "lPtr" <$> readSTRef lPtr 
-                    o <- tr "lOff" <$> readSTRef lOff
-                    trace ("k + fromEnum v + o = " <> show (k + fromEnum v + o)) $ pure ()
-                    if not $ k + o + fromEnum v <= p -- - lg
-                    -- Insert the removed gaps from the left char
-                    then do trace "Need to insert gap from Left char" $ pure ()
-                            MV.unsafeWrite mVec i . splitElement $ deleteElement gap gap
---                            MV.unsafeWrite mVec i . splitElement $ insertElement gap gap
-                            modifySTRef lPtr succ
-                    -- No gap from the left char to insert, check the right char
-                    else do when (k + o + fromEnum v <= p) $ modifySTRef lOff (+ fromEnum v)
-                            checkRightGapReinsertion i
--}
 
           pure mVec
 
-{-
-    insertGaps asInserts lGaps rGaps lChar rChar mChar = ofoldrWithKey f 0 char
-      where
- 
-        val = let g = getMedian $ gapOfStream char
-              in  if asInserts
-                  then insertElement g
-                  else deleteElement g
-
-        f k v (i, xs) =
-          let i' = if (    asInserts && isDelete v)
-                   || (not asInserts && isInsert v)
-                   then i + 1
-                   else i
-          in  if (k+i) `member` gaps
-              then (i', gap:v:xs)
-              else (i ,     v:xs)
--}
-
 
 instance EncodableStream DynamicCharacter where
 
-<<<<<<< HEAD
+
     encodeStream alphabet = DC . force . V.fromNonEmpty . fmap f . toNonEmpty
       where
         f x = let v = packAmbiguityGroup $ encodeElement alphabet x
               in  (v,v,v)
-=======
-    decodeElement alphabet character =
-        case foldMapWithKey f alphabet of
-          []   -> error errorMsg
-          x:xs -> x:|xs
-      where
-        errorMsg = unlines
-          [ "Attempting to decode an empty dynamic character element."
-          , "Alphabet: "          <> show alphabet
-          , "Character element: " <> show character
-          ]
-
-        f i symbol
-          | character `testBit` i = [symbol]
-          | otherwise             = []
->>>>>>> a71d8da8
 
     {-# INLINE gapOfStream #-}
     gapOfStream x =
