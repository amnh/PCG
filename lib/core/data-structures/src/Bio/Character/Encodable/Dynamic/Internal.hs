<<<<<<< HEAD
------------------------------------------------------------------------------
=======
-------------------------------------------------------------------------------
>>>>>>> 685403f6
-- |
-- Module      :  Bio.Character.Encodable.Dynamic.Internal
-- Copyright   :  (c) 2015-2015 Ward Wheeler
-- License     :  BSD-style
--
-- Maintainer  :  wheeler@amnh.org
-- Stability   :  provisional
-- Portability :  portable
--
-- Data structures and instances for coded characters
-- Coded characters are dynamic characters recoded as
--
-----------------------------------------------------------------------------

{-# LANGUAGE ApplicativeDo              #-}
{-# LANGUAGE BangPatterns               #-}
{-# LANGUAGE DeriveAnyClass             #-}
{-# LANGUAGE DeriveGeneric              #-}
{-# LANGUAGE DerivingStrategies         #-}
{-# LANGUAGE FlexibleContexts           #-}
{-# LANGUAGE FlexibleInstances          #-}
{-# LANGUAGE GeneralizedNewtypeDeriving #-}
{-# LANGUAGE MultiParamTypeClasses      #-}
{-# LANGUAGE OverloadedStrings          #-}
{-# LANGUAGE TypeFamilies               #-}
{-# LANGUAGE TypeSynonymInstances       #-}
{-# LANGUAGE UnboxedSums                #-}
{-# LANGUAGE UndecidableInstances       #-}

{-# OPTIONS_GHC -Wno-redundant-constraints #-}

module Bio.Character.Encodable.Dynamic.Internal
  ( DynamicCharacter (DC, Missing)
  , DynamicCharacterElement()
  , arbitraryDynamicCharacterOfWidth
  , renderDynamicCharacter
  ) where

import           Bio.Character.Encodable.Dynamic.AmbiguityGroup
import           Bio.Character.Encodable.Dynamic.Class
import           Bio.Character.Encodable.Dynamic.Element
import           Bio.Character.Encodable.Internal
import           Bio.Character.Encodable.Stream
import           Bio.Character.Exportable
import           Control.DeepSeq
import           Control.Lens
import           Control.Monad                         (when)
import           Control.Monad.Loops                   (whileM)
import           Control.Monad.ST
import           Data.Alphabet
import           Data.BitMatrix
import           Data.Bits
import           Data.BitVector.LittleEndian
import           Data.BitVector.LittleEndian.Instances ()
import           Data.Coerce
import           Data.Foldable
import           Data.Hashable
<<<<<<< HEAD
import qualified Data.List.NonEmpty                    as NE
import           Data.List.Utility                     (invariantTransformation, occurrences)
import           Data.MonoTraversable
=======
import qualified Data.IntMap                           as IM
import           Data.Key
import qualified Data.List.NonEmpty                    as NE
import           Data.List.Utility                     (invariantTransformation, occurrences)
import           Data.MonoTraversable
import           Data.Semigroup
import           Data.Semigroup.Foldable
import           Data.STRef
import qualified Data.Vector                           as EV
import qualified Data.Vector.Mutable                   as MV
import qualified Data.Vector.Unboxed.Mutable           as MUV
import           Data.Vector.NonEmpty                  (Vector)
import qualified Data.Vector.NonEmpty                  as V
>>>>>>> 685403f6
import           GHC.Generics
import           Test.QuickCheck
import           Test.QuickCheck.Arbitrary.Instances   ()
import           Text.XML
import           TextShow                              (TextShow (showb)) --, toString)


-- |
-- Represents an encoded dynamic character, consisting of one or more static
-- characters. 'DynamicCharacter's treat entire static characters as the
-- character states of the dynamic character. The dynamic character relies on
-- the encoding of the individual static characters to define the encoding of
-- the entire dynamic character.
data  DynamicCharacter
    = Missing {-# UNPACK #-} !Word
    | DC      {-# UNPACK #-} !(Vector (BitVector, BitVector, BitVector))
    deriving stock    (Eq, Generic, Ord, Read, Show)
    deriving anyclass (NFData)


type instance Element DynamicCharacter = DynamicCharacterElement


-- We restrict the 'DynamicCharacter' values generated to be non-empty.
-- Most algorithms assume a nonempty dynamic character.
instance Arbitrary DynamicCharacter where

    arbitrary = do
        alphabetLen <- arbitrary `suchThat` (\x -> 2 <= x && x <= 62) :: Gen Word
        arbitraryDynamicCharacterOfWidth alphabetLen


instance CoArbitrary DynamicCharacter where

    coarbitrary v = coarbitrary $
        case v of
         Missing w -> Left w
<<<<<<< HEAD
         DC     bm -> Right $ rows bm
=======
         DC    bvs -> Right $ toList bvs
>>>>>>> 685403f6


instance EncodedAmbiguityGroupContainer DynamicCharacter where

    {-# INLINE symbolCount #-}
    symbolCount (Missing n) = n
<<<<<<< HEAD
    symbolCount (DC c)      = numCols c `div` 2
=======
    symbolCount (DC bvs)    =
        let (x,_,_) = bvs ! 0
        in  dimension x
>>>>>>> 685403f6


instance EncodableDynamicCharacter DynamicCharacter where

<<<<<<< HEAD
    constructDynamic = DC . fromRows . fmap packDynamicCharacterElement . toList

    destructDynamic = NE.nonEmpty . otoList


instance EncodableStream DynamicCharacter where

    encodeStream alphabet = DC . fromRows . fmap f . toList
      where
        f x = let !v = packAmbiguityGroup $ (encodeElement alphabet x :: AmbiguityGroup)
              in  v <> v

    {-# INLINE gapOfStream #-}
    gapOfStream = DCE . (`fromNumber` (0 :: Word)) . (2*) . symbolCount

    lookupStream (Missing{}) _ = Nothing
    lookupStream (DC bm) i
      | 0 > i     = Nothing
      | otherwise = let !j = toEnum i
                    in  if j < numRows bm
                        then Just . DCE $ bm `row` j
                        else Nothing
=======
    constructDynamic = DC . force . V.fromNonEmpty . fmap (\(DCE x) -> x) . toNonEmpty

    destructDynamic = NE.nonEmpty . otoList

    -- |
    -- Strips the gap elements from the supplied character.
    --
    -- Remembers the locations of the gap characters that were deleted
    --
    -- If the character contains /only/ gaps, a missing character is returned.
    {-# INLINEABLE deleteGaps #-}
    deleteGaps c@(Missing{}) = (mempty, c)
    deleteGaps c@(DC    bvs)
      | null gaps   = (gaps,            c)
      | newLen == 0 = (gaps, toMissing  c)
      | otherwise   = (gaps, force $ DC newVector)
      where
        newVector = runST $ do
            j <- newSTRef 0
            let isGapAtJ = do
                  j' <- readSTRef j
                  pure $ if j' >= charLen
                         then False
                         else getMedian (c `indexStream` j') == gap

            let g = do
                  whileM isGapAtJ (modifySTRef j succ)
                  j' <- readSTRef j
                  modifySTRef j succ
                  pure $ bvs ! j'
                  
            V.generateM newLen $ const g

        gapCount = fromEnum . getSum $ foldMap Sum gaps
        charLen  = length bvs
        newLen   = charLen - gapCount
        gapElem  = gapOfStream c
        gap      = getMedian $ gapElem

        gaps = IM.fromDistinctAscList $ reverse refs
        refs = runST $ do
            nonGaps <- newSTRef 0
            prevGap <- newSTRef False
            gapLen  <- newSTRef 0
            gapRefs <- newSTRef []

            for_ [0 .. charLen - 1] $ \i ->
              if getMedian (c `indexStream` i)  == gap
              then do modifySTRef gapLen succ *> writeSTRef prevGap True
              else do gapBefore <- readSTRef prevGap
                      when gapBefore $ do
                        j <- readSTRef nonGaps
                        g <- readSTRef gapLen
                        modifySTRef gapRefs ( (j,g): )
                        writeSTRef  gapLen 0
                        writeSTRef prevGap False
                      modifySTRef nonGaps succ
            
            gapBefore <- readSTRef prevGap
            when gapBefore $ do
              j <- readSTRef nonGaps
              g <- readSTRef gapLen
              modifySTRef gapRefs ( (j,g): )
            readSTRef gapRefs

    -- |
    -- Adds gaps elements to the supplied character.
    insertGaps lGaps rGaps _ _ meds
      | null lGaps && null rGaps = meds -- No work needed
      | otherwise                = force . DC . coerce $ newVector
      where
        gap       = getMedian $ gapOfStream meds
        totalGaps = fromEnum . getSum . foldMap Sum
        gapVecLen = maybe 0 (succ . fst) . IM.lookupMax
        lGapCount = totalGaps lGaps
        rGapCount = totalGaps rGaps
        newLength = lGapCount + rGapCount + olength meds
        
        newVector = EV.create $ do
          mVec <- MV.unsafeNew newLength
          lVec <- MUV.replicate (gapVecLen lGaps) 0
          rVec <- MUV.replicate (gapVecLen rGaps) 0
          lGap <- newSTRef 0
          mPtr <- newSTRef 0
          rGap <- newSTRef 0

          -- Write out to the mutable vectors
          for_ (IM.toAscList lGaps) $ uncurry (MUV.unsafeWrite lVec)
          for_ (IM.toAscList rGaps) $ uncurry (MUV.unsafeWrite rVec)

          let align i = do
                    m <- readSTRef mPtr
                    let e = meds `indexStream` m
                    let v = coerce e
                    MV.unsafeWrite mVec i v
                    modifySTRef mPtr succ
                    when (isAlign e || isDelete e) $ do
                      modifySTRef lGap succ
                    when (isAlign e || isInsert e) $ do
                      modifySTRef rGap succ

          let checkRightGapReinsertion i = do
                rg <- readSTRef rGap
                v  <- if rg >= MUV.length rVec then pure 0 else MUV.unsafeRead rVec rg
                if   v == 0
                then do -- when (k + o + fromEnum v <= p) $ modifySTRef lOff (+ fromEnum v)
                        align i
                else do MV.unsafeWrite mVec i . splitElement $ insertElement gap gap
                        MUV.unsafeWrite rVec rg $ v - 1

          for_ [0 .. newLength - 1] $ \i -> do
            -- Check if we need to insert a gap from the left char
            lg <- readSTRef lGap
            v  <- if lg >= MUV.length lVec then pure 0 else MUV.unsafeRead lVec lg
            if   v == 0
            then do checkRightGapReinsertion i
            else do MV.unsafeWrite mVec i . splitElement $ deleteElement gap gap
                    MUV.unsafeWrite lVec lg $ v - 1

          pure mVec


instance EncodableStream DynamicCharacter where


    encodeStream alphabet = DC . force . V.fromNonEmpty . fmap f . toNonEmpty
      where
        f x = let v = packAmbiguityGroup $ encodeElement alphabet x
              in  (v,v,v)

    {-# INLINE gapOfStream #-}
    gapOfStream x =
        let w = symbolCount x
            v = bit . fromEnum $ pred w
            z = fromNumber w (0 :: Word)
        in  DCE (v,z,z)
>>>>>>> 685403f6

    indexStream (DC v) i = DCE $ v ! i
    indexStream (Missing{}) i = error $ "Tried to index an missing character with index " <> show i

<<<<<<< HEAD
instance ExportableElements DynamicCharacter where

{-  toExportableElements
      :: (Subcomponent (Element c) -> Subcomponent (Element c) -> Subcomponent (Element c))
      -> c
      -> Maybe ExportableCharacterElements
-}
    toExportableElements _ Missing{} = Nothing
    toExportableElements t dc        = Just ExportableCharacterElements
        { exportedElementCountElements = toEnum $ olength dc
        , exportedElementWidthElements = symbolCount dc
        , exportedCharacterElements    = toNumber . getMedian t <$> otoList dc
        }
      where
        toNumber = toUnsignedNumber . packAmbiguityGroup    

    fromExportableElements riCharElems = DC $ fromRows bvs
      where
        bvs = packDynamicCharacterElement . f <$> inputElems
        fromValue  = AG . fromNumber charWidth
        charWidth  = reimportableElementWidthElements riCharElems
        inputElems = reimportableCharacterElements    riCharElems --  :: ![(CUInt, CUInt, CUInt)]
        gap = bit . fromEnum $ charWidth - 1
        f (_,y,z) =
            let y' = fromValue y
                z' = fromValue z
            in  case (y' == gap, z' == gap) of
                  (False, False) ->    gapElement charWidth
                  (False, True ) -> insertElement    z'
                  (True , False) -> deleteElement y'
                  (True , True ) ->  alignElement y' z'
=======
    lookupStream (Missing{}) _ = Nothing
    lookupStream (DC v) i
      | 0 > i     = Nothing
      | otherwise = Just . DCE $ v ! i


instance ExportableElements DynamicCharacter where

{-  toExportableElements
      :: (Subcomponent (Element c) -> Subcomponent (Element c) -> Subcomponent (Element c))
      -> c
      -> Maybe ExportableCharacterElements
-}
    toExportableElements _ Missing{} = Nothing
    toExportableElements _t dc         = Just ExportableCharacterElements
        { exportedElementCountElements = toEnum $ olength dc
        , exportedElementWidthElements = symbolCount dc
        , exportedCharacterElements    = toNumber . getMedian <$> otoList dc
        }
      where
        toNumber = toUnsignedNumber . packAmbiguityGroup
    
    fromExportableElements riCharElems = {-# SCC fromExportableElements #-} DC . force $ V.fromNonEmpty bvs
      where
        bvs = {-# SCC bvs #-} f <$> NE.fromList inputElems
        fromValue  = fromNumber charWidth . (toEnum :: Int -> Word) . fromEnum
        charWidth  = reimportableElementWidthElements riCharElems
        inputElems = {-# SCC inputElems #-} reimportableCharacterElements    riCharElems --  :: ![(CUInt, CUInt, CUInt)]
        f (x,y,z)  =
            let x' = fromValue x
                y' = fromValue y
                z' = fromValue z
            in  (x', y', z')
>>>>>>> 685403f6


instance ExportableBuffer DynamicCharacter where

    toExportableBuffer Missing {} = error "Attempted to 'Export' a missing dynamic character to foreign functions."
<<<<<<< HEAD
    toExportableBuffer (DC bm) = ExportableCharacterBuffer x y . bitVectorToBufferChunks x y $ expandRows bm
=======
    toExportableBuffer dc@(DC v) = ExportableCharacterBuffer r c . bitVectorToBufferChunks r c $ expandRows . fromRows $ (\(x,_,_) -> x) <$> v
>>>>>>> 685403f6
      where
        r = toEnum $ length v
        c = symbolCount dc

    fromExportableBuffer ecs = DC . force . V.fromNonEmpty . NE.fromList . fmap (\v -> (v,v,v)) . otoList $ factorRows elemWidth newBitVec
      where
        newBitVec = bufferChunksToBitVector elemCount elemWidth $ exportedBufferChunks ecs
        elemCount = ecs ^. exportedElementCount
        elemWidth = ecs ^. exportedElementWidth


instance Hashable DynamicCharacter where

    hashWithSalt salt (Missing n) = salt `xor` fromEnum n
<<<<<<< HEAD
    hashWithSalt salt (DC     bm) = salt `xor` fromEnum (numCols bm) `xor` hashWithSalt salt bm
=======
    hashWithSalt salt (DC      v) = salt `xor` hashWithSalt salt v
>>>>>>> 685403f6


instance MonoFoldable DynamicCharacter where

    {-# INLINE ofoldMap #-}
    ofoldMap _ Missing{} = mempty
    ofoldMap f (DC c)    = foldMap (f . DCE) $ toList c

    {-# INLINE ofoldr #-}
    ofoldr _ e Missing{} = e
    ofoldr f e (DC c)    = foldr (f . DCE) e $ toList c

    {-# INLINE ofoldl' #-}
    ofoldl' _ e Missing{} = e
    ofoldl' f e (DC c)    = foldl' (\acc x -> f acc (DCE x)) e $ toList c

    {-# INLINE ofoldr1Ex #-}
    ofoldr1Ex _ Missing{} = error "Trying to mono-morphically fold over an empty structure without supplying an initial accumulator!"
<<<<<<< HEAD
    ofoldr1Ex f (DC c)    = DCE . ofoldr1Ex (\x y -> packDynamicCharacterElement $ f (DCE x) (DCE y)) $ c

    {-# INLINE ofoldl1Ex' #-}
    ofoldl1Ex' _ Missing{} = error "Trying to mono-morphically fold over an empty structure without supplying an initial accumulator!"
    ofoldl1Ex' f (DC c)    = DCE . ofoldl1Ex' (\x y -> packDynamicCharacterElement $ f (DCE x) (DCE y)) $ c
=======
    ofoldr1Ex f (DC c)    = DCE . ofoldr1Ex (\x y -> splitElement $ f (DCE x) (DCE y)) $ toList c

    {-# INLINE ofoldl1Ex' #-}
    ofoldl1Ex' _ Missing{} = error "Trying to mono-morphically fold over an empty structure without supplying an initial accumulator!"
    ofoldl1Ex' f (DC c)    = DCE . ofoldl1Ex' (\x y -> splitElement $ f (DCE x) (DCE y)) $ toList c
>>>>>>> 685403f6

    {-# INLINE onull #-}
    onull Missing{} = True
    onull _         = False

    {-# INLINE olength #-}
    olength Missing{} = 0
    olength (DC c)    = length c

    {-# INLINE headEx #-}
    headEx dc =
      case dc of
        (DC c) | (not . null) c -> DCE . headEx $ toList c
        _                       -> error $ "call to DynamicCharacter.headEx with: " <> show dc

    {-# INLINE lastEx #-}
    lastEx dc =
      case dc of
        (DC c) | (not . null) c -> DCE . lastEx $ toList c
        _                       -> error $ "call to DynamicCharacter.lastEx with: " <> show dc


instance MonoFunctor DynamicCharacter where

<<<<<<< HEAD
    omap f bm =
        case f <$> otoList bm of
          []   -> bm
          dces -> case invariantTransformation finiteBitSize dces of
             Just i  -> DC . factorRows (toEnum i) $ foldMap packDynamicCharacterElement dces
             Nothing -> error $ unlines
                 [ "The mapping function over the Dynamic Character did not return *all* all elements of equal length."
                 , show . occurrences $ finiteBitSize <$> dces
                 , show $ finiteBitSize <$> dces
                 , unlines $ foldMap (\x -> if x then "1" else "0") . toBits . packDynamicCharacterElement <$> dces
                 , show bm
                 ]
=======
    omap _ dc@(Missing{}) = dc    
    omap f dc@(DC      v) =
      let dces = (splitElement . f . DCE) <$> v
          bits (m,_,_) = finiteBitSize m
      in  case invariantTransformation bits v of
            Just _  -> DC dces
            Nothing -> error $ unlines
               [ "The mapping function over the Dynamic Character did not return *all* all elements of equal length."
               , show . occurrences $ bits <$> v
               , unlines $ foldMap (\x -> if x then "1" else "0") . toBits . (\(x,_,_) -> x) <$> toList v
               , show dc
               ]
>>>>>>> 685403f6


instance PossiblyMissingCharacter DynamicCharacter where

    {-# INLINE toMissing  #-}
    toMissing c = Missing $ symbolCount c

    {-# INLINE isMissing  #-}
    isMissing Missing{} = True
    isMissing _         = False


instance TextShow DynamicCharacter where

    showb (Missing w)  = "Missing " <> showb w
    showb (DC      bm) = "DC "      <> showb bm


instance ToXML DynamicCharacter where

    toXML dynamicChar = xmlElement "Dynamic_character" attributes contents
      where
        attributes            = []
        contents              = Left . contentTuple <$> otoList dynamicChar -- toXML on all dynamic character elements
<<<<<<< HEAD
        contentTuple (DCE bv) = ("Character_states", (\x -> if x then '1' else '0') <$> toBits bv) -- the value of this character
=======
        contentTuple (DCE (m,l,r)) = ("Character_states", show (f m, f l, f r)) -- the value of this character
        f = fmap (\x -> if x then '1' else '0') . toBits
>>>>>>> 685403f6


arbitraryDynamicCharacterOfWidth :: Word -> Gen DynamicCharacter
arbitraryDynamicCharacterOfWidth alphabetLen = do
<<<<<<< HEAD
    characterLen  <- arbitrary `suchThat` (> 0) :: Gen Int
    let randVal    = arbitraryOfSize alphabetLen :: Gen DynamicCharacterElement
    bitRows       <- vectorOf characterLen randVal
    pure . DC . fromRows . force $ packDynamicCharacterElement <$> bitRows
=======
    characterLen <- arbitrary `suchThat` (> 0) :: Gen Int
    let randVal   = arbitraryOfSize alphabetLen :: Gen DynamicCharacterElement
    bitRows      <- vectorOf characterLen randVal
    pure . DC . force . V.fromNonEmpty . NE.fromList . force $ splitElement <$> bitRows
>>>>>>> 685403f6


renderDynamicCharacter
  :: Alphabet String
  -> (AmbiguityGroup -> AmbiguityGroup -> AmbiguityGroup)
  -> DynamicCharacter
  -> String
<<<<<<< HEAD
renderDynamicCharacter alphabet transiton char
  | isMissing char = "<Missing>"
  | otherwise      =
    let shownElems = showStreamElement alphabet . getMedian transiton <$> otoList char
=======
renderDynamicCharacter alphabet _transiton char
  | isMissing char = "<Missing>"
  | otherwise      =
    let shownElems = showStreamElement alphabet . getMedian <$> otoList char
>>>>>>> 685403f6
    in  if   any (\e -> length e > 1) shownElems
        then unwords shownElems
        -- All elements were rendered as a single character.                                          
        else fold shownElems<|MERGE_RESOLUTION|>--- conflicted
+++ resolved
@@ -1,8 +1,4 @@
-<<<<<<< HEAD
-------------------------------------------------------------------------------
-=======
 -------------------------------------------------------------------------------
->>>>>>> 685403f6
 -- |
 -- Module      :  Bio.Character.Encodable.Dynamic.Internal
 -- Copyright   :  (c) 2015-2015 Ward Wheeler
@@ -60,11 +56,6 @@
 import           Data.Coerce
 import           Data.Foldable
 import           Data.Hashable
-<<<<<<< HEAD
-import qualified Data.List.NonEmpty                    as NE
-import           Data.List.Utility                     (invariantTransformation, occurrences)
-import           Data.MonoTraversable
-=======
 import qualified Data.IntMap                           as IM
 import           Data.Key
 import qualified Data.List.NonEmpty                    as NE
@@ -78,7 +69,6 @@
 import qualified Data.Vector.Unboxed.Mutable           as MUV
 import           Data.Vector.NonEmpty                  (Vector)
 import qualified Data.Vector.NonEmpty                  as V
->>>>>>> 685403f6
 import           GHC.Generics
 import           Test.QuickCheck
 import           Test.QuickCheck.Arbitrary.Instances   ()
@@ -116,52 +106,20 @@
     coarbitrary v = coarbitrary $
         case v of
          Missing w -> Left w
-<<<<<<< HEAD
-         DC     bm -> Right $ rows bm
-=======
          DC    bvs -> Right $ toList bvs
->>>>>>> 685403f6
 
 
 instance EncodedAmbiguityGroupContainer DynamicCharacter where
 
     {-# INLINE symbolCount #-}
     symbolCount (Missing n) = n
-<<<<<<< HEAD
-    symbolCount (DC c)      = numCols c `div` 2
-=======
     symbolCount (DC bvs)    =
         let (x,_,_) = bvs ! 0
         in  dimension x
->>>>>>> 685403f6
 
 
 instance EncodableDynamicCharacter DynamicCharacter where
 
-<<<<<<< HEAD
-    constructDynamic = DC . fromRows . fmap packDynamicCharacterElement . toList
-
-    destructDynamic = NE.nonEmpty . otoList
-
-
-instance EncodableStream DynamicCharacter where
-
-    encodeStream alphabet = DC . fromRows . fmap f . toList
-      where
-        f x = let !v = packAmbiguityGroup $ (encodeElement alphabet x :: AmbiguityGroup)
-              in  v <> v
-
-    {-# INLINE gapOfStream #-}
-    gapOfStream = DCE . (`fromNumber` (0 :: Word)) . (2*) . symbolCount
-
-    lookupStream (Missing{}) _ = Nothing
-    lookupStream (DC bm) i
-      | 0 > i     = Nothing
-      | otherwise = let !j = toEnum i
-                    in  if j < numRows bm
-                        then Just . DCE $ bm `row` j
-                        else Nothing
-=======
     constructDynamic = DC . force . V.fromNonEmpty . fmap (\(DCE x) -> x) . toNonEmpty
 
     destructDynamic = NE.nonEmpty . otoList
@@ -298,44 +256,10 @@
             v = bit . fromEnum $ pred w
             z = fromNumber w (0 :: Word)
         in  DCE (v,z,z)
->>>>>>> 685403f6
 
     indexStream (DC v) i = DCE $ v ! i
     indexStream (Missing{}) i = error $ "Tried to index an missing character with index " <> show i
 
-<<<<<<< HEAD
-instance ExportableElements DynamicCharacter where
-
-{-  toExportableElements
-      :: (Subcomponent (Element c) -> Subcomponent (Element c) -> Subcomponent (Element c))
-      -> c
-      -> Maybe ExportableCharacterElements
--}
-    toExportableElements _ Missing{} = Nothing
-    toExportableElements t dc        = Just ExportableCharacterElements
-        { exportedElementCountElements = toEnum $ olength dc
-        , exportedElementWidthElements = symbolCount dc
-        , exportedCharacterElements    = toNumber . getMedian t <$> otoList dc
-        }
-      where
-        toNumber = toUnsignedNumber . packAmbiguityGroup    
-
-    fromExportableElements riCharElems = DC $ fromRows bvs
-      where
-        bvs = packDynamicCharacterElement . f <$> inputElems
-        fromValue  = AG . fromNumber charWidth
-        charWidth  = reimportableElementWidthElements riCharElems
-        inputElems = reimportableCharacterElements    riCharElems --  :: ![(CUInt, CUInt, CUInt)]
-        gap = bit . fromEnum $ charWidth - 1
-        f (_,y,z) =
-            let y' = fromValue y
-                z' = fromValue z
-            in  case (y' == gap, z' == gap) of
-                  (False, False) ->    gapElement charWidth
-                  (False, True ) -> insertElement    z'
-                  (True , False) -> deleteElement y'
-                  (True , True ) ->  alignElement y' z'
-=======
     lookupStream (Missing{}) _ = Nothing
     lookupStream (DC v) i
       | 0 > i     = Nothing
@@ -369,17 +293,12 @@
                 y' = fromValue y
                 z' = fromValue z
             in  (x', y', z')
->>>>>>> 685403f6
 
 
 instance ExportableBuffer DynamicCharacter where
 
     toExportableBuffer Missing {} = error "Attempted to 'Export' a missing dynamic character to foreign functions."
-<<<<<<< HEAD
-    toExportableBuffer (DC bm) = ExportableCharacterBuffer x y . bitVectorToBufferChunks x y $ expandRows bm
-=======
     toExportableBuffer dc@(DC v) = ExportableCharacterBuffer r c . bitVectorToBufferChunks r c $ expandRows . fromRows $ (\(x,_,_) -> x) <$> v
->>>>>>> 685403f6
       where
         r = toEnum $ length v
         c = symbolCount dc
@@ -394,11 +313,7 @@
 instance Hashable DynamicCharacter where
 
     hashWithSalt salt (Missing n) = salt `xor` fromEnum n
-<<<<<<< HEAD
-    hashWithSalt salt (DC     bm) = salt `xor` fromEnum (numCols bm) `xor` hashWithSalt salt bm
-=======
     hashWithSalt salt (DC      v) = salt `xor` hashWithSalt salt v
->>>>>>> 685403f6
 
 
 instance MonoFoldable DynamicCharacter where
@@ -417,19 +332,11 @@
 
     {-# INLINE ofoldr1Ex #-}
     ofoldr1Ex _ Missing{} = error "Trying to mono-morphically fold over an empty structure without supplying an initial accumulator!"
-<<<<<<< HEAD
-    ofoldr1Ex f (DC c)    = DCE . ofoldr1Ex (\x y -> packDynamicCharacterElement $ f (DCE x) (DCE y)) $ c
-
-    {-# INLINE ofoldl1Ex' #-}
-    ofoldl1Ex' _ Missing{} = error "Trying to mono-morphically fold over an empty structure without supplying an initial accumulator!"
-    ofoldl1Ex' f (DC c)    = DCE . ofoldl1Ex' (\x y -> packDynamicCharacterElement $ f (DCE x) (DCE y)) $ c
-=======
     ofoldr1Ex f (DC c)    = DCE . ofoldr1Ex (\x y -> splitElement $ f (DCE x) (DCE y)) $ toList c
 
     {-# INLINE ofoldl1Ex' #-}
     ofoldl1Ex' _ Missing{} = error "Trying to mono-morphically fold over an empty structure without supplying an initial accumulator!"
     ofoldl1Ex' f (DC c)    = DCE . ofoldl1Ex' (\x y -> splitElement $ f (DCE x) (DCE y)) $ toList c
->>>>>>> 685403f6
 
     {-# INLINE onull #-}
     onull Missing{} = True
@@ -454,20 +361,6 @@
 
 instance MonoFunctor DynamicCharacter where
 
-<<<<<<< HEAD
-    omap f bm =
-        case f <$> otoList bm of
-          []   -> bm
-          dces -> case invariantTransformation finiteBitSize dces of
-             Just i  -> DC . factorRows (toEnum i) $ foldMap packDynamicCharacterElement dces
-             Nothing -> error $ unlines
-                 [ "The mapping function over the Dynamic Character did not return *all* all elements of equal length."
-                 , show . occurrences $ finiteBitSize <$> dces
-                 , show $ finiteBitSize <$> dces
-                 , unlines $ foldMap (\x -> if x then "1" else "0") . toBits . packDynamicCharacterElement <$> dces
-                 , show bm
-                 ]
-=======
     omap _ dc@(Missing{}) = dc    
     omap f dc@(DC      v) =
       let dces = (splitElement . f . DCE) <$> v
@@ -480,7 +373,6 @@
                , unlines $ foldMap (\x -> if x then "1" else "0") . toBits . (\(x,_,_) -> x) <$> toList v
                , show dc
                ]
->>>>>>> 685403f6
 
 
 instance PossiblyMissingCharacter DynamicCharacter where
@@ -505,27 +397,16 @@
       where
         attributes            = []
         contents              = Left . contentTuple <$> otoList dynamicChar -- toXML on all dynamic character elements
-<<<<<<< HEAD
-        contentTuple (DCE bv) = ("Character_states", (\x -> if x then '1' else '0') <$> toBits bv) -- the value of this character
-=======
         contentTuple (DCE (m,l,r)) = ("Character_states", show (f m, f l, f r)) -- the value of this character
         f = fmap (\x -> if x then '1' else '0') . toBits
->>>>>>> 685403f6
 
 
 arbitraryDynamicCharacterOfWidth :: Word -> Gen DynamicCharacter
 arbitraryDynamicCharacterOfWidth alphabetLen = do
-<<<<<<< HEAD
-    characterLen  <- arbitrary `suchThat` (> 0) :: Gen Int
-    let randVal    = arbitraryOfSize alphabetLen :: Gen DynamicCharacterElement
-    bitRows       <- vectorOf characterLen randVal
-    pure . DC . fromRows . force $ packDynamicCharacterElement <$> bitRows
-=======
     characterLen <- arbitrary `suchThat` (> 0) :: Gen Int
     let randVal   = arbitraryOfSize alphabetLen :: Gen DynamicCharacterElement
     bitRows      <- vectorOf characterLen randVal
     pure . DC . force . V.fromNonEmpty . NE.fromList . force $ splitElement <$> bitRows
->>>>>>> 685403f6
 
 
 renderDynamicCharacter
@@ -533,17 +414,10 @@
   -> (AmbiguityGroup -> AmbiguityGroup -> AmbiguityGroup)
   -> DynamicCharacter
   -> String
-<<<<<<< HEAD
-renderDynamicCharacter alphabet transiton char
-  | isMissing char = "<Missing>"
-  | otherwise      =
-    let shownElems = showStreamElement alphabet . getMedian transiton <$> otoList char
-=======
 renderDynamicCharacter alphabet _transiton char
   | isMissing char = "<Missing>"
   | otherwise      =
     let shownElems = showStreamElement alphabet . getMedian <$> otoList char
->>>>>>> 685403f6
     in  if   any (\e -> length e > 1) shownElems
         then unwords shownElems
         -- All elements were rendered as a single character.                                          
