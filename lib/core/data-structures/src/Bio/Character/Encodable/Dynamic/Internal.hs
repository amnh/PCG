--- conflicted
+++ resolved
@@ -33,12 +33,9 @@
 module Bio.Character.Encodable.Dynamic.Internal
   ( DynamicCharacter (DC, Missing)
   , DynamicCharacterElement()
-<<<<<<< HEAD
-  , selectDC
-=======
+--  , selectDC
   , arbitraryDynamicCharacterOfWidth
   , renderDynamicCharacter
->>>>>>> 685403f6
   ) where
 
 import           Bio.Character.Encodable.Dynamic.AmbiguityGroup
@@ -53,12 +50,7 @@
 import           Control.Monad.Loops                   (whileM)
 import           Control.Monad.ST
 import           Data.Alphabet
-<<<<<<< HEAD
-import           Data.Alphabet.IUPAC
-import qualified Data.Bimap                            as B
 import           Data.Binary
-=======
->>>>>>> 685403f6
 import           Data.BitMatrix
 import           Data.Bits
 import           Data.BitVector.LittleEndian
@@ -94,50 +86,14 @@
 -- the entire dynamic character.
 data  DynamicCharacter
     = Missing {-# UNPACK #-} !Word
-<<<<<<< HEAD
-    | DC      {-# UNPACK #-} !BitMatrix
+    | DC      {-# UNPACK #-} !(Vector (BitVector, BitVector, BitVector))
     deriving stock    (Eq, Generic, Ord, Show)
     deriving anyclass (Binary, NFData)
 
 
--- |
--- Represents a sinlge element of a dynamic character.
-newtype DynamicCharacterElement
-      = DCE BitVector
-      deriving stock    (Generic)
-      deriving newtype  (Binary, Bits, Eq, FiniteBits, Hashable, MonoFoldable, MonoFunctor, NFData, Ord, Show, TextShow)
-
-
-type instance Bound DynamicCharacterElement = Word
-
-
 type instance Element DynamicCharacter = DynamicCharacterElement
 
 
-type instance Element DynamicCharacterElement = Bool
-
-
--- |
--- A sequence of many 'DynamicCharacter's. Probably should be asserted as non-empty.
-type DynamicCharacters = Vector DynamicCharacter
-
-
--- |
--- Functionality to unencode many encoded sequences
--- decodeMany :: DynamicCharacters -> Alphabet -> ParsedChars
--- decodeMany seqs alph = fmap (Just . decodeOverAlphabet alph) seqs
-
-
-=======
-    | DC      {-# UNPACK #-} !(Vector (BitVector, BitVector, BitVector))
-    deriving stock    (Eq, Generic, Ord, Read, Show)
-    deriving anyclass (NFData)
-
-
-type instance Element DynamicCharacter = DynamicCharacterElement
-
-
->>>>>>> 685403f6
 -- We restrict the 'DynamicCharacter' values generated to be non-empty.
 -- Most algorithms assume a nonempty dynamic character.
 instance Arbitrary DynamicCharacter where
@@ -440,40 +396,15 @@
 instance ToXML DynamicCharacter where
 
     toXML dynamicChar = xmlElement "Dynamic_character" attributes contents
-<<<<<<< HEAD
-        where
-            attributes            = []
-            contents              = Left . contentTuple <$> otoList dynamicChar -- toXML on all dynamic character elements
-            contentTuple (DCE bv) = ("Character_states", (\x -> if x then '1' else '0') <$> toBits bv) -- the value of this character
-
-{- Don't think I need this, since it's taken care of in ToXML DynamicCharacter
-instance ToXML DynamicCharacterElement where
-
-    toXML (DCE bv) = xmlElement "Dynamic_character_element" attributes content
-        where
-            attributes = []
-            content    = [("Character_states", (\x -> if x then '1' else '0') <$> toBits bv)] -- the value of this character
--}
-
-{-
-{-# INLINE unstream #-}
-unstream :: DynamicCharacter -> BitMatrix
-unstream (DC x) = x
--}
-
-selectDC :: DynamicCharacterElement -> Word -> Maybe Word
-selectDC = coerce select
-
-
-{-# INLINE unwrap #-}
-unwrap :: DynamicCharacterElement -> BitVector
-unwrap (DCE x) = x
-=======
       where
         attributes            = []
         contents              = Left . contentTuple <$> otoList dynamicChar -- toXML on all dynamic character elements
         contentTuple (DCE (m,l,r)) = ("Character_states", show (f m, f l, f r)) -- the value of this character
         f = fmap (\x -> if x then '1' else '0') . toBits
+
+
+--selectDC :: DynamicCharacterElement -> Word -> Maybe Word
+--selectDC = coerce select
 
 
 arbitraryDynamicCharacterOfWidth :: Word -> Gen DynamicCharacter
@@ -496,5 +427,4 @@
     in  if   any (\e -> length e > 1) shownElems
         then unwords shownElems
         -- All elements were rendered as a single character.                                          
-        else fold shownElems
->>>>>>> 685403f6
+        else fold shownElems