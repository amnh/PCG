------------------------------------------------------------------------------
-- |
-- Module      :  Bio.Character.Encodable.Dynamic.Internal
-- Copyright   :  (c) 2015-2015 Ward Wheeler
-- License     :  BSD-style
--
-- Maintainer  :  wheeler@amnh.org
-- Stability   :  provisional
-- Portability :  portable
--
-- Data structures and instances for coded characters
-- Coded characters are dynamic characters recoded as
--
-----------------------------------------------------------------------------

{-# LANGUAGE BangPatterns               #-}
{-# LANGUAGE DeriveAnyClass             #-}
{-# LANGUAGE DeriveGeneric              #-}
{-# LANGUAGE DerivingStrategies         #-}
{-# LANGUAGE FlexibleContexts           #-}
{-# LANGUAGE FlexibleInstances          #-}
{-# LANGUAGE GeneralizedNewtypeDeriving #-}
{-# LANGUAGE MultiParamTypeClasses      #-}
{-# LANGUAGE OverloadedStrings          #-}
{-# LANGUAGE TypeFamilies               #-}
{-# LANGUAGE TypeSynonymInstances       #-}
{-# LANGUAGE UnboxedSums                #-}
{-# LANGUAGE UndecidableInstances       #-}

{-# OPTIONS_GHC -Wno-redundant-constraints #-}

module Bio.Character.Encodable.Dynamic.Internal
  ( DynamicCharacter (DC, Missing)
  , DynamicCharacterElement()
  , arbitraryDynamicCharacterOfWidth
  , renderDynamicCharacter
  ) where

import           Bio.Character.Encodable.Dynamic.AmbiguityGroup
import           Bio.Character.Encodable.Dynamic.Class
import           Bio.Character.Encodable.Dynamic.Element
import           Bio.Character.Encodable.Internal
import           Bio.Character.Encodable.Stream
import           Bio.Character.Exportable
import           Control.DeepSeq
import           Control.Lens
import           Data.Alphabet
import           Data.BitMatrix
import           Data.Bits
import           Data.BitVector.LittleEndian
import           Data.Foldable
import           Data.Hashable
import           Data.Key
import qualified Data.List.NonEmpty                    as NE
import           Data.List.Utility                     (invariantTransformation, occurrences)
import           Data.MonoTraversable
import           Data.Semigroup.Foldable
import           Data.Vector.NonEmpty                  (Vector)
import qualified Data.Vector.NonEmpty                  as V
import           GHC.Generics
import           Test.QuickCheck
import           Test.QuickCheck.Arbitrary.Instances   ()
import           Text.XML
import           TextShow                              (TextShow (showb)) --, toString)


-- |
-- Represents an encoded dynamic character, consisting of one or more static
-- characters. 'DynamicCharacter's treat entire static characters as the
-- character states of the dynamic character. The dynamic character relies on
-- the encoding of the individual static characters to define the encoding of
-- the entire dynamic character.
data  DynamicCharacter
    = Missing {-# UNPACK #-} !Word
    | DC      {-# UNPACK #-} !(Vector (BitVector, BitVector, BitVector))
    deriving stock    (Eq, Generic, Ord, Show)
    deriving anyclass (NFData)


type instance Element DynamicCharacter = DynamicCharacterElement


-- We restrict the 'DynamicCharacter' values generated to be non-empty.
-- Most algorithms assume a nonempty dynamic character.
instance Arbitrary DynamicCharacter where

    arbitrary = do
        alphabetLen <- arbitrary `suchThat` (\x -> 2 <= x && x <= 62) :: Gen Word
        arbitraryDynamicCharacterOfWidth alphabetLen


instance CoArbitrary DynamicCharacter where

    coarbitrary v = coarbitrary $
        case v of
         Missing w -> Left w
         DC    bvs -> Right $ toList bvs


instance EncodedAmbiguityGroupContainer DynamicCharacter where

    {-# INLINE symbolCount #-}
    symbolCount (Missing n) = n
    symbolCount (DC bvs)    =
        let (x,_,_) = bvs ! 0
        in  dimension x


instance EncodableDynamicCharacter DynamicCharacter where

    constructDynamic = DC . force . V.fromNonEmpty . fmap (\(DCE x) -> x) . toNonEmpty

    destructDynamic = NE.nonEmpty . otoList


instance EncodableStream DynamicCharacter where

    encodeStream alphabet = DC . force . V.fromNonEmpty . fmap f . toNonEmpty
      where
        f x = let v = packAmbiguityGroup $ encodeElement alphabet x
              in  (v,v,v)

    {-# INLINE gapOfStream #-}
<<<<<<< HEAD
    gapOfStream x =
        let w = symbolCount x
            v = bit . fromEnum $ pred w
            z = fromNumber w (0 :: Word)
        in  DCE (v,z,z)
=======
    gapOfStream = DCE . (`fromNumber` (0 :: Word)) . (2*) . symbolCount
>>>>>>> 9ec03f17

    lookupStream (Missing{}) _ = Nothing
    lookupStream (DC v) i
      | 0 > i     = Nothing
      | otherwise = Just . DCE $ v ! i


instance ExportableElements DynamicCharacter where

{-  toExportableElements
      :: (Subcomponent (Element c) -> Subcomponent (Element c) -> Subcomponent (Element c))
      -> c
      -> Maybe ExportableCharacterElements
-}
    toExportableElements _ Missing{} = Nothing
    toExportableElements t dc        = Just ExportableCharacterElements
        { exportedElementCountElements = toEnum $ olength dc
        , exportedElementWidthElements = symbolCount dc
        , exportedCharacterElements    = toNumber . getMedian <$> otoList dc
        }
      where
        toNumber = toUnsignedNumber . packAmbiguityGroup
    
    fromExportableElements riCharElems = DC . force $ V.fromNonEmpty bvs
      where
        bvs = f <$> NE.fromList inputElems
        fromValue  = fromNumber charWidth
        charWidth  = reimportableElementWidthElements riCharElems
        inputElems = reimportableCharacterElements    riCharElems --  :: ![(CUInt, CUInt, CUInt)]
<<<<<<< HEAD
        f (x,y,z) = 
            let x' = fromValue x
                y' = fromValue y
                z' = fromValue z
            in  (x',y',z')
=======
        gap = bit . fromEnum $ charWidth - 1
        f (_,y,z) =
            let y' = fromValue y
                z' = fromValue z
            in  case (y' == gap, z' == gap) of
                  (False, False) ->    gapElement charWidth
                  (False, True ) -> insertElement    z'
                  (True , False) -> deleteElement y'
                  (True , True ) ->  alignElement y' z'
>>>>>>> 9ec03f17


instance ExportableBuffer DynamicCharacter where

    toExportableBuffer Missing {} = error "Attempted to 'Export' a missing dynamic character to foreign functions."
    toExportableBuffer dc@(DC v) = ExportableCharacterBuffer r c . bitVectorToBufferChunks r c $ expandRows . fromRows $ (\(x,_,_) -> x) <$> v
      where
        r = toEnum $ length v
        c = symbolCount dc

    fromExportableBuffer ecs = DC . force . V.fromNonEmpty . NE.fromList . fmap (\v -> (v,v,v)) . otoList $ factorRows elemWidth newBitVec
      where
        newBitVec = bufferChunksToBitVector elemCount elemWidth $ exportedBufferChunks ecs
        elemCount = ecs ^. exportedElementCount
        elemWidth = ecs ^. exportedElementWidth


instance Hashable DynamicCharacter where

    hashWithSalt salt (Missing n) = salt `xor` fromEnum n
    hashWithSalt salt (DC      v) = salt `xor` hashWithSalt salt v


instance MonoFoldable DynamicCharacter where

    {-# INLINE ofoldMap #-}
    ofoldMap _ Missing{} = mempty
    ofoldMap f (DC c)    = foldMap (f . DCE) $ toList c

    {-# INLINE ofoldr #-}
    ofoldr _ e Missing{} = e
    ofoldr f e (DC c)    = foldr (f . DCE) e $ toList c

    {-# INLINE ofoldl' #-}
    ofoldl' _ e Missing{} = e
    ofoldl' f e (DC c)    = foldl' (\acc x -> f acc (DCE x)) e $ toList c

    {-# INLINE ofoldr1Ex #-}
    ofoldr1Ex _ Missing{} = error "Trying to mono-morphically fold over an empty structure without supplying an initial accumulator!"
    ofoldr1Ex f (DC c)    = DCE . ofoldr1Ex (\x y -> splitElement $ f (DCE x) (DCE y)) $ toList c

    {-# INLINE ofoldl1Ex' #-}
    ofoldl1Ex' _ Missing{} = error "Trying to mono-morphically fold over an empty structure without supplying an initial accumulator!"
    ofoldl1Ex' f (DC c)    = DCE . ofoldl1Ex' (\x y -> splitElement $ f (DCE x) (DCE y)) $ toList c

    {-# INLINE onull #-}
    onull Missing{} = True
    onull _         = False

    {-# INLINE olength #-}
    olength Missing{} = 0
    olength (DC c)    = length c

    {-# INLINE headEx #-}
    headEx dc =
      case dc of
        (DC c) | (not . null) c -> DCE . headEx $ toList c
        _                       -> error $ "call to DynamicCharacter.headEx with: " <> show dc

    {-# INLINE lastEx #-}
    lastEx dc =
      case dc of
        (DC c) | (not . null) c -> DCE . lastEx $ toList c
        _                       -> error $ "call to DynamicCharacter.lastEx with: " <> show dc


instance MonoFunctor DynamicCharacter where

    omap f dc@(Missing{}) = dc    
    omap f dc@(DC      v) =
      let dces = (splitElement . f . DCE) <$> v
          bits (m,_,_) = finiteBitSize m
      in  case invariantTransformation bits v of
            Just i  -> DC dces
            Nothing -> error $ unlines
               [ "The mapping function over the Dynamic Character did not return *all* all elements of equal length."
               , show . occurrences $ bits <$> v
               , unlines $ foldMap (\x -> if x then "1" else "0") . toBits . (\(x,_,_) -> x) <$> toList v
               , show dc
               ]


instance PossiblyMissingCharacter DynamicCharacter where

    {-# INLINE toMissing  #-}
    toMissing c = Missing $ symbolCount c

    {-# INLINE isMissing  #-}
    isMissing Missing{} = True
    isMissing _         = False


instance TextShow DynamicCharacter where

    showb (Missing w)  = "Missing " <> showb w
    showb (DC      bm) = "DC "      <> showb bm


instance ToXML DynamicCharacter where

    toXML dynamicChar = xmlElement "Dynamic_character" attributes contents
      where
        attributes            = []
        contents              = Left . contentTuple <$> otoList dynamicChar -- toXML on all dynamic character elements
        contentTuple (DCE (m,l,r)) = ("Character_states", show (f m, f l, f r)) -- the value of this character
        f = fmap (\x -> if x then '1' else '0') . toBits


arbitraryDynamicCharacterOfWidth :: Word -> Gen DynamicCharacter
arbitraryDynamicCharacterOfWidth alphabetLen = do
    characterLen  <- arbitrary `suchThat` (> 0) :: Gen Int
    let randVal    = arbitraryOfSize alphabetLen :: Gen DynamicCharacterElement
    bitRows       <- vectorOf characterLen randVal
    pure . DC . force . V.fromNonEmpty . NE.fromList . force $ splitElement <$> bitRows


renderDynamicCharacter
  :: Alphabet String
  -> (AmbiguityGroup -> AmbiguityGroup -> AmbiguityGroup)
  -> DynamicCharacter
  -> String
renderDynamicCharacter alphabet transiton char
  | isMissing char = "<Missing>"
  | otherwise      =
    let shownElems = showStreamElement alphabet . getMedian <$> otoList char
    in  if   any (\e -> length e > 1) shownElems
        then unwords shownElems
        -- All elements were rendered as a single character.                                          
        else fold shownElems<|MERGE_RESOLUTION|>--- conflicted
+++ resolved
@@ -121,15 +121,11 @@
               in  (v,v,v)
 
     {-# INLINE gapOfStream #-}
-<<<<<<< HEAD
     gapOfStream x =
         let w = symbolCount x
             v = bit . fromEnum $ pred w
             z = fromNumber w (0 :: Word)
         in  DCE (v,z,z)
-=======
-    gapOfStream = DCE . (`fromNumber` (0 :: Word)) . (2*) . symbolCount
->>>>>>> 9ec03f17
 
     lookupStream (Missing{}) _ = Nothing
     lookupStream (DC v) i
@@ -159,23 +155,11 @@
         fromValue  = fromNumber charWidth
         charWidth  = reimportableElementWidthElements riCharElems
         inputElems = reimportableCharacterElements    riCharElems --  :: ![(CUInt, CUInt, CUInt)]
-<<<<<<< HEAD
-        f (x,y,z) = 
+        f (x,y,z)  = 
             let x' = fromValue x
                 y' = fromValue y
                 z' = fromValue z
             in  (x',y',z')
-=======
-        gap = bit . fromEnum $ charWidth - 1
-        f (_,y,z) =
-            let y' = fromValue y
-                z' = fromValue z
-            in  case (y' == gap, z' == gap) of
-                  (False, False) ->    gapElement charWidth
-                  (False, True ) -> insertElement    z'
-                  (True , False) -> deleteElement y'
-                  (True , True ) ->  alignElement y' z'
->>>>>>> 9ec03f17
 
 
 instance ExportableBuffer DynamicCharacter where
