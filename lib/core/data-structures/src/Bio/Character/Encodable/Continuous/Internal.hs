--- conflicted
+++ resolved
@@ -54,13 +54,6 @@
         f = fromRational . toRational
 
 
-<<<<<<< HEAD
--- | (✔)
-=======
-instance NFData ContinuousCharacter
-
-
->>>>>>> f4a6db66
 instance PossiblyMissingCharacter ContinuousCharacter where
 
     {-# INLINE toMissing #-}
