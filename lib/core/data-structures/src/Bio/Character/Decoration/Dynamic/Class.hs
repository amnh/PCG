-----------------------------------------------------------------------------
-- |
-- Module      :  Bio.Character.Decoration.Dynamic.Class
-- Copyright   :  (c) 2015-2015 Ward Wheeler
-- License     :  BSD-style
--
-- Maintainer  :  wheeler@amnh.org
-- Stability   :  provisional
-- Portability :  portable
--
-----------------------------------------------------------------------------

{-# LANGUAGE DeriveGeneric              #-}
{-# LANGUAGE DerivingStrategies         #-}
{-# LANGUAGE FlexibleContexts           #-}
{-# LANGUAGE FlexibleInstances          #-}
{-# LANGUAGE FunctionalDependencies     #-}
{-# LANGUAGE GeneralizedNewtypeDeriving #-}
{-# LANGUAGE MultiParamTypeClasses      #-}

-- For derived instance of PossiblyMissingCharacter
{-# LANGUAGE UndecidableInstances       #-}

module Bio.Character.Decoration.Dynamic.Class
  ( AverageLength()
  , DirectOptimizationDecoration
  , DirectOptimizationPostorderDecoration
  , DynamicCharacterDecoration(..)
  , ImpliedAlignmentDecoration
  , PostorderExtensionDirectOptimizationDecoration(..)
  , SimpleDynamicDecoration
  , SimpleDynamicExtensionPostorderDecoration(..)
  , HasAverageLength(..)
  , HasCharacterLocalCost(..)
  , HasEncoded(..)
  , HasFinalGapped(..)
  , HasFinalUngapped(..)
  , HasImpliedAlignment(..)
  , HasLeftAlignment(..)
  , HasPreliminaryGapped(..)
  , HasPreliminaryUngapped(..)
  , HasRightAlignment(..)
  , HasSingleDisambiguation(..)
  , getAverageLength
  , toAverageLength
  ) where


import Bio.Character.Decoration.Shared
import Bio.Character.Encodable
import Bio.Character.Exportable
import Control.DeepSeq
import Control.Lens
import Data.Binary
import Data.MonoTraversable            (Element)
import GHC.Generics
import Numeric.NonNegativeAverage


-- |
-- The average length of all the sequences in the subtree.
--
-- Forms a 'Semigroup' for efficient recursive post-order accumulation on the tree.
newtype AverageLength = AL NonNegativeAverage
  deriving stock   (Eq, Generic, Ord)
<<<<<<< HEAD
  deriving newtype (Binary, NFData, Semigroup)
=======
  deriving newtype (Semigroup)


instance NFData AverageLength
>>>>>>> f4a6db66


instance Show AverageLength where

    show (AL x) = show x


-- |
-- A decoration of an initial encoding of a dynamic character which has the
-- appropriate 'Lens' & character class constraints.
class ( HasAverageLength           s AverageLength
      , HasEncoded                 s a
      , EncodableDynamicCharacter  a
      , Exportable                 (Element a)
      ) => SimpleDynamicDecoration s a | s -> a where


-- |
-- An incomplete decoration of a dynamic character with half the direct optimization annotations.
--
-- Represents the result of just the post-order traversal.
--
-- Is a sub-class of 'DynamicCharacterDecoration'.
class ( HasCharacterCost        s Word
      , HasCharacterLocalCost   s Word
      , HasPreliminaryGapped    s a
      , HasPreliminaryUngapped  s a
      , HasLeftAlignment        s a
      , HasRightAlignment       s a
      , SimpleDynamicDecoration s a
      , Exportable (Element a)
--      , GetSparseTransitionCostMatrix (DynamicCharacterMetadataDec (Element a)) MemoizedCostMatrix
      ) => DirectOptimizationPostorderDecoration s a | s -> a where


-- |
-- A decoration of a dynamic character with all direct optimization annotations.
--
-- Is a sub-class of 'DirectOptimizationPostorderDecoration'.
class ( HasFinalGapped          s a
      , HasFinalUngapped        s a
      , DirectOptimizationPostorderDecoration s a
      ) => DirectOptimizationDecoration s a | s -> a where


-- |
-- A decoration of a dynamic character with the implied alignment decorations.
--
-- Is a sub-class of 'DirectOptimizationDecoration'.
class ( HasImpliedAlignment           s a
      , DirectOptimizationDecoration  s a
      ) => ImpliedAlignmentDecoration s a | s -> a where


-- |
-- A decoration of an initial encoding of a dynamic character which has the
-- appropriate 'Lens' & character class constraints.
class ( SimpleDynamicDecoration s a
      ) => DynamicCharacterDecoration s a | s -> a where

    toDynamicCharacterDecoration :: (x -> a) -> x -> s
    {-# MINIMAL toDynamicCharacterDecoration #-}


-- |
-- A decoration that can be constructed from a 'DiscreteCharacterDecoration' by
-- extending the decoration to contain the requisite fields for performing
-- Sankoff's algorithm.
class ( SimpleDynamicDecoration s c
      , DirectOptimizationPostorderDecoration s c
      ) => SimpleDynamicExtensionPostorderDecoration s c | s -> c where

    extendDynamicToPostorder :: SimpleDynamicDecoration x c
                             => x             -- ^ Original decoration
                             -> Word          -- ^ The cost of the alignment
                             -> Word          -- ^ The cost of the alignment and the child subtrees
                             -> AverageLength -- ^ The average length of the dynamic character in the subtree
                             -> c             -- ^ Preliminary /ungapped/ dynamic character
                             -> c             -- ^ Preliminary   /gapped/ dynamic character
                             -> c             -- ^ Left  alignment dynamic character
                             -> c             -- ^ Right alignment dynamic character
                             -> s             -- ^ Resulting decoration


-- |
-- A decoration that can be constructed from a 'DiscreteCharacterDecoration' by
-- extending the decoration to contain the requisite fields for performing
-- Sankoff's algorithm.
class ( DirectOptimizationPostorderDecoration s c
      , DirectOptimizationDecoration s c
      ) => PostorderExtensionDirectOptimizationDecoration s c | s -> c where

    extendPostorderToDirectOptimization :: DirectOptimizationPostorderDecoration x c
                                        => x -- ^ Original decoration
                                        -> c -- ^ Final /ungapped/ dynamic character
                                        -> c -- ^ Final   /gapped/ dynamic character
                                        -> c -- ^ Final   /single/ dynamic character
                                        -> s -- ^ Resulting decoration


-- |
-- A 'Lens' for the 'characterLocalCost' field
class HasCharacterLocalCost s a | s -> a where

    characterLocalCost :: Lens' s a
    {-# MINIMAL characterLocalCost #-}


-- |
-- A 'Lens' for the 'encoded' field
class HasEncoded s a | s -> a where

    encoded :: Lens' s a
    {-# MINIMAL encoded #-}


-- |
-- A 'Lens' for the 'finalGapped' field
class HasFinalGapped s a | s -> a where

    finalGapped :: Lens' s a
    {-# MINIMAL finalGapped #-}


-- |
-- A 'Lens' for the 'finalUngapped' field
class HasFinalUngapped s a | s -> a where

    finalUngapped :: Lens' s a
    {-# MINIMAL finalUngapped #-}


-- |
-- A 'Lens' for the 'singleDisambiguation' field
class HasSingleDisambiguation s a | s -> a where

    singleDisambiguation :: Lens' s a
    {-# MINIMAL singleDisambiguation #-}


-- |
-- A 'Lens' for the 'preliminaryGapped' field
class HasPreliminaryGapped s a | s -> a where

    preliminaryGapped :: Lens' s a
    {-# MINIMAL preliminaryGapped #-}


-- |
-- A 'Lens' for the 'preliminaryUngapped' field
class HasPreliminaryUngapped s a | s -> a where

    preliminaryUngapped :: Lens' s a
    {-# MINIMAL preliminaryUngapped #-}


-- |
-- A 'Lens' for the 'leftAlignment' field
class HasLeftAlignment s a | s -> a where

    leftAlignment :: Lens' s a
    {-# MINIMAL leftAlignment #-}


-- |
-- A 'Lens' for the 'rightAlignment' field
class HasRightAlignment s a | s -> a where

    rightAlignment :: Lens' s a
    {-# MINIMAL rightAlignment #-}


-- |
-- A 'Lens' for the 'impliedAlignment' field
class HasImpliedAlignment s a | s -> a where

    impliedAlignment :: Lens' s a
    {-# MINIMAL impliedAlignment #-}


-- |
-- A 'Lens' for the 'averageLength' field
class HasAverageLength s a | s -> a where

    averageLength :: Lens' s a
    {-# MINIMAL averageLength #-}



-- |
-- Safely construct an 'AverageLength' from a non-negative value.
toAverageLength :: Word -> AverageLength
toAverageLength = AL . fromNonNegativeValue


-- |
-- Safely convert an 'AverageLength' to a 'Fractional' representation.
getAverageLength :: Fractional a => AverageLength -> a
getAverageLength (AL x) = fromNonNegativeAverage x<|MERGE_RESOLUTION|>--- conflicted
+++ resolved
@@ -63,14 +63,7 @@
 -- Forms a 'Semigroup' for efficient recursive post-order accumulation on the tree.
 newtype AverageLength = AL NonNegativeAverage
   deriving stock   (Eq, Generic, Ord)
-<<<<<<< HEAD
   deriving newtype (Binary, NFData, Semigroup)
-=======
-  deriving newtype (Semigroup)
-
-
-instance NFData AverageLength
->>>>>>> f4a6db66
 
 
 instance Show AverageLength where
@@ -102,7 +95,6 @@
       , HasRightAlignment       s a
       , SimpleDynamicDecoration s a
       , Exportable (Element a)
---      , GetSparseTransitionCostMatrix (DynamicCharacterMetadataDec (Element a)) MemoizedCostMatrix
       ) => DirectOptimizationPostorderDecoration s a | s -> a where
 
 
@@ -259,7 +251,6 @@
     {-# MINIMAL averageLength #-}
 
 
-
 -- |
 -- Safely construct an 'AverageLength' from a non-negative value.
 toAverageLength :: Word -> AverageLength
