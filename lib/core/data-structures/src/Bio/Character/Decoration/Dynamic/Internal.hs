-----------------------------------------------------------------------------
-- |
-- Module      :  Bio.Character.Decoration.Dynamic.Internal
-- Copyright   :  (c) 2015-2015 Ward Wheeler
-- License     :  BSD-style
--
-- Maintainer  :  wheeler@amnh.org
-- Stability   :  provisional
-- Portability :  portable
--
-----------------------------------------------------------------------------

{-# LANGUAGE DeriveAnyClass        #-}
{-# LANGUAGE DeriveGeneric         #-}
{-# LANGUAGE DerivingStrategies    #-}
{-# LANGUAGE FlexibleContexts      #-}
{-# LANGUAGE FlexibleInstances     #-}
{-# LANGUAGE MultiParamTypeClasses #-}
{-# LANGUAGE OverloadedStrings     #-}
{-# LANGUAGE TypeFamilies          #-}

{-# LANGUAGE UndecidableInstances  #-}

module Bio.Character.Decoration.Dynamic.Internal
  ( DynamicDecorationDirectOptimization(..)
  , DynamicDecorationDirectOptimizationPostorderResult(..)
  , DynamicDecorationInitial(..)
  ) where

import Bio.Character.Decoration.Dynamic.Class
import Bio.Character.Decoration.Shared
import Bio.Character.Encodable
import Bio.Character.Exportable
import Control.DeepSeq
import Control.Lens
import Data.Binary
import Data.Bits
import Data.Hashable
import Data.MonoTraversable
import GHC.Generics
import Text.XML
import TextShow                               (Builder, TextShow (showb), toString, unlinesB, unwordsB)


-- |
-- An abstract direct optimization dynamic character decoration with a
-- polymorphic character type.
data  DynamicDecorationDirectOptimization d
    = DynamicDecorationDirectOptimization
    { dynamicDecorationDirectOptimizationCharacterCost            :: {-# UNPACK #-} !Word
    , dynamicDecorationDirectOptimizationCharacterLocalCost       :: {-# UNPACK #-} !Word
    , dynamicDecorationDirectOptimizationCharacterAverageLength   :: {-# UNPACK #-} !AverageLength
    , dynamicDecorationDirectOptimizationAlignmentContext         :: !d
    , dynamicDecorationDirectOptimizationImpliedAlignment         :: !d
    , dynamicDecorationDirectOptimizationSingleDisambiguation     :: !d
    }
<<<<<<< HEAD
    deriving stock    (Eq, Generic)
    deriving anyclass (Binary, NFData)
=======
    deriving anyclass (NFData)
    deriving stock    (Eq, Generic)
>>>>>>> 685403f6


-- |
-- Represents the partial character decoration result of a post-order traversal.
data  DynamicDecorationDirectOptimizationPostorderResult d
    = DynamicDecorationDirectOptimizationPostorderResult
    { dynamicDecorationDirectOptimizationPostorderCharacterCost          :: {-# UNPACK #-} !Word
    , dynamicDecorationDirectOptimizationPostorderCharacterLocalCost     :: {-# UNPACK #-} !Word
    , dynamicDecorationDirectOptimizationPostorderCharacterAverageLength :: {-# UNPACK #-} !AverageLength
    , dynamicDecorationDirectOptimizationPostorderAlignmentContext       :: !d
    }
<<<<<<< HEAD
    deriving stock    (Eq, Generic)
    deriving anyclass (Binary, NFData)


-- |
-- An abstract implied alignment dynamic character decoration with a polymorphic
-- character type.
data  DynamicDecorationImpliedAlignment d
    = DynamicDecorationImpliedAlignment
    { dynamicDecorationImpliedAlignmentCharacterCost            :: {-# UNPACK #-} !Word
    , dynamicDecorationImpliedAlignmentCharacterLocalCost       :: {-# UNPACK #-} !Word
    , dynamicDecorationImpliedAlignmentCharacterAverageLength   :: {-# UNPACK #-} !AverageLength
    , dynamicDecorationImpliedAlignmentEncodedField             :: !d
    , dynamicDecorationImpliedAlignmentFinalGappedField         :: !d
    , dynamicDecorationImpliedAlignmentFinalUngappedField       :: !d
    , dynamicDecorationImpliedAlignmentPreliminaryGappedField   :: !d
    , dynamicDecorationImpliedAlignmentPreliminaryUngappedField :: !d
    , dynamicDecorationImpliedAlignmentLeftAlignmentField       :: !d
    , dynamicDecorationImpliedAlignmentRightAlignmentField      :: !d
    , dynamicDecorationImpliedAlignmentImpliedAlignmentField    :: !d
    }
    deriving stock (Eq, Generic)
    deriving anyclass (Binary, NFData)
=======
    deriving anyclass (NFData)
    deriving stock    (Eq, Generic)
>>>>>>> 685403f6


-- |
-- An abstract initial dynamic character decoration with a polymorphic character
-- type.
data  DynamicDecorationInitial d
    = DynamicDecorationInitial
    { dynamicDecorationInitialEncodedField           :: !d
    , dynamicDecorationInitialCharacterAverageLength :: {-# UNPACK #-} !AverageLength
    }
<<<<<<< HEAD
    deriving stock    (Eq, Generic)
    deriving anyclass (Binary, NFData)


instance (EncodableDynamicCharacter d, Exportable (Element d)) => DirectOptimizationDecoration (DynamicDecorationDirectOptimization d) d where


instance (EncodableDynamicCharacter d, Exportable (Element d)) => DirectOptimizationDecoration (DynamicDecorationImpliedAlignment d) d where
=======
    deriving anyclass (NFData)
    deriving stock    (Eq, Generic)
>>>>>>> 685403f6


instance (EncodableDynamicCharacter d, ExportableBuffer (Subcomponent (Element d))) => DirectOptimizationDecoration (DynamicDecorationDirectOptimization d) d where


instance (EncodableDynamicCharacter d, ExportableBuffer (Subcomponent (Element d))) => DirectOptimizationPostorderDecoration (DynamicDecorationDirectOptimization d) d where


instance (EncodableDynamicCharacter d, ExportableBuffer (Subcomponent (Element d))) => DirectOptimizationPostorderDecoration (DynamicDecorationDirectOptimizationPostorderResult d) d where


instance (EncodableDynamicCharacter d, ExportableBuffer (Subcomponent (Element d))) => DynamicCharacterDecoration (DynamicDecorationInitial d) d where

--    toDynamicCharacterDecoration :: (x -> d) -> x -> (DynamicDecorationInitial d)
    toDynamicCharacterDecoration  g symbolSet =
        DynamicDecorationInitial
        { dynamicDecorationInitialEncodedField           = charValue
        , dynamicDecorationInitialCharacterAverageLength = toAverageLength . toEnum $ olength charValue
        }
      where
        charValue = g symbolSet


instance HasAverageLength (DynamicDecorationInitial d) AverageLength where

    averageLength = lens dynamicDecorationInitialCharacterAverageLength (\e x -> e { dynamicDecorationInitialCharacterAverageLength = x })


instance HasAverageLength (DynamicDecorationDirectOptimization d) AverageLength where

    averageLength = lens dynamicDecorationDirectOptimizationCharacterAverageLength (\e x -> e { dynamicDecorationDirectOptimizationCharacterAverageLength = x })


instance HasAverageLength (DynamicDecorationDirectOptimizationPostorderResult d) AverageLength where

    averageLength = lens dynamicDecorationDirectOptimizationPostorderCharacterAverageLength (\e x -> e { dynamicDecorationDirectOptimizationPostorderCharacterAverageLength = x })


instance HasCharacterCost (DynamicDecorationDirectOptimization d) Word where

    characterCost = lens dynamicDecorationDirectOptimizationCharacterCost (\e x -> e { dynamicDecorationDirectOptimizationCharacterCost = x })


instance HasCharacterCost (DynamicDecorationDirectOptimizationPostorderResult d) Word where

    characterCost = lens dynamicDecorationDirectOptimizationPostorderCharacterCost (\e x -> e { dynamicDecorationDirectOptimizationPostorderCharacterCost = x })


instance HasCharacterLocalCost (DynamicDecorationDirectOptimization d) Word where

    characterLocalCost = lens dynamicDecorationDirectOptimizationCharacterLocalCost (\e x -> e { dynamicDecorationDirectOptimizationCharacterLocalCost = x })


instance HasCharacterLocalCost (DynamicDecorationDirectOptimizationPostorderResult d) Word where

    characterLocalCost = lens dynamicDecorationDirectOptimizationPostorderCharacterLocalCost (\e x -> e { dynamicDecorationDirectOptimizationPostorderCharacterLocalCost = x })


instance HasEncoded (DynamicDecorationDirectOptimization d) d where

    encoded = lens dynamicDecorationDirectOptimizationImpliedAlignment (\e x -> e { dynamicDecorationDirectOptimizationImpliedAlignment = x })


instance HasEncoded (DynamicDecorationDirectOptimizationPostorderResult d) d where

    encoded = lens dynamicDecorationDirectOptimizationPostorderAlignmentContext (\e x -> e { dynamicDecorationDirectOptimizationPostorderAlignmentContext = x })


instance HasEncoded (DynamicDecorationInitial d) d where

    encoded = lens dynamicDecorationInitialEncodedField (\e x -> e { dynamicDecorationInitialEncodedField = x })


instance HasSingleDisambiguation (DynamicDecorationDirectOptimization d) d where

    singleDisambiguation = lens dynamicDecorationDirectOptimizationSingleDisambiguation (\e x -> e { dynamicDecorationDirectOptimizationSingleDisambiguation = x })


instance PossiblyMissingCharacter c => PossiblyMissingCharacter (DynamicDecorationInitial c) where

    isMissing = isMissing . (^. encoded)

    toMissing x = x & encoded %~ toMissing


instance PossiblyMissingCharacter c => PossiblyMissingCharacter (DynamicDecorationDirectOptimization c) where

    isMissing = isMissing . (^. encoded)

    toMissing x = x & encoded %~ toMissing


instance PossiblyMissingCharacter c => PossiblyMissingCharacter (DynamicDecorationDirectOptimizationPostorderResult c) where

    isMissing = isMissing . (^. encoded)

    toMissing x = x & encoded %~ toMissing


instance Hashable d => Hashable (DynamicDecorationDirectOptimization d) where

      hashWithSalt salt dec = foldr1 xor $
          [ hashWithSalt salt . dynamicDecorationDirectOptimizationCharacterCost
          , hashWithSalt salt . dynamicDecorationDirectOptimizationAlignmentContext
          , hashWithSalt salt . dynamicDecorationDirectOptimizationImpliedAlignment
          , hashWithSalt salt . dynamicDecorationDirectOptimizationSingleDisambiguation
          ] <*> [dec]


instance Hashable d => Hashable (DynamicDecorationDirectOptimizationPostorderResult d) where

      hashWithSalt salt dec = foldr1 xor $
                              [ hashWithSalt salt . dynamicDecorationDirectOptimizationPostorderCharacterCost
                              , hashWithSalt salt . dynamicDecorationDirectOptimizationPostorderAlignmentContext
                              ] <*> [dec]


instance Hashable d => Hashable (DynamicDecorationInitial d) where

    hashWithSalt salt = hashWithSalt salt . dynamicDecorationInitialEncodedField


instance HasImpliedAlignment (DynamicDecorationDirectOptimization d) d where

    impliedAlignment = lens dynamicDecorationDirectOptimizationImpliedAlignment (\e x -> e { dynamicDecorationDirectOptimizationImpliedAlignment = x })


instance HasAlignmentContext (DynamicDecorationDirectOptimization d) d where

    alignmentContext = lens dynamicDecorationDirectOptimizationAlignmentContext (\e x -> e { dynamicDecorationDirectOptimizationAlignmentContext = x })


instance HasAlignmentContext (DynamicDecorationDirectOptimizationPostorderResult d) d where

    alignmentContext = lens dynamicDecorationDirectOptimizationPostorderAlignmentContext (\e x -> e { dynamicDecorationDirectOptimizationPostorderAlignmentContext = x })


instance (EncodableDynamicCharacter d, ExportableBuffer (Subcomponent (Element d))) => PostorderExtensionDirectOptimizationDecoration (DynamicDecorationDirectOptimization d) d where

    extendPostorderToDirectOptimization subDecoration single ia =
        DynamicDecorationDirectOptimization
        { dynamicDecorationDirectOptimizationCharacterCost            = subDecoration ^. characterCost
        , dynamicDecorationDirectOptimizationCharacterLocalCost       = subDecoration ^. characterLocalCost
        , dynamicDecorationDirectOptimizationCharacterAverageLength   = subDecoration ^. averageLength
        , dynamicDecorationDirectOptimizationAlignmentContext         = subDecoration ^. alignmentContext
        , dynamicDecorationDirectOptimizationImpliedAlignment         = ia
        , dynamicDecorationDirectOptimizationSingleDisambiguation     = single
        }


instance (EncodableStream d, TextShow d) => Show (DynamicDecorationDirectOptimization d) where

    show = toString . showb


instance (EncodableStream d, TextShow d) => Show (DynamicDecorationDirectOptimizationPostorderResult d) where

    show = toString . showb 


instance ( EncodableStreamElement (Element d)
         , MonoFoldable d
         , PossiblyMissingCharacter d
         , Show (Element d)
         ) => Show (DynamicDecorationInitial d) where

    show dec
      | isMissing character = "<Missing>"
      | otherwise           = ofoldMap show character
      where
        character = dec ^. encoded


instance (EncodableStream d, TextShow d) => TextShow (DynamicDecorationDirectOptimization d) where

    showb dec = unlinesB . (shownCost:) $ f <$> pairs
      where
        shownCost = renderCostB dec

        f (prefix, accessor) = prefix <> showb (dec ^. accessor)

        pairs =
            [ ("Single Disambiguation: ", singleDisambiguation)
            , ("Alignemnt Context    : ", alignmentContext    )
            , ("Implied Alignment    : ", impliedAlignment    )
            ]


instance (EncodableStream d, TextShow d) => TextShow (DynamicDecorationDirectOptimizationPostorderResult d) where

    showb dec = unlinesB . (shownCost:) $ f <$> pairs
      where
        shownCost = renderCostB dec

        f (prefix, accessor) = prefix <> showb (dec ^. accessor)

        pairs =
          [ ("Alignment Context   : ", alignmentContext)
          ]


instance (EncodableDynamicCharacter d, ExportableBuffer (Subcomponent (Element d))) => SimpleDynamicDecoration (DynamicDecorationDirectOptimization d) d where


instance (EncodableDynamicCharacter d, ExportableBuffer (Subcomponent (Element d))) => SimpleDynamicDecoration (DynamicDecorationDirectOptimizationPostorderResult d) d where


instance (EncodableDynamicCharacter d, ExportableBuffer (Subcomponent (Element d))) => SimpleDynamicDecoration (DynamicDecorationInitial d) d where


instance (EncodableDynamicCharacter d, ExportableBuffer (Subcomponent (Element d))) => SimpleDynamicExtensionPostorderDecoration (DynamicDecorationDirectOptimizationPostorderResult d) d where

    extendDynamicToPostorder _ localCost totalCost subtreeAvgLength subtreeAlignment =
        DynamicDecorationDirectOptimizationPostorderResult
        { dynamicDecorationDirectOptimizationPostorderCharacterCost          = totalCost
        , dynamicDecorationDirectOptimizationPostorderCharacterLocalCost     = localCost
        , dynamicDecorationDirectOptimizationPostorderCharacterAverageLength = subtreeAvgLength
        , dynamicDecorationDirectOptimizationPostorderAlignmentContext       = subtreeAlignment
        }


instance Show d => ToXML (DynamicDecorationDirectOptimization d) where

    toXML decoration = xmlElement "Dynamic_DO_pre-order_decoration_result" attributes contents
        where
            attributes = []
            contents   = [ Left ("Character_cost"           , show $ decoration ^. characterCost     )
                         , Left ("Local_cost"               , show $ decoration ^. characterLocalCost)
                         , Left ("Alignment_Context"        , show $ decoration ^. alignmentContext  )
                         , Left ("Implied_Alignemnt"        , show $ decoration ^. alignmentContext  )
                         ]


instance Show d => ToXML (DynamicDecorationDirectOptimizationPostorderResult d) where

    toXML decoration = xmlElement "Dynamic_DO_post-order_decoration_result" attributes contents
        where
            attributes = []
            contents   = [ Left ("Character_cost"           , show $ decoration ^. characterCost      )
                         , Left ("Local_cost"               , show $ decoration ^. characterLocalCost )
                         , Left ("Alignment_Context"        , show $ decoration ^. alignmentContext   )
                         ]


renderCostB
  :: ( HasCharacterCost s a
     , HasCharacterLocalCost s b
     , TextShow a
     , TextShow b
     )
  => s
  -> Builder
renderCostB dec = unwordsB
      [ "Cost                 :"
      , showb (dec ^. characterCost)
      , "{"
      , showb (dec ^. characterLocalCost)
      , "}"
      ]<|MERGE_RESOLUTION|>--- conflicted
+++ resolved
@@ -54,13 +54,8 @@
     , dynamicDecorationDirectOptimizationImpliedAlignment         :: !d
     , dynamicDecorationDirectOptimizationSingleDisambiguation     :: !d
     }
-<<<<<<< HEAD
+    deriving anyclass (Binary, NFData)
     deriving stock    (Eq, Generic)
-    deriving anyclass (Binary, NFData)
-=======
-    deriving anyclass (NFData)
-    deriving stock    (Eq, Generic)
->>>>>>> 685403f6
 
 
 -- |
@@ -72,7 +67,6 @@
     , dynamicDecorationDirectOptimizationPostorderCharacterAverageLength :: {-# UNPACK #-} !AverageLength
     , dynamicDecorationDirectOptimizationPostorderAlignmentContext       :: !d
     }
-<<<<<<< HEAD
     deriving stock    (Eq, Generic)
     deriving anyclass (Binary, NFData)
 
@@ -96,10 +90,6 @@
     }
     deriving stock (Eq, Generic)
     deriving anyclass (Binary, NFData)
-=======
-    deriving anyclass (NFData)
-    deriving stock    (Eq, Generic)
->>>>>>> 685403f6
 
 
 -- |
@@ -110,19 +100,8 @@
     { dynamicDecorationInitialEncodedField           :: !d
     , dynamicDecorationInitialCharacterAverageLength :: {-# UNPACK #-} !AverageLength
     }
-<<<<<<< HEAD
     deriving stock    (Eq, Generic)
     deriving anyclass (Binary, NFData)
-
-
-instance (EncodableDynamicCharacter d, Exportable (Element d)) => DirectOptimizationDecoration (DynamicDecorationDirectOptimization d) d where
-
-
-instance (EncodableDynamicCharacter d, Exportable (Element d)) => DirectOptimizationDecoration (DynamicDecorationImpliedAlignment d) d where
-=======
-    deriving anyclass (NFData)
-    deriving stock    (Eq, Generic)
->>>>>>> 685403f6
 
 
 instance (EncodableDynamicCharacter d, ExportableBuffer (Subcomponent (Element d))) => DirectOptimizationDecoration (DynamicDecorationDirectOptimization d) d where
