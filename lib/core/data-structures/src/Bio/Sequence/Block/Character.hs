--- conflicted
+++ resolved
@@ -464,62 +464,6 @@
 
 
 -- |
-<<<<<<< HEAD
--- Performs a zip over the two character blocks. Uses the input functions to zip
--- the different character types in the character block.
---
--- Assumes that the 'CharacterBlock' values have the same number of each character
--- type. If this assumtion is violated, the result will be truncated.
-hexZip2WithMeta
-  :: (ContinuousCharacterMetadataDec                         -> u -> u' -> u'')
-  -> (DiscreteCharacterMetadataDec                           -> v -> v' -> v'')
-  -> (DiscreteCharacterMetadataDec                           -> w -> w' -> w'')
-  -> (DiscreteWithTCMCharacterMetadataDec StaticCharacter    -> x -> x' -> x'')
-  -> (DiscreteWithTCMCharacterMetadataDec StaticCharacter    -> y -> y' -> y'')
-  -> (DynamicCharacterMetadataDec (Subcomponent (Element DynamicCharacter)) -> z -> z' -> z'')
-  -> MetadataBlock m
-  -> CharacterBlock u   v   w   x   y   z
-  -> CharacterBlock u'  v'  w'  x'  y'  z'
-  -> CharacterBlock u'' v'' w'' x'' y'' z''
-hexZip2WithMeta f1 f2 f3 f4 f5 f6 meta charBlock1 charBlock2 = CB
-    Block
-      { _continuousBin
-          = parZipWith3 rpar f1
-            (meta ^.  continuousBin)
-            (charBlock1 ^.  continuousBin)
-            (charBlock2 ^.  continuousBin)
-      , _nonAdditiveBin
-          = parZipWith3 rpar f2
-            (meta ^. nonAdditiveBin)
-            (charBlock1 ^. nonAdditiveBin)
-            (charBlock2 ^. nonAdditiveBin)
-      , _additiveBin
-          = parZipWith3 rpar f3
-            (meta ^.    additiveBin)
-            (charBlock1 ^.    additiveBin)
-            (charBlock2 ^.    additiveBin)
-      , _metricBin
-          = parZipWith3 rpar f4
-            (meta ^.      metricBin)
-            (charBlock1 ^.      metricBin)
-            (charBlock2 ^.      metricBin)
-      , _nonMetricBin
-          = parZipWith3 rpar f5
-            (meta ^.   nonMetricBin)
-            (charBlock1 ^.   nonMetricBin)
-            (charBlock2 ^.   nonMetricBin)
-      , _dynamicBin
-          = parZipWith3 rpar f6
-            (meta ^.     dynamicBin)
-            (charBlock1 ^.     dynamicBin)
-            (charBlock2 ^.     dynamicBin)
-      }
-
-
-
--- |
-=======
->>>>>>> f4a6db66
 -- Convert all characters contained in the block to their missing value.
 toMissingCharacters
   :: ( PossiblyMissingCharacter u
