--- conflicted
+++ resolved
@@ -10,7 +10,7 @@
 --
 -----------------------------------------------------------------------------
 
-<<<<<<< HEAD
+{-# LANGUAGE DeriveAnyClass             #-}
 {-# LANGUAGE DeriveGeneric              #-}
 {-# LANGUAGE DerivingStrategies         #-}
 {-# LANGUAGE FlexibleContexts           #-}
@@ -19,16 +19,6 @@
 {-# LANGUAGE MultiParamTypeClasses      #-}
 {-# LANGUAGE ScopedTypeVariables        #-}
 {-# LANGUAGE TypeFamilies               #-}
-=======
-{-# LANGUAGE DeriveAnyClass        #-}
-{-# LANGUAGE DeriveGeneric         #-}
-{-# LANGUAGE DerivingStrategies    #-}
-{-# LANGUAGE FlexibleContexts      #-}
-{-# LANGUAGE FlexibleInstances     #-}
-{-# LANGUAGE MultiParamTypeClasses #-}
-{-# LANGUAGE ScopedTypeVariables   #-}
-{-# LANGUAGE TypeFamilies          #-}
->>>>>>> f4a6db66
 
 module Bio.Sequence.Metadata
   ( MetadataBlock()
@@ -73,13 +63,9 @@
 -- Blocks are optimized atomically with resepect to network resolutions.
 newtype MetadataSequence m
     = MetaSeq (Vector (MetadataBlock m))
-<<<<<<< HEAD
-    deriving stock   (Generic, Show)
-    deriving newtype (Binary)
-=======
     deriving anyclass (NFData)
     deriving stock    (Generic, Show)
->>>>>>> f4a6db66
+    deriving newtype  (Binary)
 
 
 type instance Element (MetadataSequence m) = MetadataBlock m
