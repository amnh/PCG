-----------------------------------------------------------------------------
-- |
-- Module      :  Bio.Sequence
-- Copyright   :  (c) 2015-2015 Ward Wheeler
-- License     :  BSD-style
--
-- Maintainer  :  wheeler@amnh.org
-- Stability   :  provisional
-- Portability :  portable
--
-- Data structures and instances for coded characters
-- Coded characters are dynamic characters recoded as
--
-----------------------------------------------------------------------------

{-# LANGUAGE FlexibleContexts #-}
{-# LANGUAGE TypeFamilies     #-}

module Bio.Sequence
  (
  -- * CharacterSequence types
    CharacterBlock()
  , CharacterSequence()
  -- * MetadataSequence types
  , MetadataBlock()
  , MetadataSequence()
  -- * Construction types
  , PartialCharacterBlock()
  -- * Sequence constraints
  , HasBlockCost
  , HasRootCost
  -- * Lenses
  , HasBlocks(..)
  , HasBlockMetadata(..)
  , HasContinuousBin(..)
  , HasNonAdditiveBin(..)
  , HasAdditiveBin(..)
  , HasMetricBin(..)
  , HasNonMetricBin(..)
  , HasDynamicBin(..)
  -- * CharacterBlock construction
  , continuousSingleton
  , discreteSingleton
  , dynamicSingleton
  , finalizeCharacterBlock
  -- * CharacterBlock transformations
  , toMissingCharacters
  , foldZipWithMeta
  , hexFold
  , hexmap
  , hexZip
  , hexZipWith
  , hexZipMeta
  -- * Cost quantification
  , sequenceCost
  , sequenceRootCost
  , blockCost
  , staticCost
  ) where

import           Bio.Character.Encodable
import           Bio.Metadata.Continuous
import           Bio.Metadata.Discrete
import           Bio.Metadata.DiscreteWithTCM
import           Bio.Metadata.Dynamic
import           Bio.Sequence.Block           hiding (hexZipMeta, hexZipWith, hexZipWithMeta, hexmap)
import qualified Bio.Sequence.Block           as Blk
import           Bio.Sequence.Block.Builder
import           Bio.Sequence.Block.Character (finalizeCharacterBlock)
import           Bio.Sequence.Character       (CharacterSequence)
import           Bio.Sequence.Internal
import           Bio.Sequence.Metadata        (MetadataSequence)
import           Control.Lens
import           Control.Parallel.Custom
import           Control.Parallel.Strategies
import           Data.Foldable.Custom
import           Data.Key
import           Data.List.Utility
import           Data.MonoTraversable
import           Prelude                      hiding (zip)


-- |
-- Perform a six way map over the polymorphic types.
hexmap
  :: (u -> u')
  -> (v -> v')
  -> (w -> w')
  -> (x -> x')
  -> (y -> y')
  -> (z -> z')
  -> CharacterSequence u  v  w  x  y  z
  -> CharacterSequence u' v' w' x' y' z'
hexmap f1 f2 f3 f4 f5 f6 =
    over blockSequence (parmap rpar (Blk.hexmap f1 f2 f3 f4 f5 f6))


-- |
-- Zips together two 'CharacterSequence' values to get pairs of values.
hexZip
  :: CharacterSequence u v w x y z
  -> CharacterSequence u' v' w' x' y' z'
  -> CharacterSequence (u,u') (v,v') (w,w') (x,x') (y,y') (z,z')
hexZip = hexZipWith (,) (,) (,) (,) (,) (,)


-- |
-- Performs a zip over the two character sequences. Uses the input functions to
-- zip the different character types in the character block.
--
-- Assumes that the 'CharacterSequence' values have the same number of character
-- blocks and the same number of each character type in the corresponding block
-- of each block. If this assumtion is violated, the result will be truncated.
hexZipWith
  :: (u -> u' -> u'')
  -> (v -> v' -> v'')
  -> (w -> w' -> w'')
  -> (x -> x' -> x'')
  -> (y -> y' -> y'')
  -> (z -> z' -> z'')
  -> CharacterSequence u   v   w   x   y   z
  -> CharacterSequence u'  v'  w'  x'  y'  z'
  -> CharacterSequence u'' v'' w'' x'' y'' z''
hexZipWith f1 f2 f3 f4 f5 f6 lhs =
    over blockSequence (parZipWith rpar (Blk.hexZipWith f1 f2 f3 f4 f5 f6) (lhs ^. blockSequence))


-- |
<<<<<<< HEAD
-- Performs a zip over the two character sequences. Uses the input functions to
-- zip the different character types in the character block.
--
-- Assumes that the 'CharacterSequence' values have the same number of character
-- blocks and the same number of each character type in the corresponding block
-- of each block. If this assumtion is violated, the result will be truncated.
hexZipWith3
  :: (u -> u' -> u'' -> u''')
  -> (v -> v' -> v'' -> v''')
  -> (w -> w' -> w'' -> w''')
  -> (x -> x' -> x'' -> x''')
  -> (y -> y' -> y'' -> y''')
  -> (z -> z' -> z'' -> z''')
  -> CharacterSequence u    v    w    x    y    z
  -> CharacterSequence u'   v'   w'   x'   y'   z'
  -> CharacterSequence u''  v''  w''  x''  y''  z''
  -> CharacterSequence u''' v''' w''' x''' y''' z'''
hexZipWith3 f1 f2 f3 f4 f5 f6 lhs rhs =
    over blockSequence (parZipWith3 rpar (Blk.hexZipWith3 f1 f2 f3 f4 f5 f6) (lhs ^. blockSequence) (rhs ^. blockSequence))


-- |
-- Performs a zip over the two character sequences. Uses the input functions to
-- zip the different character types in the character block.
--
-- Assumes that the 'CharacterSequence' values have the same number of character
-- blocks and the same number of each character type in the corresponding block
-- of each block. If this assumtion is violated, the result will be truncated.
hexZipWithMeta
  :: (ContinuousCharacterMetadataDec                      -> u -> u' -> u'')
  -> (DiscreteCharacterMetadataDec                        -> v -> v' -> v'')
  -> (DiscreteCharacterMetadataDec                        -> w -> w' -> w'')
  -> (DiscreteWithTCMCharacterMetadataDec StaticCharacter -> x -> x' -> x'')
  -> (DiscreteWithTCMCharacterMetadataDec StaticCharacter -> y -> y' -> y'')
  -> (DynamicCharacterMetadataDec (Subcomponent (Element DynamicCharacter)) -> z -> z' -> z'')
  -> MetadataSequence m
  -> CharacterSequence u   v   w   x   y   z
  -> CharacterSequence u'  v'  w'  x'  y'  z'
  -> CharacterSequence u'' v'' w'' x'' y'' z''
hexZipWithMeta f1 f2 f3 f4 f5 f6 meta lhs =
    over blockSequence (parZipWith3 rpar (Blk.hexZipWithMeta f1 f2 f3 f4 f5 f6) mSeq cSeq)
  where
    mSeq = meta ^. blockSequence
    cSeq = lhs  ^. blockSequence

-- |
=======
>>>>>>> f4a6db66
-- Performs a zip over a character sequence and a metadata sequence.
--
-- Assumes that the 'CharacterSequence' and 'MetadataSequence' have the same
-- number of character blocks and the same number of each character type in
-- the corresponding block of each block. If this assumtion is violated, the
-- result will be truncated.
hexZipMeta
  :: (ContinuousCharacterMetadataDec                      -> u -> u')
  -> (DiscreteCharacterMetadataDec                        -> v -> v')
  -> (DiscreteCharacterMetadataDec                        -> w -> w')
  -> (DiscreteWithTCMCharacterMetadataDec StaticCharacter -> x -> x')
  -> (DiscreteWithTCMCharacterMetadataDec StaticCharacter -> y -> y')
  -> (DynamicCharacterMetadataDec (Subcomponent (Element DynamicCharacter)) -> z -> z')
  -> MetadataSequence m
  -> CharacterSequence u   v   w   x   y   z
  -> CharacterSequence u'  v'  w'  x'  y'  z'
hexZipMeta f1 f2 f3 f4 f5 f6 meta =
    over blockSequence (parZipWith rpar (Blk.hexZipMeta f1 f2 f3 f4 f5 f6) mSeq)
  where
    mSeq = meta ^. blockSequence


-- |
-- Calculates the cumulative cost of a 'CharacterSequence'. Performs some of the
-- operation in parallel.
sequenceCost
  :: HasBlockCost u v w x y z
  => MetadataSequence m
  -> CharacterSequence u v w x y z
  -> Double
sequenceCost meta char = sum'
    . parmap rpar (uncurry Blk.blockCost)
    . zip (meta ^. blockSequence) $ char ^. blockSequence


-- |
-- Calculates the root cost of a 'CharacterSequence'. Performs some of the
-- operation in parallel.
sequenceRootCost
  :: (HasRootCost u v w x y z, Integral i)
  => i
  -> MetadataSequence m
  -> CharacterSequence u v w x y z
  -> Double
sequenceRootCost rootCount meta char = sum'
    . parmap rpar (uncurry (Blk.rootCost rootCount))
    . zip (meta ^. blockSequence) $ char ^. blockSequence



foldZipWithMeta
  :: (Monoid a)
  => (MetadataBlock m -> CharacterBlock u v w x y z -> CharacterBlock u v w x y z -> a)
  -> MetadataSequence m
  -> CharacterSequence u v w x y z
  -> CharacterSequence u v w x y z
  -> a
foldZipWithMeta f meta charSeq1 charSeq2 =
  let metaV     = otoList meta
      charSeq1V = otoList charSeq1
      charSeq2V = otoList charSeq2
  in  foldZipWith3 f metaV charSeq1V charSeq2V<|MERGE_RESOLUTION|>--- conflicted
+++ resolved
@@ -126,55 +126,6 @@
 
 
 -- |
-<<<<<<< HEAD
--- Performs a zip over the two character sequences. Uses the input functions to
--- zip the different character types in the character block.
---
--- Assumes that the 'CharacterSequence' values have the same number of character
--- blocks and the same number of each character type in the corresponding block
--- of each block. If this assumtion is violated, the result will be truncated.
-hexZipWith3
-  :: (u -> u' -> u'' -> u''')
-  -> (v -> v' -> v'' -> v''')
-  -> (w -> w' -> w'' -> w''')
-  -> (x -> x' -> x'' -> x''')
-  -> (y -> y' -> y'' -> y''')
-  -> (z -> z' -> z'' -> z''')
-  -> CharacterSequence u    v    w    x    y    z
-  -> CharacterSequence u'   v'   w'   x'   y'   z'
-  -> CharacterSequence u''  v''  w''  x''  y''  z''
-  -> CharacterSequence u''' v''' w''' x''' y''' z'''
-hexZipWith3 f1 f2 f3 f4 f5 f6 lhs rhs =
-    over blockSequence (parZipWith3 rpar (Blk.hexZipWith3 f1 f2 f3 f4 f5 f6) (lhs ^. blockSequence) (rhs ^. blockSequence))
-
-
--- |
--- Performs a zip over the two character sequences. Uses the input functions to
--- zip the different character types in the character block.
---
--- Assumes that the 'CharacterSequence' values have the same number of character
--- blocks and the same number of each character type in the corresponding block
--- of each block. If this assumtion is violated, the result will be truncated.
-hexZipWithMeta
-  :: (ContinuousCharacterMetadataDec                      -> u -> u' -> u'')
-  -> (DiscreteCharacterMetadataDec                        -> v -> v' -> v'')
-  -> (DiscreteCharacterMetadataDec                        -> w -> w' -> w'')
-  -> (DiscreteWithTCMCharacterMetadataDec StaticCharacter -> x -> x' -> x'')
-  -> (DiscreteWithTCMCharacterMetadataDec StaticCharacter -> y -> y' -> y'')
-  -> (DynamicCharacterMetadataDec (Subcomponent (Element DynamicCharacter)) -> z -> z' -> z'')
-  -> MetadataSequence m
-  -> CharacterSequence u   v   w   x   y   z
-  -> CharacterSequence u'  v'  w'  x'  y'  z'
-  -> CharacterSequence u'' v'' w'' x'' y'' z''
-hexZipWithMeta f1 f2 f3 f4 f5 f6 meta lhs =
-    over blockSequence (parZipWith3 rpar (Blk.hexZipWithMeta f1 f2 f3 f4 f5 f6) mSeq cSeq)
-  where
-    mSeq = meta ^. blockSequence
-    cSeq = lhs  ^. blockSequence
-
--- |
-=======
->>>>>>> f4a6db66
 -- Performs a zip over a character sequence and a metadata sequence.
 --
 -- Assumes that the 'CharacterSequence' and 'MetadataSequence' have the same
