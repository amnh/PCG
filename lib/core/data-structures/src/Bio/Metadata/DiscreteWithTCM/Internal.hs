-----------------------------------------------------------------------------
-- |
-- Module      :  Bio.Metadata.DiscreteWithTCM.Internal
-- Copyright   :  (c) 2015-2015 Ward Wheeler
-- License     :  BSD-style
--
-- Maintainer  :  wheeler@amnh.org
-- Stability   :  provisional
-- Portability :  portable
--
-----------------------------------------------------------------------------

{-# LANGUAGE DeriveAnyClass        #-}
{-# LANGUAGE DeriveGeneric         #-}
{-# LANGUAGE DerivingStrategies    #-}
{-# LANGUAGE FlexibleContexts      #-}
{-# LANGUAGE FlexibleInstances     #-}
{-# LANGUAGE MultiParamTypeClasses #-}
{-# LANGUAGE StrictData            #-}
{-# LANGUAGE TypeFamilies          #-}
{-# LANGUAGE UnboxedSums           #-}

module Bio.Metadata.DiscreteWithTCM.Internal
  ( DiscreteCharacterMetadata(..)
  , DiscreteWithTCMCharacterMetadataDec()
  , GeneralCharacterMetadata(..)
  , GetSymbolChangeMatrix(..)
  , GetPairwiseTransitionCostMatrix(..)
  , HasCharacterAlphabet(..)
  , HasCharacterName(..)
  , HasCharacterWeight(..)
  , discreteMetadataFromTCM
  ) where

<<<<<<< HEAD
import Bio.Metadata.CharacterName
=======
import Bio.Character.Exportable
>>>>>>> f4a6db66
import Bio.Metadata.Discrete
import Bio.Metadata.DiscreteWithTCM.Class
import Bio.Metadata.Overlap
import Control.Applicative
import Control.DeepSeq
import Control.Lens
import Data.Alphabet
import Data.Bits
<<<<<<< HEAD
import Data.Binary
import Data.Functor
=======
import Data.CharacterName
>>>>>>> f4a6db66
import Data.FileSource
import Data.Hashable
import Data.Hashable.Memoize
import Data.List                          (intercalate)
import Data.MetricRepresentation
import Data.Range
import Data.TCM                           as TCM
import Data.TCM.Memoized
import GHC.Generics                       hiding (to)
import Text.XML


-- |
-- Represents a concrete type containing metadata fields shared across all
-- discrete different bins. Continuous bins do not have Alphabets.
data  DiscreteWithTCMCharacterMetadataDec c
    = DiscreteWithTCMCharacterMetadataDec
    { metricRepresentation :: !(MetricRepresentation ( MemoizedCostMatrix
                                                     , c -> c -> (c, Word)
                                                     , c -> c -> c -> (c, Word))
                                                     )
    , discreteData         :: {-# UNPACK #-} !DiscreteCharacterMetadataDec
    }
    deriving stock (Generic)


foreignPointerData :: DiscreteWithTCMCharacterMetadataDec c -> Maybe MemoizedCostMatrix
foreignPointerData x =
    case metricRepresentation x of
      ExplicitLayout _ (v,_,_) -> Just v
      _                        -> Nothing


<<<<<<< HEAD
instance
     ( Eq c
     , FiniteBits c
     , Hashable c
     , NFData c
     ) => Binary (DiscreteWithTCMCharacterMetadataDec c) where

    {-# INLINE put #-}
    put x = put (void (metricRepresentation x)) <> put (discreteData x)

    {-# INLINE get #-}
    get   = liftA2 DiscreteWithTCMCharacterMetadataDec (rebuildMetricRepresentation <$> get) get


rebuildMetricRepresentation
  :: ( FiniteBits c
     , Hashable c
     , NFData c
     )
  => MetricRepresentation ()
  -> MetricRepresentation ( MemoizedCostMatrix
                          , c -> c -> (c, Word)
                          , c -> c -> c -> (c, Word)
                          )            
rebuildMetricRepresentation metricRep =
    case metricRep of
      DiscreteMetric       -> DiscreteMetric
      LinearNorm           -> LinearNorm
      ExplicitLayout tcm _ ->
          let     scm i j = toEnum . fromEnum $ tcm TCM.! (fromEnum i, fromEnum j)
                  len     = toEnum $ TCM.size tcm
          in  ExplicitLayout tcm ( generateMemoizedTransitionCostMatrix len scm
                                 , memoize2 $ overlap2 scm
                                 , memoize3 $ overlap3 scm
                                 )
      

{-
data RepresentedTCM a where
  Disc :: Discrete -> RepresentedTCM Discrete
  Explicit :: TCM -> MemoizedCostMatrix -> RepresentedTCM Explicit
-}


{-
retreiveTCM
  :: ( Bits c
     , Bound c ~ Word
     , Exportable c
     , Ranged c
     )
  => RepresentedTCM
  -> c
  -> c
  -> (c, Word)
retreiveTCM (ExplicitLayout _ memo) = getMedianAndCost2D memo
retreiveTCM DiscreteMetric          = discreteMetricLogic
retreiveTCM LinearNorm              = linearNormLogic


retreiveSCM :: RepresentedTCM -> Word -> Word -> Word
retreiveSCM (ExplicitLayout tcm _) = \i j -> toEnum . fromEnum $ tcm TCM.! (i,j)
retreiveSCM DiscreteMetric         = \i j -> if i == j then 0 else 1
retreiveSCM LinearNorm             = \i j -> max i j - min i j


discreteMetricLogic :: (Bits a, Num b) => a -> a -> (a, b)
discreteMetricLogic lhs rhs
  | popCount intersect > 0 = (intersect, 0)
  | otherwise              = (  unioned, 1)
  where
    unioned   = lhs .|. rhs
    intersect = lhs .&. rhs


linearNormLogic
  :: ( Ord (Bound a)
     , Ranged a
     , Ranged b
     , Ranged c
     , Bound b ~ Bound a
     , Bound c ~ Bound a
     )
  => a -> b -> (c, Bound a)
linearNormLogic lhs rhs = (fromRange newInterval, cost)
  where
    lhs' = toRange lhs
    rhs' = toRange rhs

    newInterval
      | isOverlapping = lhs' `intersection`   rhs'
      | otherwise     = lhs' `smallestClosed` rhs'
    isOverlapping     = lhs' `intersects`     rhs'

    cost
      | isOverlapping = 0
      | otherwise     = upperBound newInterval - lowerBound newInterval
-}


-- | (✔)
=======
>>>>>>> f4a6db66
instance DiscreteCharacterMetadata (DiscreteWithTCMCharacterMetadataDec c) where

    {-# INLINE extractDiscreteCharacterMetadata #-}
    extractDiscreteCharacterMetadata = discreteData


<<<<<<< HEAD
instance Eq (DiscreteWithTCMCharacterMetadataDec c) where

    (==) lhs rhs = (discreteData lhs == discreteData rhs) &&
                       (metricRepresentation lhs $> ()) == (metricRepresentation rhs $> ())


-- | (✔)
=======
>>>>>>> f4a6db66
instance HasCharacterAlphabet (DiscreteWithTCMCharacterMetadataDec c) (Alphabet String) where

    characterAlphabet = lens (\e -> discreteData e ^. characterAlphabet)
                      $ \e x -> e { discreteData = discreteData e & characterAlphabet .~ x }


instance GeneralCharacterMetadata (DiscreteWithTCMCharacterMetadataDec c) where

    {-# INLINE extractGeneralCharacterMetadata #-}
    extractGeneralCharacterMetadata =  extractGeneralCharacterMetadata . discreteData


instance HasCharacterName (DiscreteWithTCMCharacterMetadataDec c) CharacterName where

    characterName = lens (\e -> discreteData e ^. characterName)
                  $ \e x -> e { discreteData = discreteData e & characterName .~ x }


instance HasCharacterWeight (DiscreteWithTCMCharacterMetadataDec c) Double where

    characterWeight = lens (\e -> discreteData e ^. characterWeight)
                    $ \e x -> e { discreteData = discreteData e & characterWeight .~ x }

instance HasTcmSourceFile (DiscreteWithTCMCharacterMetadataDec c) FileSource where

    _tcmSourceFile = lens (\s -> discreteData s ^. _tcmSourceFile)
                   $ \d s -> d { discreteData = discreteData d & _tcmSourceFile .~ s }


-- |
-- A 'Lens' for the 'symbolicTCMGenerator' field
instance GetSparseTransitionCostMatrix (DiscreteWithTCMCharacterMetadataDec c) (Maybe MemoizedCostMatrix) where

    sparseTransitionCostMatrix = to foreignPointerData


-- |
-- A 'Lens' for the 'symbolicTCMGenerator' field
instance GetSymbolChangeMatrix (DiscreteWithTCMCharacterMetadataDec c) (Word -> Word -> Word) where

    symbolChangeMatrix = to (retreiveSCM . metricRepresentation)


-- |
-- A 'Lens' for the 'pairwiseTransitionCostMatrix' field
instance (Bits c, Bound c ~ Word, Ranged c)
    => GetPairwiseTransitionCostMatrix (DiscreteWithTCMCharacterMetadataDec c) c Word where

    pairwiseTransitionCostMatrix =
        to (retreivePairwiseTCM . fmap (\(_, x, _) -> x) . metricRepresentation)


instance NFData (DiscreteWithTCMCharacterMetadataDec c) where

    rnf val = rnf (metricRepresentation val) `seq` rnf (discreteData   val)


instance Show (DiscreteWithTCMCharacterMetadataDec c) where

    show e = intercalate "\n"
        [ "DiscreteCharacterMetadata"
        , "  CharacterName: " <> show (e ^. characterName    )
        , "  Alphabet:      " <> show (e ^. characterAlphabet)
        , "  Weight:        " <> show (e ^. characterWeight  )
        , "  TCMSourceFile :" <> show (e ^. _tcmSourceFile   )
        , "  TCM: "
        , show . generate dimension $ \(i,j) -> cost (toEnum i) (toEnum j)
        ]
      where
        cost      = e ^. symbolChangeMatrix
        dimension = length $ e ^. characterAlphabet


instance ToXML (DiscreteWithTCMCharacterMetadataDec c) where

    toXML input = xmlElement "Discrete_with_TCM" attrs contents
        where
            attrs    = []
            contents = [ Right . toXML $ discreteData input
                       , Left ("TCM", "Not yet renderable")
                       ]


-- |
-- Construct a concrete typed 'DiscreteWithTCMCharacterMetadataDec' value from the supplied inputs.
discreteMetadataFromTCM
  :: ( FiniteBits c
     , Hashable c
     , NFData c
     )
  => CharacterName
  -> Double
  -> Alphabet String
  -> FileSource
  -> TCM
  -> DiscreteWithTCMCharacterMetadataDec c
discreteMetadataFromTCM name weight alpha tcmSource tcm' =
    DiscreteWithTCMCharacterMetadataDec
    { metricRepresentation = representaionOfTCM
    , discreteData   = discreteMetadata name (weight * coefficient) alpha tcmSource
    }
  where
    representaionOfTCM =
        case tcmStructure diagnosis of
          NonAdditive -> DiscreteMetric
          Additive    -> LinearNorm
          _           -> ExplicitLayout tcm
                           (memoMatrixValue, memoize2 $ overlap2 scm, memoize3 $ overlap3 scm)

    scm             = (\i j -> toEnum . fromEnum $ tcm TCM.! (fromEnum i, fromEnum j))
    tcm             = factoredTcm diagnosis
    diagnosis       = diagnoseTcm tcm'
    coefficient     = fromIntegral $ factoredWeight diagnosis
<<<<<<< HEAD
    sigma  i j      = toEnum . fromEnum $ tcm ! (fromEnum i, fromEnum j)
    memoMatrixValue = generateMemoizedTransitionCostMatrix (toEnum $ length alpha) sigma


-- |
-- Construct a concrete typed 'DiscreteWithTCMCharacterMetadataDec' value from the supplied inputs.
discreteMetadataWithTCM
  :: ( FiniteBits c
     , Hashable c
     , NFData c
     )
  => CharacterName
  -> Double
  -> Alphabet String
  -> FileSource
  -> (Word -> Word -> Word)
  -> DiscreteWithTCMCharacterMetadataDec c
discreteMetadataWithTCM name weight alpha tcmSource scm = discreteMetadataFromTCM name weight alpha tcmSource tcm
  where
    tcm = generate (length alpha) (uncurry scm)
=======
    sigma  i j      = toEnum . fromEnum $ factoredTcm diagnosis ! (fromEnum i, fromEnum j)
    memoMatrixValue = generateMemoizedTransitionCostMatrix (toEnum $ length alpha) sigma
>>>>>>> f4a6db66
<|MERGE_RESOLUTION|>--- conflicted
+++ resolved
@@ -32,11 +32,7 @@
   , discreteMetadataFromTCM
   ) where
 
-<<<<<<< HEAD
 import Bio.Metadata.CharacterName
-=======
-import Bio.Character.Exportable
->>>>>>> f4a6db66
 import Bio.Metadata.Discrete
 import Bio.Metadata.DiscreteWithTCM.Class
 import Bio.Metadata.Overlap
@@ -45,12 +41,9 @@
 import Control.Lens
 import Data.Alphabet
 import Data.Bits
-<<<<<<< HEAD
 import Data.Binary
+import Data.CharacterName
 import Data.Functor
-=======
-import Data.CharacterName
->>>>>>> f4a6db66
 import Data.FileSource
 import Data.Hashable
 import Data.Hashable.Memoize
@@ -84,7 +77,6 @@
       _                        -> Nothing
 
 
-<<<<<<< HEAD
 instance
      ( Eq c
      , FiniteBits c
@@ -120,90 +112,21 @@
                                  , memoize2 $ overlap2 scm
                                  , memoize3 $ overlap3 scm
                                  )
-      
-
-{-
-data RepresentedTCM a where
-  Disc :: Discrete -> RepresentedTCM Discrete
-  Explicit :: TCM -> MemoizedCostMatrix -> RepresentedTCM Explicit
--}
-
-
-{-
-retreiveTCM
-  :: ( Bits c
-     , Bound c ~ Word
-     , Exportable c
-     , Ranged c
-     )
-  => RepresentedTCM
-  -> c
-  -> c
-  -> (c, Word)
-retreiveTCM (ExplicitLayout _ memo) = getMedianAndCost2D memo
-retreiveTCM DiscreteMetric          = discreteMetricLogic
-retreiveTCM LinearNorm              = linearNormLogic
-
-
-retreiveSCM :: RepresentedTCM -> Word -> Word -> Word
-retreiveSCM (ExplicitLayout tcm _) = \i j -> toEnum . fromEnum $ tcm TCM.! (i,j)
-retreiveSCM DiscreteMetric         = \i j -> if i == j then 0 else 1
-retreiveSCM LinearNorm             = \i j -> max i j - min i j
-
-
-discreteMetricLogic :: (Bits a, Num b) => a -> a -> (a, b)
-discreteMetricLogic lhs rhs
-  | popCount intersect > 0 = (intersect, 0)
-  | otherwise              = (  unioned, 1)
-  where
-    unioned   = lhs .|. rhs
-    intersect = lhs .&. rhs
-
-
-linearNormLogic
-  :: ( Ord (Bound a)
-     , Ranged a
-     , Ranged b
-     , Ranged c
-     , Bound b ~ Bound a
-     , Bound c ~ Bound a
-     )
-  => a -> b -> (c, Bound a)
-linearNormLogic lhs rhs = (fromRange newInterval, cost)
-  where
-    lhs' = toRange lhs
-    rhs' = toRange rhs
-
-    newInterval
-      | isOverlapping = lhs' `intersection`   rhs'
-      | otherwise     = lhs' `smallestClosed` rhs'
-    isOverlapping     = lhs' `intersects`     rhs'
-
-    cost
-      | isOverlapping = 0
-      | otherwise     = upperBound newInterval - lowerBound newInterval
--}
 
 
 -- | (✔)
-=======
->>>>>>> f4a6db66
 instance DiscreteCharacterMetadata (DiscreteWithTCMCharacterMetadataDec c) where
 
     {-# INLINE extractDiscreteCharacterMetadata #-}
     extractDiscreteCharacterMetadata = discreteData
 
 
-<<<<<<< HEAD
 instance Eq (DiscreteWithTCMCharacterMetadataDec c) where
 
     (==) lhs rhs = (discreteData lhs == discreteData rhs) &&
                        (metricRepresentation lhs $> ()) == (metricRepresentation rhs $> ())
 
 
--- | (✔)
-=======
->>>>>>> f4a6db66
 instance HasCharacterAlphabet (DiscreteWithTCMCharacterMetadataDec c) (Alphabet String) where
 
     characterAlphabet = lens (\e -> discreteData e ^. characterAlphabet)
@@ -317,28 +240,5 @@
     tcm             = factoredTcm diagnosis
     diagnosis       = diagnoseTcm tcm'
     coefficient     = fromIntegral $ factoredWeight diagnosis
-<<<<<<< HEAD
     sigma  i j      = toEnum . fromEnum $ tcm ! (fromEnum i, fromEnum j)
-    memoMatrixValue = generateMemoizedTransitionCostMatrix (toEnum $ length alpha) sigma
-
-
--- |
--- Construct a concrete typed 'DiscreteWithTCMCharacterMetadataDec' value from the supplied inputs.
-discreteMetadataWithTCM
-  :: ( FiniteBits c
-     , Hashable c
-     , NFData c
-     )
-  => CharacterName
-  -> Double
-  -> Alphabet String
-  -> FileSource
-  -> (Word -> Word -> Word)
-  -> DiscreteWithTCMCharacterMetadataDec c
-discreteMetadataWithTCM name weight alpha tcmSource scm = discreteMetadataFromTCM name weight alpha tcmSource tcm
-  where
-    tcm = generate (length alpha) (uncurry scm)
-=======
-    sigma  i j      = toEnum . fromEnum $ factoredTcm diagnosis ! (fromEnum i, fromEnum j)
-    memoMatrixValue = generateMemoizedTransitionCostMatrix (toEnum $ length alpha) sigma
->>>>>>> f4a6db66
+    memoMatrixValue = generateMemoizedTransitionCostMatrix (toEnum $ length alpha) sigma