--- conflicted
+++ resolved
@@ -27,12 +27,8 @@
     , TraversalFocusEdge
     , TraversalTopology
     , dynamicMetadata
-<<<<<<< HEAD
-    , dynamicMetadataWithSCM
-=======
     , dynamicMetadataFromTCM
     , maybeConstructDenseTransitionCostMatrix
->>>>>>> f4a6db66
     , overlap
     , overlap2
     ) where
