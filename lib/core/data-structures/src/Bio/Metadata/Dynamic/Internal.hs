-------------------------------------------------------------------------------
-- |
-- Module      :  Bio.Metadata.Dynamic.Internal
-- Copyright   :  (c) 2015-2015 Ward Wheeler
-- License     :  BSD-style
--
-- Maintainer  :  wheeler@amnh.org
-- Stability   :  provisional
-- Portability :  portable
--
-----------------------------------------------------------------------------

{-# LANGUAGE ConstraintKinds        #-}
{-# LANGUAGE DeriveAnyClass         #-}
{-# LANGUAGE DeriveGeneric          #-}
{-# LANGUAGE DerivingStrategies     #-}
{-# LANGUAGE FlexibleContexts       #-}
{-# LANGUAGE FlexibleInstances      #-}
{-# LANGUAGE FunctionalDependencies #-}
{-# LANGUAGE MultiParamTypeClasses  #-}
{-# LANGUAGE StrictData             #-}
{-# LANGUAGE TypeFamilies           #-}

module Bio.Metadata.Dynamic.Internal
  ( DenseTransitionCostMatrix
  , DynamicCharacterMetadataDec()
  , DynamicCharacterMetadata(..)
  , GetSymbolChangeMatrix(..)
  , GetPairwiseTransitionCostMatrix(..)
  , HasCharacterAlphabet(..)
  , HasCharacterName(..)
  , HasCharacterWeight(..)
  , MemoizedCostMatrix()
  , TraversalFoci
  , TraversalFocusEdge
  , TraversalTopology
  , dynamicMetadata
<<<<<<< HEAD
  , dynamicMetadataWithSCM
=======
  , dynamicMetadataFromTCM
  , maybeConstructDenseTransitionCostMatrix
>>>>>>> f4a6db66
  , overlap
  , overlap2
  ) where

import           Bio.Character.Encodable
import           Bio.Character.Exportable
import           Bio.Metadata.Discrete
import           Bio.Metadata.DiscreteWithTCM
import           Bio.Metadata.Dynamic.Class   hiding (DenseTransitionCostMatrix)
import           Control.DeepSeq
import           Control.Lens                 hiding (Fold)
import           Control.Monad.State.Strict
import           Data.Alphabet
import           Data.Bits
import           Data.CharacterName
import           Data.FileSource
import           Data.Foldable
import           Data.Functor                 (($>))
import           Data.List                    (intercalate)
import           Data.List.NonEmpty           (NonEmpty (..))
import           Data.MetricRepresentation
import           Data.Range
import           Data.Semigroup
import           Data.Semigroup.Foldable
import           Data.TCM
import qualified Data.TCM                     as TCM
import           Data.TCM.Dense
import           Data.TCM.Memoized
import           Data.TopologyRepresentation
import           GHC.Generics                 (Generic)
import           Text.XML


-- |
-- A unique representation of a DAG topology.
type TraversalTopology  = TopologyRepresentation TraversalFocusEdge


-- |
-- An unrooted edge.
type TraversalFocusEdge = (Int, Int)


type TraversalFocus     = (TraversalFocusEdge, TraversalTopology)


-- |
-- Represents a collection of paired rooting edges and unrooted topologies.
type TraversalFoci      = NonEmpty TraversalFocus


-- |
-- Represents a concrete type containing metadata fields shared across all
-- discrete different bins. Continuous bins do not have Alphabets.
data  DynamicCharacterMetadataDec c
    = DynamicCharacterMetadataDec
    { optimalTraversalFoci        :: !(Maybe TraversalFoci)
    , structuralRepresentationTCM :: !(MetricRepresentation MemoizedCostMatrix)
    , metadata                    :: {-# UNPACK #-} !DiscreteCharacterMetadataDec
    }
    deriving stock    (Generic)
    deriving anyclass (NFData)


-- |
-- A decoration of an initial encoding of a dynamic character which has the
-- appropriate 'Lens' & character class constraints.
class ( DiscreteWithTcmCharacterMetadata s c
      , GetSparseTransitionCostMatrix    s (Maybe MemoizedCostMatrix)
      , GetPairwiseTransitionCostMatrix  s c Word
      , GetThreewayTransitionCostMatrix  s (c -> c -> c -> (c, Word))
      , HasTraversalFoci                 s (Maybe TraversalFoci)
      ) => DynamicCharacterMetadata s c | s -> c where

    extractDynamicCharacterMetadata :: s -> DynamicCharacterMetadataDec c


instance Eq (DynamicCharacterMetadataDec c) where

    lhs == rhs = metadata lhs == metadata rhs && optimalTraversalFoci lhs == optimalTraversalFoci rhs


instance Show (DynamicCharacterMetadataDec c) where

    show e = intercalate "\n"
        [ "DiscreteCharacterMetadata"
        , "  CharacterName: " <> show (e ^. characterName    )
        , "  Alphabet:      " <> show (e ^. characterAlphabet)
        , "  Weight:        " <> show (e ^. characterWeight  )
        , "  TCM: "
        , show . generate dimension $ \(i,j) -> cost (toEnum i) (toEnum j)
        ]
      where
        cost      = e ^. symbolChangeMatrix
        dimension = length $ e ^. characterAlphabet


instance DiscreteCharacterMetadata (DynamicCharacterMetadataDec c) where

    {-# INLINE extractDiscreteCharacterMetadata #-}
    extractDiscreteCharacterMetadata = extractDiscreteCharacterMetadata . metadata


<<<<<<< HEAD
instance (Bound c ~ Word, EncodableStreamElement c, ExportableBuffer c, Ranged c)
    => DiscreteWithTcmCharacterMetadata (DynamicCharacterMetadataDec c) c where


instance (Bound c ~ Word, EncodableStreamElement c, ExportableBuffer c, Ranged c)
=======
instance (Bound c ~ Word, EncodableStreamElement c, Exportable c, Ranged c)
    => DiscreteWithTcmCharacterMetadata (DynamicCharacterMetadataDec c) c where


instance (Bound c ~ Word, EncodableStreamElement c, Exportable c, Ranged c)
>>>>>>> f4a6db66
    => DynamicCharacterMetadata (DynamicCharacterMetadataDec c) c where

    {-# INLINE extractDynamicCharacterMetadata #-}
    extractDynamicCharacterMetadata = id


instance GeneralCharacterMetadata (DynamicCharacterMetadataDec c) where

    {-# INLINE extractGeneralCharacterMetadata #-}
    extractGeneralCharacterMetadata = extractGeneralCharacterMetadata . metadata


<<<<<<< HEAD
=======

>>>>>>> f4a6db66
instance HasCharacterAlphabet (DynamicCharacterMetadataDec c) (Alphabet String) where

    characterAlphabet = lens (\e -> metadata e ^. characterAlphabet)
                      $ \e x -> e { metadata = metadata e & characterAlphabet .~ x }


instance HasCharacterName (DynamicCharacterMetadataDec c) CharacterName where

    characterName = lens (\e -> metadata e ^. characterName)
                  $ \e x -> e { metadata = metadata e & characterName .~ x }


instance HasCharacterWeight (DynamicCharacterMetadataDec c) Double where

    characterWeight = lens (\e -> metadata e ^. characterWeight)
                    $ \e x -> e { metadata = metadata e & characterWeight .~ x }


<<<<<<< HEAD
=======
instance GetDenseTransitionCostMatrix (DynamicCharacterMetadataDec c) (Maybe DenseTransitionCostMatrix) where

    denseTransitionCostMatrix = to
      $ either (Just . fst) (const Nothing) . structuralRepresentationTCM

>>>>>>> f4a6db66
instance HasTcmSourceFile (DynamicCharacterMetadataDec c) FileSource where

    _tcmSourceFile = lens (\d -> metadata d ^. _tcmSourceFile)
                   $ \d s -> d { metadata = metadata d & _tcmSourceFile .~ s }

<<<<<<< HEAD

=======
>>>>>>> f4a6db66
instance GetSparseTransitionCostMatrix (DynamicCharacterMetadataDec c) (Maybe MemoizedCostMatrix) where

    sparseTransitionCostMatrix = to
      $ (foldl' (const Just) Nothing) . structuralRepresentationTCM


instance GetSymbolChangeMatrix (DynamicCharacterMetadataDec c) (Word -> Word -> Word) where

    symbolChangeMatrix = to
      $ retreiveSCM . void . structuralRepresentationTCM


<<<<<<< HEAD
instance (Bound c ~ Word, EncodableStreamElement c, ExportableBuffer c, Ranged c)
=======
instance (Bound c ~ Word, EncodableStreamElement c, Exportable c, Ranged c)
>>>>>>> f4a6db66
    => GetPairwiseTransitionCostMatrix (DynamicCharacterMetadataDec c) c Word where

    pairwiseTransitionCostMatrix = to extractPairwiseTransitionCostMatrix


<<<<<<< HEAD
instance (Bound c ~ Word, EncodableStreamElement c, ExportableBuffer c, Ranged c)
=======
instance (Bound c ~ Word, EncodableStreamElement c, Exportable c, Ranged c)
>>>>>>> f4a6db66
    => GetThreewayTransitionCostMatrix (DynamicCharacterMetadataDec c) (c -> c -> c -> (c, Word)) where

    threewayTransitionCostMatrix = to extractThreewayTransitionCostMatrix


instance HasTraversalFoci (DynamicCharacterMetadataDec c) (Maybe TraversalFoci) where

    traversalFoci = lens optimalTraversalFoci $ \e x -> e { optimalTraversalFoci = x }


instance ToXML (DynamicCharacterMetadataDec c) where

    toXML input = xmlElement "Dynamic_Metadata" attrs contents
      where
        attrs    = []
        contents = [ Right . toXML $ metadata input
                   , Right . toXML $ fmap (fmap mutuallyExclusivePairs) <$> optimalTraversalFoci input
                   ]


-- |
-- Construct a concrete typed 'DynamicCharacterMetadataDec' value from the supplied inputs.
dynamicMetadata
  :: CharacterName
  -> Double
  -> Alphabet String
  -> FileSource
  -> TCM
  -> DynamicCharacterMetadataDec c
dynamicMetadata name weight alpha tcmSource tcm =
    force DynamicCharacterMetadataDec
    { optimalTraversalFoci        = Nothing
    , structuralRepresentationTCM = representaionOfTCM
    , metadata                    = discreteMetadata name weight alpha tcmSource
    }
  where
    representaionOfTCM = metricRep $> memoMatrixValue

    metricRep =
        case tcmStructure diagnosis of
          NonAdditive -> DiscreteMetric
          Additive    -> LinearNorm
          _           -> ExplicitLayout (factoredTcm diagnosis) ()

    diagnosis       = diagnoseTcm tcm
    sigma  i j      = toEnum . fromEnum $ factoredTcm diagnosis TCM.! (fromEnum i, fromEnum j)
    memoMatrixValue = generateMemoizedTransitionCostMatrix (toEnum $ length alpha) sigma


-- |
-- Construct a concrete typed 'DynamicCharacterMetadataDec' value from the supplied inputs.
dynamicMetadataFromTCM
  :: CharacterName
  -> Double
  -> Alphabet String
  -> FileSource
  -> TCM
  -> DynamicCharacterMetadataDec c
dynamicMetadataFromTCM = dynamicMetadata


-- |
<<<<<<< HEAD
-- Construct a concrete typed 'DynamicCharacterMetadataDec' value from the supplied inputs.
dynamicMetadataWithSCM
  :: CharacterName
  -> Double
  -> Alphabet String
  -> FileSource
  -> (Word -> Word -> Word)
  -> DynamicCharacterMetadataDec c
dynamicMetadataWithSCM name weight alpha tcmSource scm =
    dynamicMetadataFromTCM name weight alpha tcmSource tcm
  where
    tcm = generate (length alpha) (uncurry scm)
=======
-- /O(n^3)/ Constructs 2D & 3D dense TCMs.
--
-- Conditionally construct a 'DenseTransitionCostMatrix'. If the alphabet size is
-- too large, a @Nothing@ value will be returned. Otherwise the dense TCM is
-- constructed strictly at the time the function in invoked.
--
-- Currentlty returns a @Just@ value for alphabet sizes in the range @[2..8]@.
maybeConstructDenseTransitionCostMatrix :: Alphabet a -> (Word -> Word -> Word) -> Maybe DenseTransitionCostMatrix
maybeConstructDenseTransitionCostMatrix alpha sigma = force f
  where
    f | len > 8   = Nothing
      | otherwise = Just $ generateDenseTransitionCostMatrix 0 len sigma
      where
        len = toEnum $ length alpha
>>>>>>> f4a6db66


-- |
-- /O(n^2)/
--
-- Correctly select the most efficient TCM function based on the alphabet size
-- and metric specification.
extractPairwiseTransitionCostMatrix
  :: ( ExportableBuffer c
     , EncodableStreamElement c
     , Ranged c
     , Bound c ~ Word
     )
  => DynamicCharacterMetadataDec c2
  -> c
  -> c
  -> (c, Word)
extractPairwiseTransitionCostMatrix =
  (retreivePairwiseTCM (const getMedianAndCost2D)) . structuralRepresentationTCM


-- |
-- /O(n^2)/
--
-- Correctly select the most efficient TCM function based on the alphabet size
-- and metric specification.
extractThreewayTransitionCostMatrix
  :: ( ExportableBuffer c
     , EncodableStreamElement c
     , Ranged c
     , Bound c ~ Word
     )
  => DynamicCharacterMetadataDec c2
  -> c
  -> c
  -> c
  -> (c, Word)
extractThreewayTransitionCostMatrix =
<<<<<<< HEAD
  (retreiveThreewayTCM (const getMedianAndCost3D)) . structuralRepresentationTCM
=======
  either
    (lookupThreeway . fst)
    (retreiveThreewayTCM (const getMedianAndCost3D))
  . structuralRepresentationTCM
>>>>>>> f4a6db66


-- |
-- Takes one or more elements of 'FiniteBits' and a symbol change cost function
-- and returns a tuple of a new character, along with the cost of obtaining that
-- character. The return character may be (or is even likely to be) ambiguous.
-- Will attempt to intersect the two characters, but will union them if that is
-- not possible, based on the symbol change cost function.
--
-- To clarify, the return character is an intersection of all possible least-cost
-- combinations, so for instance, if @ char1 == A,T @ and @ char2 == G,C @, and
-- the two (non-overlapping) least cost pairs are A,C and T,G, then the return
-- value is A,C,G,T.
{-# INLINE overlap #-}
{-# SPECIALISE overlap :: FiniteBits e => (Word -> Word -> Word) -> NonEmpty e -> (e, Word) #-}
{-# SPECIALISE overlap :: (Word -> Word -> Word) -> NonEmpty AmbiguityGroup -> (AmbiguityGroup, Word) #-}
overlap
  ::
     ( FiniteBits e
     , Foldable1 f
     , Functor f
     )
  => (Word -> Word -> Word) -- ^ Symbol change matrix (SCM) to determin cost
  -> f e                    -- ^ List of elements for of which to find the k-median and cost
  -> (e, Word)              -- ^ K-median and cost
overlap sigma xs = go n maxBound zero
  where
    (n, zero) = let wlog = getFirst $ foldMap1 First xs
                in  (finiteBitSize wlog, wlog `xor` wlog)

    go 0 theCost bits = (bits, theCost)
    go i oldCost bits =
        let i' = i - 1
            newCost = sum $ getDistance (toEnum i') <$> xs
            (minCost, bits') = case oldCost `compare` newCost of
                                 EQ -> (oldCost, bits `setBit` i')
                                 LT -> (oldCost, bits            )
                                 GT -> (newCost, zero `setBit` i')
        in go i' minCost bits'

    getDistance i b = go' n (maxBound :: Word)
      where
        go' :: Int -> Word -> Word
        go' 0 a = a
        go' j a =
          let j' = j - 1
              a' = if b `testBit` j' then min a $ sigma i (toEnum j') else a
          in  go' j' a'


{-# INLINE overlap2 #-}
{-# SPECIALISE overlap2 :: (Word -> Word -> Word) -> AmbiguityGroup -> AmbiguityGroup -> (AmbiguityGroup, Word) #-}
overlap2
  :: (FiniteBits e {- , Show e -})
  => (Word -> Word -> Word)
  -> e
  -> e
  -> (e, Word)
<<<<<<< HEAD
overlap2 sigma char1 char2 = overlap sigma $ char1 :| [char2]


{-# INLINE overlap3 #-}
{-# SPECIALISE overlap3 :: (Word -> Word -> Word) -> AmbiguityGroup -> AmbiguityGroup -> AmbiguityGroup -> (AmbiguityGroup, Word) #-}
overlap3
  :: (FiniteBits e {- , Show e -})
  => (Word -> Word -> Word)
  -> e
  -> e
  -> e
  -> (e, Word)
overlap3 sigma char1 char2 char3 = overlap sigma $ char1 :| [char2, char3]
=======
overlap2 sigma char1 char2 = overlap sigma $ char1 :| [char2]
>>>>>>> f4a6db66
<|MERGE_RESOLUTION|>--- conflicted
+++ resolved
@@ -35,12 +35,8 @@
   , TraversalFocusEdge
   , TraversalTopology
   , dynamicMetadata
-<<<<<<< HEAD
-  , dynamicMetadataWithSCM
-=======
   , dynamicMetadataFromTCM
   , maybeConstructDenseTransitionCostMatrix
->>>>>>> f4a6db66
   , overlap
   , overlap2
   ) where
@@ -144,19 +140,11 @@
     extractDiscreteCharacterMetadata = extractDiscreteCharacterMetadata . metadata
 
 
-<<<<<<< HEAD
 instance (Bound c ~ Word, EncodableStreamElement c, ExportableBuffer c, Ranged c)
     => DiscreteWithTcmCharacterMetadata (DynamicCharacterMetadataDec c) c where
 
 
 instance (Bound c ~ Word, EncodableStreamElement c, ExportableBuffer c, Ranged c)
-=======
-instance (Bound c ~ Word, EncodableStreamElement c, Exportable c, Ranged c)
-    => DiscreteWithTcmCharacterMetadata (DynamicCharacterMetadataDec c) c where
-
-
-instance (Bound c ~ Word, EncodableStreamElement c, Exportable c, Ranged c)
->>>>>>> f4a6db66
     => DynamicCharacterMetadata (DynamicCharacterMetadataDec c) c where
 
     {-# INLINE extractDynamicCharacterMetadata #-}
@@ -169,10 +157,6 @@
     extractGeneralCharacterMetadata = extractGeneralCharacterMetadata . metadata
 
 
-<<<<<<< HEAD
-=======
-
->>>>>>> f4a6db66
 instance HasCharacterAlphabet (DynamicCharacterMetadataDec c) (Alphabet String) where
 
     characterAlphabet = lens (\e -> metadata e ^. characterAlphabet)
@@ -191,23 +175,12 @@
                     $ \e x -> e { metadata = metadata e & characterWeight .~ x }
 
 
-<<<<<<< HEAD
-=======
-instance GetDenseTransitionCostMatrix (DynamicCharacterMetadataDec c) (Maybe DenseTransitionCostMatrix) where
-
-    denseTransitionCostMatrix = to
-      $ either (Just . fst) (const Nothing) . structuralRepresentationTCM
-
->>>>>>> f4a6db66
 instance HasTcmSourceFile (DynamicCharacterMetadataDec c) FileSource where
 
     _tcmSourceFile = lens (\d -> metadata d ^. _tcmSourceFile)
                    $ \d s -> d { metadata = metadata d & _tcmSourceFile .~ s }
 
-<<<<<<< HEAD
-
-=======
->>>>>>> f4a6db66
+
 instance GetSparseTransitionCostMatrix (DynamicCharacterMetadataDec c) (Maybe MemoizedCostMatrix) where
 
     sparseTransitionCostMatrix = to
@@ -220,21 +193,13 @@
       $ retreiveSCM . void . structuralRepresentationTCM
 
 
-<<<<<<< HEAD
 instance (Bound c ~ Word, EncodableStreamElement c, ExportableBuffer c, Ranged c)
-=======
-instance (Bound c ~ Word, EncodableStreamElement c, Exportable c, Ranged c)
->>>>>>> f4a6db66
     => GetPairwiseTransitionCostMatrix (DynamicCharacterMetadataDec c) c Word where
 
     pairwiseTransitionCostMatrix = to extractPairwiseTransitionCostMatrix
 
 
-<<<<<<< HEAD
 instance (Bound c ~ Word, EncodableStreamElement c, ExportableBuffer c, Ranged c)
-=======
-instance (Bound c ~ Word, EncodableStreamElement c, Exportable c, Ranged c)
->>>>>>> f4a6db66
     => GetThreewayTransitionCostMatrix (DynamicCharacterMetadataDec c) (c -> c -> c -> (c, Word)) where
 
     threewayTransitionCostMatrix = to extractThreewayTransitionCostMatrix
@@ -297,20 +262,6 @@
 
 
 -- |
-<<<<<<< HEAD
--- Construct a concrete typed 'DynamicCharacterMetadataDec' value from the supplied inputs.
-dynamicMetadataWithSCM
-  :: CharacterName
-  -> Double
-  -> Alphabet String
-  -> FileSource
-  -> (Word -> Word -> Word)
-  -> DynamicCharacterMetadataDec c
-dynamicMetadataWithSCM name weight alpha tcmSource scm =
-    dynamicMetadataFromTCM name weight alpha tcmSource tcm
-  where
-    tcm = generate (length alpha) (uncurry scm)
-=======
 -- /O(n^3)/ Constructs 2D & 3D dense TCMs.
 --
 -- Conditionally construct a 'DenseTransitionCostMatrix'. If the alphabet size is
@@ -325,7 +276,6 @@
       | otherwise = Just $ generateDenseTransitionCostMatrix 0 len sigma
       where
         len = toEnum $ length alpha
->>>>>>> f4a6db66
 
 
 -- |
@@ -364,14 +314,7 @@
   -> c
   -> (c, Word)
 extractThreewayTransitionCostMatrix =
-<<<<<<< HEAD
   (retreiveThreewayTCM (const getMedianAndCost3D)) . structuralRepresentationTCM
-=======
-  either
-    (lookupThreeway . fst)
-    (retreiveThreewayTCM (const getMedianAndCost3D))
-  . structuralRepresentationTCM
->>>>>>> f4a6db66
 
 
 -- |
@@ -430,20 +373,4 @@
   -> e
   -> e
   -> (e, Word)
-<<<<<<< HEAD
 overlap2 sigma char1 char2 = overlap sigma $ char1 :| [char2]
-
-
-{-# INLINE overlap3 #-}
-{-# SPECIALISE overlap3 :: (Word -> Word -> Word) -> AmbiguityGroup -> AmbiguityGroup -> AmbiguityGroup -> (AmbiguityGroup, Word) #-}
-overlap3
-  :: (FiniteBits e {- , Show e -})
-  => (Word -> Word -> Word)
-  -> e
-  -> e
-  -> e
-  -> (e, Word)
-overlap3 sigma char1 char2 char3 = overlap sigma $ char1 :| [char2, char3]
-=======
-overlap2 sigma char1 char2 = overlap sigma $ char1 :| [char2]
->>>>>>> f4a6db66
