--- conflicted
+++ resolved
@@ -398,13 +398,8 @@
         -- in each block.
         --
         -- It is important to remember that since this minimization is performed
-<<<<<<< HEAD
         -- independently on each display tree, the traversal foci on the display
-        -- tree can all be chosen independantly also.
-=======
-        -- independently on each display tree, the rooting edges on the display
         -- tree can all be chosen independently also.
->>>>>>> 915d4311
         deriveMinimalSequenceForDisplayTree
           :: HasBlockCost u v w x y z
           => NonEmpty (TraversalFocusEdge, CharacterSequence u v w x y z)
