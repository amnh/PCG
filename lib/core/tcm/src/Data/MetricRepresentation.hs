-----------------------------------------------------------------------------
-- |
-- Module      :  Bio.MetricRepresentation
-- Copyright   :  (c) 2015-2015 Ward Wheeler
-- License     :  BSD-style
--
-- Maintainer  :  wheeler@amnh.org
-- Stability   :  provisional
-- Portability :  portable
--
-----------------------------------------------------------------------------

{-# LANGUAGE BangPatterns       #-}
{-# LANGUAGE DeriveAnyClass     #-}
{-# LANGUAGE DeriveFoldable     #-}
{-# LANGUAGE DeriveFunctor      #-}
{-# LANGUAGE DeriveGeneric      #-}
{-# LANGUAGE DerivingStrategies #-}
{-# LANGUAGE ExplicitForAll     #-}
{-# LANGUAGE FlexibleContexts   #-}
{-# LANGUAGE StrictData         #-}
{-# LANGUAGE TypeFamilies       #-}
{-# LANGUAGE UnboxedSums        #-}


module Data.MetricRepresentation
  ( MetricRepresentation(..)
  , retreiveSCM
  , retreivePairwiseTCM
  , retreiveThreewayTCM
  , discreteMetricPairwiseLogic
  , firstLinearNormPairwiseLogic
  ) where

import Control.DeepSeq
import Data.Bits
import Data.Foldable
import Data.Ord        (comparing)
import Data.Range
import Data.TCM        as TCM
import Data.Word
import GHC.Generics


-- |
-- Represents the metric for some discrete characters or dynamic characters.
-- The representation notes if the discrete metric or the L1 norm are the
-- specified metric for the character. If either of these metrics are specified,
-- specialized functions which are more efficient will be returned when
-- retrieving the pairwise of threeway transition cost matrix.
--
-- It is important to use this type in the metadata decorations rather than store
-- a function because a function cannot be contained in a compact region.
--
-- Use the elimination functions 'retreiveSCM', 'retreivePairwiseTCM', and 'retreiveThreewayTCM'
-- to the retrieve the desired functions.
data  MetricRepresentation a
    = ExplicitLayout {-# UNPACK #-} !TCM !a
    | DiscreteMetric
    | LinearNorm
    deriving stock    (Eq, Foldable, Functor, Generic)
    deriving anyclass (NFData)


-- |
-- Extract the "symbol change matrix" from a 'MetricRepresentation'.
retreiveSCM :: MetricRepresentation a -> Word -> Word -> Word
retreiveSCM (ExplicitLayout tcm _) = \i j -> toEnum . fromEnum $ tcm TCM.! (i,j)
retreiveSCM DiscreteMetric         = \i j -> if i == j then 0 else 1
retreiveSCM LinearNorm             = \i j -> max i j - min i j


-- |
-- Extract the "transition cost matrix" from a 'MetricRepresentation',
-- using the elimination function.
retreivePairwiseTCM
  :: ( Bits c
     , Bound c ~ Word
     , Ranged c
     )
  => (TCM -> a -> c -> c -> (c, Word))
  -> MetricRepresentation a
  -> c
  -> c
  -> (c, Word)
retreivePairwiseTCM f (ExplicitLayout a b) = f a b
retreivePairwiseTCM _ DiscreteMetric       = discreteMetricPairwiseLogic
retreivePairwiseTCM _ LinearNorm           = firstLinearNormPairwiseLogic


-- |
-- Extract the threeway "transition cost matrix" from a 'MetricRepresentation',
-- using the elimination function.
retreiveThreewayTCM
  :: ( Bits c
     , Bound c ~ Word
     , Ranged c
     )
  => (TCM -> a -> c -> c -> c -> (c, Word))
  -> MetricRepresentation a
  -> c
  -> c
  -> c
  -> (c, Word)
retreiveThreewayTCM f (ExplicitLayout a b) = f a b
retreiveThreewayTCM _ DiscreteMetric       =  discreteMetricThreewayLogic
retreiveThreewayTCM _ LinearNorm           = firstLinearNormThreewayLogic


<<<<<<< HEAD
{-# SCC        discreteMetricPairwiseLogic #-}
{-# INLINE     discreteMetricPairwiseLogic #-}
{-# SPECIALISE discreteMetricPairwiseLogic :: Bits b => b              -> b              -> (b             , Word) #-}
--{-# SPECIALISE discreteMetricPairwiseLogic ::           AmbiguityGroup -> AmbiguityGroup -> (AmbiguityGroup, Word) #-}
{-# SPECIALISE discreteMetricPairwiseLogic ::           Int            -> Int            -> (Int           , Word) #-}
{-# SPECIALISE discreteMetricPairwiseLogic ::           Word           -> Word           -> (Word          , Word) #-}
{-# SPECIALISE discreteMetricPairwiseLogic ::           Word8          -> Word8          -> (Word8         , Word) #-}
=======
-- |
-- Definition of the discrete metric.
>>>>>>> f4a6db66
discreteMetricPairwiseLogic
  :: ( Bits a
     , Num b
     )
  => a
  -> a
  -> (a, b)
discreteMetricPairwiseLogic !lhs !rhs
  | popCount intersect > 0 = (intersect, 0)
  | otherwise              = (  unioned, 1)
  where
    !intersect = lhs .&. rhs
    !unioned   = lhs .|. rhs


-- |
-- if           x    ⋂    y    ⋂    z    ≠ Ø ⮕  (    x    ⋂    y    ⋂    z    , 0)
--
-- else if   (x ⋂ y) ⋃ (x ⋂ z) ⋃ (y ⋂ z) ≠ Ø ⮕  ( (x ⋂ y) ⋃ (x ⋂ z) ⋃ (y ⋂ z) , 1)
--
-- otherwise                                 ⮕  (    x    ⋃    y    ⋃    z    , 2)
--
--
{-# SCC        discreteMetricThreewayLogic #-}
{-# INLINE     discreteMetricThreewayLogic #-}
{-# SPECIALISE discreteMetricThreewayLogic :: Bits b => b              -> b              -> b              -> (b             , Word) #-}
--{-# SPECIALISE discreteMetricThreewayLogic ::           AmbiguityGroup -> AmbiguityGroup -> AmbiguityGroup -> (AmbiguityGroup, Word) #-}
{-# SPECIALISE discreteMetricThreewayLogic ::           Int            -> Int            -> Int            -> (Int           , Word) #-}
{-# SPECIALISE discreteMetricThreewayLogic ::           Word           -> Word           -> Word           -> (Word          , Word) #-}
{-# SPECIALISE discreteMetricThreewayLogic ::           Word8          -> Word8          -> Word8          -> (Word8         , Word) #-}
discreteMetricThreewayLogic
  :: ( Bits a
     , Num b
     )
  => a
  -> a
  -> a
  -> (a, b)
discreteMetricThreewayLogic !x !y !z
  | popCount fullIntersection > 0 = (fullIntersection, 0)
  | popCount joinIntersection > 0 = (joinIntersection, 1)
  | otherwise                     = (fullUnion,        2)
  where
    !fullIntersection =  x        .&.  y        .&.  z
    !joinIntersection = (x .&. y) .|. (y .&. z) .|. (z .&. x)
    !fullUnion        =  x        .|.  y        .|.  z


-- |
-- Definition of the L1 norm metric.
firstLinearNormPairwiseLogic
  :: forall a b c
  .  ( Ord (Bound a)
     , Ranged a
     , Ranged b
     , Ranged c
     , Bound b ~ Bound a
     , Bound c ~ Bound a
     )
  => a
  -> b
  -> (c, Bound a)
firstLinearNormPairwiseLogic !lhs !rhs = (fromRange newInterval, cost)
  where
    lhs' = toRange lhs
    rhs' = toRange rhs

    newInterval
      | isOverlapping = lhs' `intersection`   rhs'
      | otherwise     = lhs' `smallestClosed` rhs'
    isOverlapping     = lhs' `intersects`     rhs'

    cost
      | isOverlapping = 0
      | otherwise     = upperBound newInterval - lowerBound newInterval


firstLinearNormThreewayLogic
  :: ( Ord (Bound a)
     , Ranged a
     , Ranged b
     , Ranged c
     , Ranged d
     , Bound b ~ Bound a
     , Bound c ~ Bound a
     , Bound d ~ Bound a
     )
  => a
  -> b
  -> c
  -> (d, Bound a)
firstLinearNormThreewayLogic !x !y !z
  | and intersections = (fromRange fullIntersection, 0)
  | or  intersections = paritalIntersection
  | otherwise         = (fromRange y', lowerBound y' - upperBound x' + lowerBound z' - upperBound y')
  where
    (x', y', z') =
      let rx = toRange x
          ry = toRange y
          rz = toRange z
      in if lowerBound rx <= lowerBound ry
         then if lowerBound rx <= lowerBound rz
              then if lowerBound ry <= lowerBound rz
                   then (rx, ry, rz)
                   else (rx, rz, ry)
              else (rz, rx, ry)
         else if lowerBound ry <= lowerBound rz
              then if lowerBound rx <= lowerBound rz
                   then (ry, rx, rz)
                   else (ry, rz, rx)
              else (rz, ry, rx)

    intersections =
        [ x' `intersects` y'
        , x' `intersects` z'
        , y' `intersects` z'
        ]

    fullIntersection = x' `intersection` y' `intersection` z'

    paritalIntersection = minimumBy (comparing snd)
        [ getSmallestClosed x' y' z'
        , getSmallestClosed x' z' y'
        , getSmallestClosed y' z' x'
        ]

    getSmallestClosed i j k =
      let v = (i `intersection` j) `smallestClosed` k
      in  (fromRange v, upperBound v - lowerBound v)<|MERGE_RESOLUTION|>--- conflicted
+++ resolved
@@ -107,18 +107,14 @@
 retreiveThreewayTCM _ LinearNorm           = firstLinearNormThreewayLogic
 
 
-<<<<<<< HEAD
+-- |
+-- Definition of the discrete metric.
 {-# SCC        discreteMetricPairwiseLogic #-}
 {-# INLINE     discreteMetricPairwiseLogic #-}
 {-# SPECIALISE discreteMetricPairwiseLogic :: Bits b => b              -> b              -> (b             , Word) #-}
---{-# SPECIALISE discreteMetricPairwiseLogic ::           AmbiguityGroup -> AmbiguityGroup -> (AmbiguityGroup, Word) #-}
 {-# SPECIALISE discreteMetricPairwiseLogic ::           Int            -> Int            -> (Int           , Word) #-}
 {-# SPECIALISE discreteMetricPairwiseLogic ::           Word           -> Word           -> (Word          , Word) #-}
 {-# SPECIALISE discreteMetricPairwiseLogic ::           Word8          -> Word8          -> (Word8         , Word) #-}
-=======
--- |
--- Definition of the discrete metric.
->>>>>>> f4a6db66
 discreteMetricPairwiseLogic
   :: ( Bits a
      , Num b
