----------------------------------------------------------------------------
-- |
-- Module      :  Analysis.Scoring
-- Copyright   :  () 2015-2018 Ward Wheeler
-- License     :  BSD-style
--
-- Maintainer  :  wheeler@amnh.org
-- Stability   :  provisional
-- Portability :  portable
--
-----------------------------------------------------------------------------

{-# OPTIONS -fno-warn-incomplete-record-updates #-}

{-# LANGUAGE FlexibleContexts      #-}
{-# LANGUAGE LambdaCase            #-}
{-# LANGUAGE MultiParamTypeClasses #-}
{-# LANGUAGE ScopedTypeVariables   #-}
{-# LANGUAGE TypeFamilies          #-}

module Analysis.Scoring
  (
  -- * Intermediate State
    PostorderScoringState(..)
  -- * Decoration
  , performDecoration
  , performFinalizationDecoration
  , performPostorderDecoration
  , performPreorderDecoration
  , scoreSolution
  -- * Decoration Removal
  , wipeNode
  , wipeScoring
  , wipeScoring'
  ) where

import           Analysis.Parsimony.Additive.Internal
import           Analysis.Parsimony.Dynamic.DirectOptimization
import           Analysis.Parsimony.Fitch.Internal
import           Analysis.Parsimony.Sankoff.Internal
import           Bio.Character
import           Bio.Character.Decoration.Additive
import           Bio.Character.Decoration.Continuous
import           Bio.Character.Decoration.Dynamic
import           Bio.Character.Decoration.Fitch
import           Bio.Character.Decoration.Metric
import           Bio.Graph
import           Bio.Graph.Node
import           Bio.Graph.Node.Context
import           Bio.Graph.PhylogeneticDAG                     (EdgeReference, setDefaultMetadata)
import           Bio.Graph.ReferenceDAG.Internal
import           Bio.Metadata
import           Bio.Sequence
import           Control.Lens.Operators                        ((%~), (.~), (^.))
import           Data.Default
import           Data.EdgeLength
import           Data.Function                                 ((&))
import           Data.HashMap.Lazy                             (HashMap)
import           Data.IntMap                                   (IntMap)
import qualified Data.IntMap                                   as IntMap
import           Data.List.NonEmpty                            (NonEmpty)
import qualified Data.List.NonEmpty                            as NE
import           Data.MonoTraversable
import           Data.NodeLabel
import           Data.Set                                      (Set)
import           Data.Vector                                   (Vector)
import qualified Data.Vector.NonEmpty                          as NEV



-- |
-- The context created during a post order traversal that must be preserved for
-- and consumed by the pre-order traversal.
data  PostorderScoringState a
    = PostorderScoringState
    { unusedNetworkEdges     :: Set EdgeReference
    , edgeScoringContext     :: NEV.Vector
                                  ( TraversalTopology
                                  , Double
                                  , Double
                                  , Double
                                  , Vector (NonEmpty TraversalFocusEdge)
                                  )
    , rerootingEdgeMapping   :: HashMap EdgeReference a
    , rerootingVectorMapping :: Vector (HashMap EdgeReference a)
    }


-- |
-- Remove all scoring data from nodes.
wipeScoring
  :: Default n
  => PhylogeneticDAG m e n u v w x y z
  -> PhylogeneticDAG m e n (Maybe u) (Maybe v) (Maybe w) (Maybe x) (Maybe y) (Maybe z)
wipeScoring (PDAG2 dag m) = PDAG2 wipedDAG m
  where
    wipedDAG =
      dag & _references %~ fmap wipeDecorations
          & _graphData  %~ setDefaultMetadata

    wipeDecorations
      :: Default n
      => IndexData e (PhylogeneticNode (CharacterSequence u v w x y z) n)
      -> IndexData e (PhylogeneticNode (CharacterSequence (Maybe u) (Maybe v) (Maybe w) (Maybe x) (Maybe y) (Maybe z)) n)
    wipeDecorations ind =
      ind & _nodeDecoration %~ wipeNode shouldWipe

      where
        shouldWipe = (not . null) . childRefs $ ind

-- |
-- Remove all scoring data from nodes and change edge type
wipeScoring'
  :: forall m e n u v w x y z e' . Default n
  => (e -> e')
  -> PhylogeneticDAG m e n u v w x y z
  -> PhylogeneticDAG m e' n (Maybe u) (Maybe v) (Maybe w) (Maybe x) (Maybe y) (Maybe z)
wipeScoring' edgeFn (PDAG2 dag m) = PDAG2 wipedDAG m
  where
    wipedDAG =
      dag & _references %~ fmap wipeDecorations
          & _graphData  %~ setDefaultMetadata

    wipeDecorations
      :: IndexData e  (PhylogeneticNode (CharacterSequence u v w x y z) n)
      -> IndexData e' (PhylogeneticNode (CharacterSequence (Maybe u) (Maybe v) (Maybe w) (Maybe x) (Maybe y) (Maybe z)) n)
    wipeDecorations ind =
      ind { childRefs      = IntMap.map edgeFn   (childRefs ind)
          , nodeDecoration = wipeNode shouldWipe (nodeDecoration ind)
          }
      where
        shouldWipe = (not . null) . childRefs $ ind


-- |
-- Conditionally wipe the scoring of a single node.
wipeNode
  :: ( Default n
     )
  => Bool -- ^ Do I wipe?
  -> PhylogeneticNode (CharacterSequence        u         v         w         x         y         z ) n
  -> PhylogeneticNode (CharacterSequence (Maybe u) (Maybe v) (Maybe w) (Maybe x) (Maybe y) (Maybe z)) n
wipeNode wipe =
  PNode2 <$> pure . g . NE.head . resolutions <*> f . nodeDecorationDatum2
      where
        f :: Default a => a -> a
        f | wipe      = const def
          | otherwise = id

        g res = res & _characterSequence %~ hexmap h h h h h h

        h :: a -> Maybe a
        h | wipe      = const Nothing
          | otherwise = Just


-- |
-- Take a solution of one or more undecorated trees and assign preliminary and
-- final states to all nodes.
scoreSolution :: CharacterResult -> PhylogeneticSolution FinalDecorationDAG
scoreSolution (PhylogeneticSolution forests) = PhylogeneticSolution $ fmap performDecoration <$> forests


-- |
-- Take an undecorated tree and assign preliminary and final states to all nodes.
performDecoration
  :: forall u v w x y z m .
     ( DiscreteCharacterDecoration v StaticCharacter
     , DiscreteCharacterDecoration x StaticCharacter
     , DiscreteCharacterDecoration y StaticCharacter
     , RangedCharacterDecoration   u ContinuousCharacter
     , RangedCharacterDecoration   w StaticCharacter
     , SimpleDynamicDecoration     z DynamicCharacter
<<<<<<< HEAD
--     , EncodableStreamElement DynamicCharacterElement
=======
>>>>>>> a71d8da8
     )
  => PhylogeneticDAG m EdgeLength NodeLabel (Maybe u) (Maybe v) (Maybe w) (Maybe x) (Maybe y) (Maybe z)
  -> FinalDecorationDAG
performDecoration x = finalResult
  where
    (postorderState, postDAG) = performPostorderDecoration x
    preorderDAG = performPreorderDecoration postorderState postDAG
    finalResult = performFinalizationDecoration postorderState preorderDAG


performFinalizationDecoration
  :: PostorderScoringState
       (ResolutionCache
         (CharacterSequence
           u
           v
           w
           x
           y
           (DynamicDecorationDirectOptimizationPostorderResult DynamicCharacter)
         )
       )
  -> PreorderDecorationDAG
  -> FinalDecorationDAG
performFinalizationDecoration postorderState preorderDAG =
    case length $ preorderDAG ^. _phylogeneticForest of
      1 -> finalizeForSingleNode preorderDAG
      _ -> finalizeEdgeData      preorderDAG
  where
    finalizeEdgeData :: PreorderDecorationDAG -> FinalDecorationDAG
    finalizeEdgeData = setEdgeSequences
                         (const additivePostorderPairwise)
                         (const    fitchPostorderPairwise)
                         (const additivePostorderPairwise)
                         sankoffPostorderPairwise
                         sankoffPostorderPairwise
                         adaptiveDirectOptimizationPostorderPairwise
                         (rerootingVectorMapping postorderState)

    finalizeForSingleNode :: PreorderDecorationDAG -> FinalDecorationDAG
    finalizeForSingleNode (PDAG2 dag meta) = PDAG2 updatedDAG meta
      where
        updatedDAG = dag & _references .~ newRefs

        newRefs :: FinalReferenceVector
        newRefs = setEmptyEdgeAnnotation <$> (dag ^. _references)

        emptyEdgeAnnotation :: IntMap EdgeAnnotation
        emptyEdgeAnnotation = mempty

        setEmptyEdgeAnnotation :: IndexData e n -> IndexData EdgeAnnotation n
        setEmptyEdgeAnnotation indexData = indexData & _childRefs .~ emptyEdgeAnnotation

    adaptiveDirectOptimizationPostorderPairwise meta =
      let pairwiseAlignmentFunction = selectDynamicMetric meta
      in  directOptimizationPostorderPairwise pairwiseAlignmentFunction

<<<<<<< HEAD
        . preorderSequence
          (const additivePreorder)
          (const fitchPreorder   )
          (const additivePreorder)
          (const sankoffPreorder )
          (const sankoffPreorder )
          (const extractPreNode  )
      where
        adaptiveDirectOptimizationPreorder
          :: DynamicCharacterMetadataDec (Subcomponent (Element DynamicCharacter))
          -> PreorderContext
               (DynamicDecorationDirectOptimizationPostorderResult DynamicCharacter)
               (DynamicDecorationDirectOptimization DynamicCharacter)
          -> DynamicDecorationDirectOptimization DynamicCharacter
        adaptiveDirectOptimizationPreorder meta decorationPreContext
          = directOptimizationPreorder pairwiseAlignmentFunction meta decorationPreContext
            where
              pairwiseAlignmentFunction = selectDynamicMetric meta


    performPostorderDecoration
      :: PhylogeneticDAG m EdgeLength n (Maybe u) (Maybe v) (Maybe w) (Maybe x) (Maybe y) (Maybe z)
      -> PostorderDecorationDAG
           ( TraversalTopology
           , Double
           , Double
           , Double
           , Data.Vector.Vector (NE.NonEmpty TraversalFocusEdge)
           )

    performPostorderDecoration _ =  postorderResult
=======
>>>>>>> a71d8da8

performPostorderDecoration
  :: forall u v w x y z m .
     ( DiscreteCharacterDecoration v StaticCharacter
     , DiscreteCharacterDecoration x StaticCharacter
     , DiscreteCharacterDecoration y StaticCharacter
     , RangedCharacterDecoration   u ContinuousCharacter
     , RangedCharacterDecoration   w StaticCharacter
     , SimpleDynamicDecoration     z DynamicCharacter
     )
  => PhylogeneticDAG m {- (TraversalTopology, Double, Double, Double, Vector (NonEmpty TraversalFocusEdge)) -} EdgeLength NodeLabel (Maybe u) (Maybe v) (Maybe w) (Maybe x) (Maybe y) (Maybe z)
  -> ( PostorderScoringState
         (ResolutionCache
            (CharacterSequence
              (ContinuousPostorderDecoration ContinuousCharacter)
              (FitchOptimizationDecoration       StaticCharacter)
              (AdditivePostorderDecoration       StaticCharacter)
              (SankoffOptimizationDecoration     StaticCharacter)
              (SankoffOptimizationDecoration     StaticCharacter)
              (DynamicDecorationDirectOptimizationPostorderResult DynamicCharacter)
            )
         )
     , PostorderDecorationDAG
         ( TraversalTopology
         , Double
         , Double
         , Double
         , Vector (NE.NonEmpty TraversalFocusEdge)
         )
     )
performPostorderDecoration x = (context, postorderResult)
  where
    context =
        PostorderScoringState
        { unusedNetworkEdges     = unusedEdges
        , edgeScoringContext     = minBlockContext
        , rerootingEdgeMapping   = edgeCostMapping
        , rerootingVectorMapping = contextualNodeDatum
        }
      
    (unusedEdges, minBlockContext, postorderResult) = assignPunitiveNetworkEdgeCost post
    (post, edgeCostMapping, contextualNodeDatum) =
         assignOptimalDynamicCharacterRootEdges adaptiveDirectOptimizationPostorder
         . postorderSequence'
             (const (g' additivePostorder))
             (const (g' fitchPostorder))
             (const (g' additivePostorder))
             (g' . sankoffPostorder)
             (g' . sankoffPostorder)
             (g' . adaptiveDirectOptimizationPostorder)
         $ x

    g' :: (PostorderContext n c -> e) -> (PostorderContext (Maybe n) c -> e)
    g' postFn = \case
      LeafContext optD ->
        case optD of
          Nothing -> error "unitialized leaf node in PostorderBinaryContext!"
          Just d  -> postFn $ LeafContext d

      PostNetworkContext _ ->
        postFn $
          PostNetworkContext
            (error "The network internal node's data is used in the postorder!")
      PostBinaryContext a b -> postFn $ PostBinaryContext a b

    adaptiveDirectOptimizationPostorder meta = directOptimizationPostorder pairwiseAlignmentFunction
      where
        pairwiseAlignmentFunction = selectDynamicMetric meta


performPreorderDecoration
  :: PostorderScoringState
         (ResolutionCache
            (CharacterSequence
              (ContinuousPostorderDecoration ContinuousCharacter)
              (FitchOptimizationDecoration       StaticCharacter)
              (AdditivePostorderDecoration       StaticCharacter)
              (SankoffOptimizationDecoration     StaticCharacter)
              (SankoffOptimizationDecoration     StaticCharacter)
              (DynamicDecorationDirectOptimizationPostorderResult DynamicCharacter)
            )
         )
  -> PostorderDecorationDAG
       ( TraversalTopology
       , Double
       , Double
       , Double
       , Data.Vector.Vector (NE.NonEmpty TraversalFocusEdge)
       )
  -> PreorderDecorationDAG
performPreorderDecoration postorderState = dynamicCharacterPreorder . staticCharacterPreorder
  where
    dynamicCharacterPreorder =
        preorderFromRooting
          adaptiveDirectOptimizationPreorder
          (rerootingEdgeMapping   postorderState)
          (rerootingVectorMapping postorderState)
          (edgeScoringContext     postorderState)

    staticCharacterPreorder =
        preorderSequence
          (const additivePreorder)
          (const fitchPreorder   )
          (const additivePreorder)
          (const sankoffPreorder )
          (const sankoffPreorder )
          (const extractPreNode  )
      
    adaptiveDirectOptimizationPreorder meta decorationPreContext =
        let pairwiseAlignmentFunction = selectDynamicMetric meta
        in  directOptimizationPreorder pairwiseAlignmentFunction meta decorationPreContext
        <|MERGE_RESOLUTION|>--- conflicted
+++ resolved
@@ -49,7 +49,6 @@
 import           Bio.Graph.Node.Context
 import           Bio.Graph.PhylogeneticDAG                     (EdgeReference, setDefaultMetadata)
 import           Bio.Graph.ReferenceDAG.Internal
-import           Bio.Metadata
 import           Bio.Sequence
 import           Control.Lens.Operators                        ((%~), (.~), (^.))
 import           Data.Default
@@ -60,7 +59,6 @@
 import qualified Data.IntMap                                   as IntMap
 import           Data.List.NonEmpty                            (NonEmpty)
 import qualified Data.List.NonEmpty                            as NE
-import           Data.MonoTraversable
 import           Data.NodeLabel
 import           Data.Set                                      (Set)
 import           Data.Vector                                   (Vector)
@@ -171,10 +169,6 @@
      , RangedCharacterDecoration   u ContinuousCharacter
      , RangedCharacterDecoration   w StaticCharacter
      , SimpleDynamicDecoration     z DynamicCharacter
-<<<<<<< HEAD
---     , EncodableStreamElement DynamicCharacterElement
-=======
->>>>>>> a71d8da8
      )
   => PhylogeneticDAG m EdgeLength NodeLabel (Maybe u) (Maybe v) (Maybe w) (Maybe x) (Maybe y) (Maybe z)
   -> FinalDecorationDAG
@@ -228,11 +222,23 @@
         setEmptyEdgeAnnotation :: IndexData e n -> IndexData EdgeAnnotation n
         setEmptyEdgeAnnotation indexData = indexData & _childRefs .~ emptyEdgeAnnotation
 
-    adaptiveDirectOptimizationPostorderPairwise meta =
-      let pairwiseAlignmentFunction = selectDynamicMetric meta
-      in  directOptimizationPostorderPairwise pairwiseAlignmentFunction
-
-<<<<<<< HEAD
+{-
+    performPreorderDecoration
+      :: PostorderDecorationDAG
+           ( TraversalTopology
+           , Double
+           , Double
+           , Double
+           , Data.Vector.Vector (NE.NonEmpty TraversalFocusEdge)
+           )
+      -> PreorderDecorationDAG
+    performPreorderDecoration =
+         preorderFromRooting
+          adaptiveDirectOptimizationPreorder
+          edgeCostMapping
+          contextualNodeDatum
+          minBlockContext
+
         . preorderSequence
           (const additivePreorder)
           (const fitchPreorder   )
@@ -262,10 +268,11 @@
            , Double
            , Data.Vector.Vector (NE.NonEmpty TraversalFocusEdge)
            )
-
-    performPostorderDecoration _ =  postorderResult
-=======
->>>>>>> a71d8da8
+-}
+    adaptiveDirectOptimizationPostorderPairwise meta =
+      let pairwiseAlignmentFunction = selectDynamicMetric meta
+      in  directOptimizationPostorderPairwise pairwiseAlignmentFunction
+
 
 performPostorderDecoration
   :: forall u v w x y z m .
