----------------------------------------------------------------------------
-- |
-- Module      :  Analysis.Scoring
-- Copyright   :  () 2015-2018 Ward Wheeler
-- License     :  BSD-style
--
-- Maintainer  :  wheeler@amnh.org
-- Stability   :  provisional
-- Portability :  portable
--
-----------------------------------------------------------------------------

{-# OPTIONS -fno-warn-incomplete-record-updates #-}

{-# LANGUAGE FlexibleContexts      #-}
{-# LANGUAGE LambdaCase            #-}
{-# LANGUAGE MultiParamTypeClasses #-}
{-# LANGUAGE ScopedTypeVariables   #-}
{-# LANGUAGE TypeFamilies          #-}

module Analysis.Scoring
  (
  -- * Intermediate State
    PostorderScoringState(..)
  -- * Decoration
  , performDecoration
  , performFinalizationDecoration
  , performPostorderDecoration
  , performPreorderDecoration
  , scoreSolution
  -- * Decoration Removal
  , wipeNode
  , wipeScoring
  , wipeScoring'
  ) where

import           Analysis.Parsimony.Additive.Internal
import           Analysis.Parsimony.Dynamic.DirectOptimization
import           Analysis.Parsimony.Fitch.Internal
import           Analysis.Parsimony.Sankoff.Internal
import           Bio.Character
import           Bio.Character.Decoration.Additive
import           Bio.Character.Decoration.Continuous
import           Bio.Character.Decoration.Dynamic
import           Bio.Character.Decoration.Fitch
import           Bio.Character.Decoration.Metric
import           Bio.Graph
import           Bio.Graph.Node
import           Bio.Graph.Node.Context
import           Bio.Graph.PhylogeneticDAG                     (EdgeReference, setDefaultMetadata)
import           Bio.Graph.ReferenceDAG.Internal
import           Bio.Metadata
import           Bio.Sequence
import           Control.Lens.Operators                        ((%~), (.~), (^.))
import           Data.Default
import           Data.EdgeLength
import           Data.Function                                 ((&))
import           Data.HashMap.Lazy                             (HashMap)
import           Data.IntMap                                   (IntMap)
import qualified Data.IntMap                                   as IntMap
import           Data.List.NonEmpty                            (NonEmpty)
import qualified Data.List.NonEmpty                            as NE
import           Data.MonoTraversable
import           Data.NodeLabel
import           Data.Set                                      (Set)
import           Data.Vector                                   (Vector)
import qualified Data.Vector.NonEmpty                          as NEV



-- |
-- The context created during a post order traversal that must be preserved for
-- and consumed by the pre-order traversal.
data  PostorderScoringState a
    = PostorderScoringState
    { unusedNetworkEdges     :: Set EdgeReference
    , edgeScoringContext     :: NEV.Vector
                                  ( TraversalTopology
                                  , Double
                                  , Double
                                  , Double
                                  , Vector (NonEmpty TraversalFocusEdge)
                                  )
    , rerootingEdgeMapping   :: HashMap EdgeReference a
    , rerootingVectorMapping :: Vector (HashMap EdgeReference a)
    }


-- |
-- Remove all scoring data from nodes.
wipeScoring
  :: Default n
  => PhylogeneticDAG m e n u v w x y z
  -> PhylogeneticDAG m e n (Maybe u) (Maybe v) (Maybe w) (Maybe x) (Maybe y) (Maybe z)
wipeScoring (PDAG2 dag m) = PDAG2 wipedDAG m
  where
    wipedDAG =
      dag & _references %~ fmap wipeDecorations
          & _graphData  %~ setDefaultMetadata

    wipeDecorations
      :: Default n
      => IndexData e (PhylogeneticNode (CharacterSequence u v w x y z) n)
      -> IndexData e (PhylogeneticNode (CharacterSequence (Maybe u) (Maybe v) (Maybe w) (Maybe x) (Maybe y) (Maybe z)) n)
    wipeDecorations ind =
      ind & _nodeDecoration %~ wipeNode shouldWipe

      where
        shouldWipe = (not . null) . childRefs $ ind

-- |
-- Remove all scoring data from nodes and change edge type
wipeScoring'
  :: forall m e n u v w x y z e' . Default n
  => (e -> e')
  -> PhylogeneticDAG m e n u v w x y z
  -> PhylogeneticDAG m e' n (Maybe u) (Maybe v) (Maybe w) (Maybe x) (Maybe y) (Maybe z)
wipeScoring' edgeFn (PDAG2 dag m) = PDAG2 wipedDAG m
  where
    wipedDAG =
      dag & _references %~ fmap wipeDecorations
          & _graphData  %~ setDefaultMetadata

    wipeDecorations
      :: IndexData e  (PhylogeneticNode (CharacterSequence u v w x y z) n)
      -> IndexData e' (PhylogeneticNode (CharacterSequence (Maybe u) (Maybe v) (Maybe w) (Maybe x) (Maybe y) (Maybe z)) n)
    wipeDecorations ind =
      ind { childRefs      = IntMap.map edgeFn   (childRefs ind)
          , nodeDecoration = wipeNode shouldWipe (nodeDecoration ind)
          }
      where
        shouldWipe = (not . null) . childRefs $ ind


-- |
-- Conditionally wipe the scoring of a single node.
wipeNode
  :: ( Default n
     )
  => Bool -- ^ Do I wipe?
  -> PhylogeneticNode (CharacterSequence        u         v         w         x         y         z ) n
  -> PhylogeneticNode (CharacterSequence (Maybe u) (Maybe v) (Maybe w) (Maybe x) (Maybe y) (Maybe z)) n
wipeNode wipe =
  PNode2 <$> pure . g . NE.head . resolutions <*> f . nodeDecorationDatum2
      where
        f :: Default a => a -> a
        f | wipe      = const def
          | otherwise = id

        g res = res & _characterSequence %~ hexmap h h h h h h

        h :: a -> Maybe a
        h | wipe      = const Nothing
          | otherwise = Just


-- |
-- Take a solution of one or more undecorated trees and assign preliminary and
-- final states to all nodes.
scoreSolution :: CharacterResult -> PhylogeneticSolution FinalDecorationDAG
scoreSolution (PhylogeneticSolution forests) = PhylogeneticSolution $ fmap performDecoration <$> forests


-- |
-- Take an undecorated tree and assign preliminary and final states to all nodes.
performDecoration
  :: forall u v w x y z m .
     ( DiscreteCharacterDecoration v StaticCharacter
     , DiscreteCharacterDecoration x StaticCharacter
     , DiscreteCharacterDecoration y StaticCharacter
     , RangedCharacterDecoration   u ContinuousCharacter
     , RangedCharacterDecoration   w StaticCharacter
     , SimpleDynamicDecoration     z DynamicCharacter
<<<<<<< HEAD
--     , EncodableStreamElement DynamicCharacterElement
=======
>>>>>>> 685403f6
     )
  => PhylogeneticDAG m EdgeLength NodeLabel (Maybe u) (Maybe v) (Maybe w) (Maybe x) (Maybe y) (Maybe z)
  -> FinalDecorationDAG
performDecoration x = finalResult
  where
    (postorderState, postDAG) = performPostorderDecoration x
    preorderDAG = performPreorderDecoration postorderState postDAG
    finalResult = performFinalizationDecoration postorderState preorderDAG


performFinalizationDecoration
  :: PostorderScoringState
       (ResolutionCache
         (CharacterSequence
           u
           v
           w
           x
           y
           (DynamicDecorationDirectOptimizationPostorderResult DynamicCharacter)
         )
       )
  -> PreorderDecorationDAG
  -> FinalDecorationDAG
performFinalizationDecoration postorderState preorderDAG =
    case length $ preorderDAG ^. _phylogeneticForest of
      1 -> finalizeForSingleNode preorderDAG
      _ -> finalizeEdgeData      preorderDAG
  where
    finalizeEdgeData :: PreorderDecorationDAG -> FinalDecorationDAG
    finalizeEdgeData = setEdgeSequences
                         (const additivePostorderPairwise)
                         (const    fitchPostorderPairwise)
                         (const additivePostorderPairwise)
                         sankoffPostorderPairwise
                         sankoffPostorderPairwise
                         adaptiveDirectOptimizationPostorderPairwise
                         (rerootingVectorMapping postorderState)

    finalizeForSingleNode :: PreorderDecorationDAG -> FinalDecorationDAG
    finalizeForSingleNode (PDAG2 dag meta) = PDAG2 updatedDAG meta
      where
        updatedDAG = dag & _references .~ newRefs

        newRefs :: FinalReferenceVector
        newRefs = setEmptyEdgeAnnotation <$> (dag ^. _references)

        emptyEdgeAnnotation :: IntMap EdgeAnnotation
        emptyEdgeAnnotation = mempty

        setEmptyEdgeAnnotation :: IndexData e n -> IndexData EdgeAnnotation n
        setEmptyEdgeAnnotation indexData = indexData & _childRefs .~ emptyEdgeAnnotation

{-
    performPreorderDecoration
      :: PostorderDecorationDAG
           ( TraversalTopology
           , Double
           , Double
           , Double
           , Data.Vector.Vector (NE.NonEmpty TraversalFocusEdge)
           )
      -> PreorderDecorationDAG
    performPreorderDecoration =
         preorderFromRooting
          adaptiveDirectOptimizationPreorder
          edgeCostMapping
          contextualNodeDatum
          minBlockContext

        . preorderSequence
          (const additivePreorder)
          (const fitchPreorder   )
          (const additivePreorder)
          (const sankoffPreorder )
          (const sankoffPreorder )
          (const extractPreNode  )
      where
        adaptiveDirectOptimizationPreorder
          :: DynamicCharacterMetadataDec (Subcomponent (Element DynamicCharacter))
          -> PreorderContext
               (DynamicDecorationDirectOptimizationPostorderResult DynamicCharacter)
               (DynamicDecorationDirectOptimization DynamicCharacter)
          -> DynamicDecorationDirectOptimization DynamicCharacter
        adaptiveDirectOptimizationPreorder meta decorationPreContext
          = directOptimizationPreorder pairwiseAlignmentFunction meta decorationPreContext
            where
              pairwiseAlignmentFunction = selectDynamicMetric meta


    performPostorderDecoration
      :: PhylogeneticDAG m EdgeLength n (Maybe u) (Maybe v) (Maybe w) (Maybe x) (Maybe y) (Maybe z)
      -> PostorderDecorationDAG
           ( TraversalTopology
           , Double
           , Double
           , Double
           , Data.Vector.Vector (NE.NonEmpty TraversalFocusEdge)
           )
-}
    adaptiveDirectOptimizationPostorderPairwise meta =
      let pairwiseAlignmentFunction = selectDynamicMetric meta
      in  directOptimizationPostorderPairwise pairwiseAlignmentFunction


performPostorderDecoration
  :: forall u v w x y z m .
     ( DiscreteCharacterDecoration v StaticCharacter
     , DiscreteCharacterDecoration x StaticCharacter
     , DiscreteCharacterDecoration y StaticCharacter
     , RangedCharacterDecoration   u ContinuousCharacter
     , RangedCharacterDecoration   w StaticCharacter
     , SimpleDynamicDecoration     z DynamicCharacter
     )
  => PhylogeneticDAG m {- (TraversalTopology, Double, Double, Double, Vector (NonEmpty TraversalFocusEdge)) -} EdgeLength NodeLabel (Maybe u) (Maybe v) (Maybe w) (Maybe x) (Maybe y) (Maybe z)
  -> ( PostorderScoringState
         (ResolutionCache
            (CharacterSequence
              (ContinuousPostorderDecoration ContinuousCharacter)
              (FitchOptimizationDecoration       StaticCharacter)
              (AdditivePostorderDecoration       StaticCharacter)
              (SankoffOptimizationDecoration     StaticCharacter)
              (SankoffOptimizationDecoration     StaticCharacter)
              (DynamicDecorationDirectOptimizationPostorderResult DynamicCharacter)
            )
         )
     , PostorderDecorationDAG
         ( TraversalTopology
         , Double
         , Double
         , Double
         , Vector (NE.NonEmpty TraversalFocusEdge)
         )
     )
performPostorderDecoration x = (context, postorderResult)
  where
    context =
        PostorderScoringState
        { unusedNetworkEdges     = unusedEdges
        , edgeScoringContext     = minBlockContext
        , rerootingEdgeMapping   = edgeCostMapping
        , rerootingVectorMapping = contextualNodeDatum
        }
      
    (unusedEdges, minBlockContext, postorderResult) = assignPunitiveNetworkEdgeCost post
    (post, edgeCostMapping, contextualNodeDatum) =
         assignOptimalDynamicCharacterRootEdges adaptiveDirectOptimizationPostorder
         . postorderSequence'
             (const (g' additivePostorder))
             (const (g' fitchPostorder))
             (const (g' additivePostorder))
             (g' . sankoffPostorder)
             (g' . sankoffPostorder)
             (g' . adaptiveDirectOptimizationPostorder)
         $ x

    g' :: (PostorderContext n c -> e) -> (PostorderContext (Maybe n) c -> e)
    g' postFn = \case
      LeafContext optD ->
        case optD of
          Nothing -> error "unitialized leaf node in PostorderBinaryContext!"
          Just d  -> postFn $ LeafContext d

      PostNetworkContext _ ->
        postFn $
          PostNetworkContext
            (error "The network internal node's data is used in the postorder!")
      PostBinaryContext a b -> postFn $ PostBinaryContext a b

    adaptiveDirectOptimizationPostorder meta = directOptimizationPostorder pairwiseAlignmentFunction
      where
        pairwiseAlignmentFunction = selectDynamicMetric meta


performPreorderDecoration
  :: PostorderScoringState
         (ResolutionCache
            (CharacterSequence
              (ContinuousPostorderDecoration ContinuousCharacter)
              (FitchOptimizationDecoration       StaticCharacter)
              (AdditivePostorderDecoration       StaticCharacter)
              (SankoffOptimizationDecoration     StaticCharacter)
              (SankoffOptimizationDecoration     StaticCharacter)
              (DynamicDecorationDirectOptimizationPostorderResult DynamicCharacter)
            )
         )
  -> PostorderDecorationDAG
       ( TraversalTopology
       , Double
       , Double
       , Double
       , Data.Vector.Vector (NE.NonEmpty TraversalFocusEdge)
       )
  -> PreorderDecorationDAG
performPreorderDecoration postorderState = dynamicCharacterPreorder . staticCharacterPreorder
  where
    dynamicCharacterPreorder =
        preorderFromRooting
          adaptiveDirectOptimizationPreorder
          (rerootingEdgeMapping   postorderState)
          (rerootingVectorMapping postorderState)
          (edgeScoringContext     postorderState)

    staticCharacterPreorder =
        preorderSequence
          (const additivePreorder)
          (const fitchPreorder   )
          (const additivePreorder)
          (const sankoffPreorder )
          (const sankoffPreorder )
          (const extractPreNode  )
      
    adaptiveDirectOptimizationPreorder meta decorationPreContext =
        let pairwiseAlignmentFunction = selectDynamicMetric meta
        in  directOptimizationPreorder pairwiseAlignmentFunction meta decorationPreContext
        <|MERGE_RESOLUTION|>--- conflicted
+++ resolved
@@ -49,7 +49,6 @@
 import           Bio.Graph.Node.Context
 import           Bio.Graph.PhylogeneticDAG                     (EdgeReference, setDefaultMetadata)
 import           Bio.Graph.ReferenceDAG.Internal
-import           Bio.Metadata
 import           Bio.Sequence
 import           Control.Lens.Operators                        ((%~), (.~), (^.))
 import           Data.Default
@@ -60,7 +59,6 @@
 import qualified Data.IntMap                                   as IntMap
 import           Data.List.NonEmpty                            (NonEmpty)
 import qualified Data.List.NonEmpty                            as NE
-import           Data.MonoTraversable
 import           Data.NodeLabel
 import           Data.Set                                      (Set)
 import           Data.Vector                                   (Vector)
@@ -171,10 +169,6 @@
      , RangedCharacterDecoration   u ContinuousCharacter
      , RangedCharacterDecoration   w StaticCharacter
      , SimpleDynamicDecoration     z DynamicCharacter
-<<<<<<< HEAD
---     , EncodableStreamElement DynamicCharacterElement
-=======
->>>>>>> 685403f6
      )
   => PhylogeneticDAG m EdgeLength NodeLabel (Maybe u) (Maybe v) (Maybe w) (Maybe x) (Maybe y) (Maybe z)
   -> FinalDecorationDAG
