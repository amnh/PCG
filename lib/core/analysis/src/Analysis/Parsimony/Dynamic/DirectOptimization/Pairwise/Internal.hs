--- conflicted
+++ resolved
@@ -103,11 +103,7 @@
 -- |
 -- Constraints on the input dynamic characters that direct optimization requires
 -- to operate.
-<<<<<<< HEAD
-type DOCharConstraint s = (EncodableDynamicCharacter s, Ord (Element s), EncodableDynamicCharacterElement (Element s), Show (Element s) {- , Show s, Show (Element s), Integral (Element s) -})
-=======
 type DOCharConstraint s = (EncodableDynamicCharacter s, EncodableDynamicCharacterElement (Element s), Ord (Element s), Ord (Subcomponent (Element s)), Show s {- , Show (Element s) , Show s, Show (Element s), Integral (Element s) -})
->>>>>>> 685403f6
 
 
 -- |
@@ -118,11 +114,7 @@
 
 -- |
 -- A parameterized function to generate an alignment matrix.
-<<<<<<< HEAD
-type MatrixFunction m s = s -> s -> OverlapFunction (Subcomponent (Element s)) -> m (Cost, Direction)
-=======
 type MatrixFunction m s = OverlapFunction (Subcomponent (Element s)) -> s -> s -> m (Cost, Direction)
->>>>>>> 685403f6
 
 
 -- |
@@ -227,22 +219,6 @@
   => OverlapFunction (Subcomponent (Element s))
   -> s
   -> s
-<<<<<<< HEAD
-  -> OverlapFunction (Subcomponent (Element s))
-  -> MatrixFunction m s
-  -> (Word, s)
-directOptimization char1 char2 overlapλ matrixFunction =
-    handleMissingCharacter char1 char2 alignment
-  where
-    (swapped, longerChar, shorterChar) = measureCharacters char1 char2
-    traversalMatrix                    = matrixFunction longerChar shorterChar overlapλ
-    (alignmentCost, alignmentContext)  = traceback overlapλ traversalMatrix longerChar shorterChar
-    alignment                          = (alignmentCost, transformation alignmentContext)
-    transformation
-      | swapped   = omap swapContext
-      | otherwise = id 
-
-=======
   -> MatrixFunction m s
   -> (Word, s)
 directOptimization overlapλ char1 char2 matrixFunction =
@@ -264,7 +240,6 @@
         alignmentContext  = transformation regappedAlignment
     in  handleMissingCharacter char1 char2 (alignmentCost, alignmentContext)
     
->>>>>>> 685403f6
 
 -- |
 -- Strips the gap elements from the supplied character.
@@ -438,19 +413,11 @@
      )
   => OverlapFunction (Subcomponent (Element s))
   -> s
-<<<<<<< HEAD
-  -> OverlapFunction (Subcomponent (Element s))
-  -> f (Cost, Direction)
-  -> (Int, Int)
-  -> (Cost, Direction)
-needlemanWunschDefinition topChar leftChar overlapFunction memo p@(row, col)
-=======
   -> s
   -> f (Cost, Direction)
   -> (Int, Int)
   -> (Cost, Direction)
 needlemanWunschDefinition overlapFunction topChar leftChar memo p@(row, col)
->>>>>>> 685403f6
   | p == (0,0) = (      0, DiagArrow)
   | otherwise  = (minCost,    minDir)
   where
@@ -458,19 +425,10 @@
     {-# INLINE (!?) #-}
     (!?) m k = fromMaybe (infinity, DiagArrow) $ k `lookup` m
 
-<<<<<<< HEAD
-    f x y = fst $ overlapFunction x y
-
-    gap                   = gapOfStream topChar
-    gapGroup              = getMedian f gap
-    topElement            = getMedian f . fromMaybe gap $  topChar `lookupStream` (col - 1)
-    leftElement           = getMedian f . fromMaybe gap $ leftChar `lookupStream` (row - 1)
-=======
     gap                   = gapOfStream topChar
     gapGroup              = getMedian gap
     topElement            = getMedian . fromMaybe gap $  topChar `lookupStream` (col - 1)
     leftElement           = getMedian . fromMaybe gap $ leftChar `lookupStream` (row - 1)
->>>>>>> 685403f6
     (leftwardValue, _)    = memo !? (row    , col - 1)
     (diagonalValue, _)    = memo !? (row - 1, col - 1)
     (  upwardValue, _)    = memo !? (row - 1, col    )
@@ -601,10 +559,7 @@
           -> s
           -> s
           -> (Word, s)
-<<<<<<< HEAD
-=======
 --traceback _ alignMatrix longerChar lesserChar | trace (renderCostMatrix longerChar lesserChar alignMatrix) False = undefined
->>>>>>> 685403f6
 traceback overlapFunction alignMatrix longerChar lesserChar = (finalCost, alignmentContext)
   where
     f x y = fst $ overlapFunction x y
@@ -618,10 +573,7 @@
 
     col = olength longerChar
     row = olength lesserChar
-<<<<<<< HEAD
-=======
     gap = getMedian $ gapOfStream longerChar
->>>>>>> 685403f6
 
     go p@(i, j)
       | p == (0,0) = mempty
@@ -634,20 +586,6 @@
         (row', col', localContext) =
             case directionArrow of
               LeftArrow -> let j' = j-1
-<<<<<<< HEAD
-                               te = longerChar `indexStream` j'
-                               e  = deleteElement $ getMedian f te
-                           in (i , j', e)
-              UpArrow   -> let i' = i-1
-                               le = lesserChar `indexStream` i'
-                               e  = insertElement $ getMedian f le
-                           in (i', j , e)
-              DiagArrow -> let i' = i-1
-                               j' = j-1
-                               te = longerChar `indexStream` j'
-                               le = lesserChar `indexStream` i'
-                               e  = alignElement (getMedian f le) $ getMedian f te
-=======
                                te = getMedian $ longerChar `indexStream` j'
                                e  = deleteElement (f gap te) te
                            in (i , j', e)
@@ -660,7 +598,6 @@
                                te = getMedian $ longerChar `indexStream` j'
                                le = getMedian $ lesserChar `indexStream` i'
                                e  = alignElement (f le te) le te
->>>>>>> 685403f6
                            in (i', j', e)
 
 
