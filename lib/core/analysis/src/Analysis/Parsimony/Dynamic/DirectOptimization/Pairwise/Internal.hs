--- conflicted
+++ resolved
@@ -491,10 +491,7 @@
 
     col = olength longerChar
     row = olength lesserChar
-<<<<<<< HEAD
     gap = getMedian $ gapOfStream longerChar
-=======
->>>>>>> 9ec03f17
 
     go p@(i, j)
       | p == (0,0) = mempty
