-----------------------------------------------------------------------------
-- |
-- Module      :  Analysis.Parsimony.Dynamic.DirectOptimization.Pairwise.Ukkonen.Internal
-- Copyright   :  (c) 2015-2015 Ward Wheeler
-- License     :  BSD-style
--
-- Maintainer  :  wheeler@amnh.org
-- Stability   :  provisional
-- Portability :  portable
--
-- Direct optimization functionality for binary trees.
-- Implement's Ukkonen's space & time saving algorithm.
--
-- Allocates a "ribbon" down the diagonal of the matrix rather than the entire matrix.
--
-----------------------------------------------------------------------------

{-# LANGUAGE ConstraintKinds    #-}
{-# LANGUAGE DeriveFoldable     #-}
{-# LANGUAGE DeriveFunctor      #-}
{-# LANGUAGE DerivingStrategies #-}
{-# LANGUAGE FlexibleContexts   #-}
{-# LANGUAGE TypeFamilies       #-}

module Analysis.Parsimony.Dynamic.DirectOptimization.Pairwise.Ukkonen.Internal
  ( ukkonenDO
  ) where


import           Analysis.Parsimony.Dynamic.DirectOptimization.Pairwise.Internal
import           Analysis.Parsimony.Dynamic.DirectOptimization.Pairwise.NeedlemanWunsch (naiveDOMemo)
import           Analysis.Parsimony.Dynamic.DirectOptimization.Pairwise.Ukkonen.Ribbon  (Ribbon)
import qualified Analysis.Parsimony.Dynamic.DirectOptimization.Pairwise.Ukkonen.Ribbon  as Ribbon
import           Bio.Character.Encodable
import           Data.Bits
import           Data.Foldable
import           Data.Key
import           Data.MonoTraversable
import           Data.Vector.Instances                                                  ()
import           Numeric.Extended.Natural
import           Prelude                                                                hiding (lookup)


-- |
-- Time & space saving data structure for computing only a central "ribbon" of
-- a two-dimensional matrix.
--
-- Allocates a "ribbon" down the diagonal plus an offset of the matrix rather
-- than the entire matrix. The computed ribbon of the matrix is expanded until
-- optimality of the the result can be guaranteed. The ribbon is expanded at most
-- a logrithmic number of times in terms of the matrix dimensions.
--
-- Use the 'createUkkonenMethodMatrix' function to create this effcient structure.
newtype UkkonenMethodMatrix a = U (Ribbon a)
  deriving stock (Eq, Foldable, Functor)


type instance Key UkkonenMethodMatrix = (Int, Int)


instance Indexable UkkonenMethodMatrix where

    index (U r) k = r ! k


instance Lookup UkkonenMethodMatrix where

      k `lookup` (U x) = k `lookup` x


-- |
-- /O( (n - m + 1 ) * log(n - m + 1) )/, /n/ >= /m/
--
-- Compute the alignment of two dynamic characters and the median states by
-- using Ukkonen's string edit distance algorthim to improve space and time
-- complexity.
{-# INLINE ukkonenDO #-}
<<<<<<< HEAD
{-# SPECIALISE ukkonenDO :: DynamicCharacter -> DynamicCharacter -> OverlapFunction AmbiguityGroup -> (Word, DynamicCharacter) #-}
=======
{-# SPECIALISE ukkonenDO :: OverlapFunction AmbiguityGroup -> DynamicCharacter -> DynamicCharacter -> (Word, DynamicCharacter) #-}
>>>>>>> 685403f6
ukkonenDO
  :: DOCharConstraint s
  => OverlapFunction (Subcomponent (Element s))
  -> s
<<<<<<< HEAD
  -> OverlapFunction (Subcomponent (Element s))
  -> (Word, s)
ukkonenDO char1 char2 overlapFunction
  | noGainFromUkkonenMethod = naiveDOMemo char1 char2 overlapFunction
  | otherwise               = directOptimization char1 char2 overlapFunction $ createUkkonenMethodMatrix coefficient
=======
  -> s
  -> (Word, s)
ukkonenDO overlapFunction char1 char2
  | noGainFromUkkonenMethod = naiveDOMemo overlapFunction char1 char2
  | otherwise               = directOptimization overlapFunction char1 char2 $ createUkkonenMethodMatrix coefficient
>>>>>>> 685403f6
  where
    (_, longer, lesser) = measureCharacters char1 char2
    
    -- /O(1)/
    --
    -- If the longer character is 50% larger than the shorter character, then
    -- there is no point in using the barriers. Rather, we fill the full matrix
    -- immediately.
    --
    -- Additionally, if the shorter sequence is of length 4 or less, then the
    -- initial barrier will be set adjacent to or beyond the lower left and
    -- upper right corners.
    --
    -- Lastly, a threshold coeffcient is computed as the minimal indel cost from
    -- any symbol in the alphabet to gap. However, if the indel cost for any
    -- symbol is zero, the algorithm will hang, and a naive approach must be taken.
    --
    -- Do not perform Ukkonen's algorithm if and only if:
    --
    -- > longerLen >= 1.5 * lesserLen
    --     OR
    -- > lesserLen <= 4
    --     OR
    -- > coefficient == 0
    noGainFromUkkonenMethod =     lesserLen <= 4
                           || 2 * longerLen >= 3 * lesserLen
                           || coefficient == 0
      where
        longerLen = olength longer
        lesserLen = olength lesser

    -- /O(2*(a - 1))/
    --
    -- This was taken from Ukkonen's original 1985 paper wherein the coeffcient
    -- delta @(Δ)@ was defined by the minimum transition cost from any symbol in
    -- the alphabet @(Σ)@ to the gap symbol @'-'@.
    --
    -- If there is any transition to a gap from a non-gap for which the cost is
    -- zero, then this coefficient will be zero. This leaves us with no way to
    -- determine if optimality is preserved, and the Ukkonen algorithm will hang.
    -- Consequently, we do not perform Ukkonen's algorithm if the coefficient is
    -- zero.
    coefficient = minimum $ indelCost <$> nonGapElements
      where
<<<<<<< HEAD
        gap            = getMedian (\x y -> fst $ overlapFunction x y) $ gapOfStream char1
=======
        gap            = getMedian $ gapOfStream char1
>>>>>>> 685403f6
        alphabetSize   = fromEnum $ symbolCount gap
        nonGapElements = [ 0 .. alphabetSize - 2 ]
        indelCost i    = min (snd (overlapFunction (bit i)  gap    ))
                             (snd (overlapFunction  gap    (bit i) ))


-- |
-- /O( (n - m + 1 ) * log(n - m + 1) )/, /n/ >= /m/
--
-- Generates an /optimal/, partially-filled-in matrix using Ukkonen's string
-- edit distance algorithm.
--
-- Note that the threshold value is lowered more than described in Ukkonen's
-- paper. This is to handle input elements that contain a gap. In Ukkonen's
-- original description of the algorithm, there was a subtle assumption that
-- input did not contain any gap symbols.
{-# INLINE createUkkonenMethodMatrix #-}
<<<<<<< HEAD
{-# SPECIALISE createUkkonenMethodMatrix :: Word -> DynamicCharacter -> DynamicCharacter -> OverlapFunction AmbiguityGroup -> UkkonenMethodMatrix (Cost, Direction) #-}
createUkkonenMethodMatrix
  :: DOCharConstraint s
  => Word -- ^ Coefficient value, representing the /minimum/ transition cost from a state to gap
  -> s    -- ^ Longer dynamic character
  -> s    -- ^ Shorter dynamic character
  -> OverlapFunction (Subcomponent (Element s)) -- ^ Function to determine the cost a median state between two other states.
  -> UkkonenMethodMatrix (Cost, Direction)
createUkkonenMethodMatrix minimumIndelCost longerTop lesserLeft overlapFunction = U $ ukkonenUntilOptimal startOffset
=======
{-# SPECIALISE createUkkonenMethodMatrix :: Word -> OverlapFunction AmbiguityGroup -> DynamicCharacter -> DynamicCharacter -> UkkonenMethodMatrix (Cost, Direction) #-}
createUkkonenMethodMatrix
  :: DOCharConstraint s
  => Word -- ^ Coefficient value, representing the /minimum/ transition cost from a state to gap
  -> OverlapFunction (Subcomponent (Element s)) -- ^ Function to determine the cost a median state between two other states.
  -> s    -- ^ Longer dynamic character
  -> s    -- ^ Shorter dynamic character
  -> UkkonenMethodMatrix (Cost, Direction)
createUkkonenMethodMatrix minimumIndelCost overlapFunction longerTop lesserLeft = U $ ukkonenUntilOptimal startOffset
>>>>>>> 685403f6
  where
    -- General values that need to be in scope for the recursive computations.
    longerLen   = olength longerTop
    lesserLen   = olength lesserLeft
    coefficient = fromEnum minimumIndelCost
    rows        = toEnum lesserLen + 1
    cols        = toEnum longerLen + 1

    -- We start the offset at two rather than at one so that the first doubling
    -- isn't trivially small.
    startOffset = 2

    -- /O(1)/
    --
    -- Necessary to compute the width of a row in the barrier-constrained matrix.
    quasiDiagonalWidth = differenceInLength + 1
      where
        differenceInLength = longerLen - lesserLen

    -- /O(n + m)/
    --
    -- If one or more of the aligned character elements contained a gap, diagonal
    -- directions in the matrix have an "indel" cost. 'gapsPresentInInputs' is
    -- necessary in order to decrement the threshold value to account for this.
    -- This was not described in Ukkonen's original paper, as the inputs were assumed
    -- not to contain any gaps.
    gapsPresentInInputs = longerGaps + lesserGaps
      where
        longerGaps = countGaps longerTop
        lesserGaps = countGaps lesserLeft
<<<<<<< HEAD
        countGaps  = length . filter (hasGap . getMedian med) . otoList
        hasGap b   = popCount (b .&. gap) > 0
        med x y    = fst $ overlapFunction x y
        gap = getMedian med $ gapOfStream longerTop
=======
        countGaps  = length . filter (hasGap . getMedian) . otoList
        hasGap b   = popCount (b .&. gap) > 0
        gap        = getMedian $ gapOfStream longerTop
>>>>>>> 685403f6

    ukkonenUntilOptimal offset
      | threshold <= alignmentCost = ukkonenUntilOptimal $ 2 * offset
      | otherwise                  = ukkonenMatrix
      where
        ukkonenMatrix      = Ribbon.generate rows cols generatingFunction $ toEnum offset
<<<<<<< HEAD
        generatingFunction = needlemanWunschDefinition longerTop lesserLeft overlapFunction ukkonenMatrix
=======
        generatingFunction = needlemanWunschDefinition overlapFunction longerTop lesserLeft ukkonenMatrix
>>>>>>> 685403f6
        (cost, _)          = ukkonenMatrix ! (lesserLen, longerLen)
        alignmentCost      = unsafeToFinite cost
        computedValue      = coefficient * (quasiDiagonalWidth + offset - gapsPresentInInputs)
        threshold          = toEnum $ max 0 computedValue -- The threshold value must be non-negative

{--
        renderedMatrix = renderCostMatrix longerTop lesserLeft ukkonenMatrix

        renderedBounds = unlines
            [ "Diag Width : " <> show quasiDiagonalWidth
            , "Input Gaps : " <> show gapsPresentInInputs
            , "Offset     : " <> show offset
            , "Coefficient: " <> show coefficient
            , "Threshold  : " <> show threshold
            , "Total Cost : " <> show alignmentCost
            ]
--}<|MERGE_RESOLUTION|>--- conflicted
+++ resolved
@@ -75,28 +75,16 @@
 -- using Ukkonen's string edit distance algorthim to improve space and time
 -- complexity.
 {-# INLINE ukkonenDO #-}
-<<<<<<< HEAD
-{-# SPECIALISE ukkonenDO :: DynamicCharacter -> DynamicCharacter -> OverlapFunction AmbiguityGroup -> (Word, DynamicCharacter) #-}
-=======
 {-# SPECIALISE ukkonenDO :: OverlapFunction AmbiguityGroup -> DynamicCharacter -> DynamicCharacter -> (Word, DynamicCharacter) #-}
->>>>>>> 685403f6
 ukkonenDO
   :: DOCharConstraint s
   => OverlapFunction (Subcomponent (Element s))
   -> s
-<<<<<<< HEAD
-  -> OverlapFunction (Subcomponent (Element s))
-  -> (Word, s)
-ukkonenDO char1 char2 overlapFunction
-  | noGainFromUkkonenMethod = naiveDOMemo char1 char2 overlapFunction
-  | otherwise               = directOptimization char1 char2 overlapFunction $ createUkkonenMethodMatrix coefficient
-=======
   -> s
   -> (Word, s)
 ukkonenDO overlapFunction char1 char2
   | noGainFromUkkonenMethod = naiveDOMemo overlapFunction char1 char2
   | otherwise               = directOptimization overlapFunction char1 char2 $ createUkkonenMethodMatrix coefficient
->>>>>>> 685403f6
   where
     (_, longer, lesser) = measureCharacters char1 char2
     
@@ -141,11 +129,7 @@
     -- zero.
     coefficient = minimum $ indelCost <$> nonGapElements
       where
-<<<<<<< HEAD
-        gap            = getMedian (\x y -> fst $ overlapFunction x y) $ gapOfStream char1
-=======
         gap            = getMedian $ gapOfStream char1
->>>>>>> 685403f6
         alphabetSize   = fromEnum $ symbolCount gap
         nonGapElements = [ 0 .. alphabetSize - 2 ]
         indelCost i    = min (snd (overlapFunction (bit i)  gap    ))
@@ -163,17 +147,6 @@
 -- original description of the algorithm, there was a subtle assumption that
 -- input did not contain any gap symbols.
 {-# INLINE createUkkonenMethodMatrix #-}
-<<<<<<< HEAD
-{-# SPECIALISE createUkkonenMethodMatrix :: Word -> DynamicCharacter -> DynamicCharacter -> OverlapFunction AmbiguityGroup -> UkkonenMethodMatrix (Cost, Direction) #-}
-createUkkonenMethodMatrix
-  :: DOCharConstraint s
-  => Word -- ^ Coefficient value, representing the /minimum/ transition cost from a state to gap
-  -> s    -- ^ Longer dynamic character
-  -> s    -- ^ Shorter dynamic character
-  -> OverlapFunction (Subcomponent (Element s)) -- ^ Function to determine the cost a median state between two other states.
-  -> UkkonenMethodMatrix (Cost, Direction)
-createUkkonenMethodMatrix minimumIndelCost longerTop lesserLeft overlapFunction = U $ ukkonenUntilOptimal startOffset
-=======
 {-# SPECIALISE createUkkonenMethodMatrix :: Word -> OverlapFunction AmbiguityGroup -> DynamicCharacter -> DynamicCharacter -> UkkonenMethodMatrix (Cost, Direction) #-}
 createUkkonenMethodMatrix
   :: DOCharConstraint s
@@ -183,7 +156,6 @@
   -> s    -- ^ Shorter dynamic character
   -> UkkonenMethodMatrix (Cost, Direction)
 createUkkonenMethodMatrix minimumIndelCost overlapFunction longerTop lesserLeft = U $ ukkonenUntilOptimal startOffset
->>>>>>> 685403f6
   where
     -- General values that need to be in scope for the recursive computations.
     longerLen   = olength longerTop
@@ -214,27 +186,16 @@
       where
         longerGaps = countGaps longerTop
         lesserGaps = countGaps lesserLeft
-<<<<<<< HEAD
-        countGaps  = length . filter (hasGap . getMedian med) . otoList
-        hasGap b   = popCount (b .&. gap) > 0
-        med x y    = fst $ overlapFunction x y
-        gap = getMedian med $ gapOfStream longerTop
-=======
         countGaps  = length . filter (hasGap . getMedian) . otoList
         hasGap b   = popCount (b .&. gap) > 0
         gap        = getMedian $ gapOfStream longerTop
->>>>>>> 685403f6
 
     ukkonenUntilOptimal offset
       | threshold <= alignmentCost = ukkonenUntilOptimal $ 2 * offset
       | otherwise                  = ukkonenMatrix
       where
         ukkonenMatrix      = Ribbon.generate rows cols generatingFunction $ toEnum offset
-<<<<<<< HEAD
-        generatingFunction = needlemanWunschDefinition longerTop lesserLeft overlapFunction ukkonenMatrix
-=======
         generatingFunction = needlemanWunschDefinition overlapFunction longerTop lesserLeft ukkonenMatrix
->>>>>>> 685403f6
         (cost, _)          = ukkonenMatrix ! (lesserLen, longerLen)
         alignmentCost      = unsafeToFinite cost
         computedValue      = coefficient * (quasiDiagonalWidth + offset - gapsPresentInInputs)
