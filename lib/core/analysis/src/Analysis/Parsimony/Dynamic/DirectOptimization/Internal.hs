--- conflicted
+++ resolved
@@ -35,20 +35,10 @@
 import           Bio.Character.Exportable
 import           Bio.Graph.Node.Context
 import           Bio.Metadata                                           hiding (DenseTransitionCostMatrix)
---import           Control.DeepSeq
 import           Control.Lens                                           hiding ((<|), (|>))
 import           Data.Bits
 import           Data.Either (isLeft)
 import           Data.Foldable
-<<<<<<< HEAD
-import           Data.Foldable.Custom                                   (sum')
---import           Data.Hashable
-import           Data.IntMap                                            (IntMap)
-import qualified Data.IntMap                                            as IM
-import           Data.Key
-import           Data.List.NonEmpty                                     (NonEmpty ((:|)))
-=======
->>>>>>> 685403f6
 import qualified Data.List.NonEmpty                                     as NE
 import           Data.MonoTraversable
 import           Data.Semigroup
@@ -69,11 +59,7 @@
 -- The fourth result in the tuple is the first input aligned with respect to the second.
 --
 -- The fifth result in the tuple is the second input aligned with respect to the first.
-<<<<<<< HEAD
-type PairwiseAlignment s = s -> s -> (Word, s, s, s, s)
-=======
 type PairwiseAlignment s = s -> s -> (Word, s)
->>>>>>> 685403f6
 
 
 -- |
@@ -89,22 +75,12 @@
   => dec
   -> c
   -> c
-<<<<<<< HEAD
-  -> (Word, c, c, c, c)
-selectDynamicMetric meta =
-      case meta ^. denseTransitionCostMatrix of
-        Just dm -> \x y -> foreignPairwiseDO x y dm
-        Nothing -> let !pTCM = meta ^. pairwiseTransitionCostMatrix
-                   in  \x y -> ukkonenDO x y pTCM
-=======
   -> (Word, c)
 selectDynamicMetric meta =
     case {-# SCC getDense #-} meta ^. denseTransitionCostMatrix of
       Just dm -> {-# SCC foreignPairwiseDO #-} foreignPairwiseDO dm
       Nothing -> let !pTCM = meta ^. pairwiseTransitionCostMatrix
---                 in  {-# SCC ukkonen #-} ukkonenDO pTCM 
                  in  {-# SCC unboxedUkkonen #-} unboxedUkkonenFullSpaceDO pTCM
->>>>>>> 685403f6
 
 
 -- |
@@ -169,15 +145,8 @@
 -- atomic alignments depending on the character's metadata.
 directOptimizationPreorder
   :: ( DirectOptimizationPostorderDecoration d c
-<<<<<<< HEAD
-     , Bound (Element c) ~ Word
---     , Hashable (Element c)
---     , NFData (Element c)
-     , Ranged (Element c)
      , Show (Element c)
-=======
      , EncodableStreamElement (Subcomponent (Element c))
->>>>>>> 685403f6
      )
   => PairwiseAlignment c
   -> DynamicCharacterMetadataDec (Subcomponent (Element c))
@@ -242,69 +211,14 @@
 -- decoration. The recursive logic of the pre-order traversal.
 updateFromParent
   :: ( DirectOptimizationPostorderDecoration d c
-<<<<<<< HEAD
-     , Bound (Element c) ~ Word
---     , Hashable (Element c)
---     , NFData (Element c)
-     , Ranged (Element c)
-     , Show (Element c)
-=======
      , EncodableStreamElement (Subcomponent (Element c))
->>>>>>> 685403f6
      )
   => PairwiseAlignment c
   -> DynamicCharacterMetadataDec (Subcomponent (Element c))
   -> Either d d
   -> DynamicDecorationDirectOptimization c
   -> DynamicDecorationDirectOptimization c
-<<<<<<< HEAD
-updateFromParent pairwiseAlignment meta currentDecoration parentDecoration = resultDecoration
-  where
-    -- If the current node has a missing character value representing its
-    -- preliminary median assignment then we take the parent's final assignment
-    -- values and assign them to the current node as its own final assignments.
-    --
-    -- Otherwise we perform a local alignment between the parent's *UNGAPPED*
-    -- final assignment and the current node's *GAPPED* preliminary assignment.
-    -- Afterward we calculate the indices of the new gaps in the alignment and
-    -- insert these gaps into the current node's left and right child alignments.
-    -- Lastly, a three-way mean between the locally-aligned parent assignment and
-    -- the expanded left and right child alignments is used to calculate the
-    -- final assignment of the current node.
-    --
-    -- We do these convoluted operations to account for deletion events in the
-    -- parent assignment when comparing to child assignments.
-    resultDecoration = extendPostorderToDirectOptimization currentDecoration ungapped gapped single
-    (ungapped, gapped, single)
-      | isMissing $ currentDecoration ^. preliminaryGapped = (pUngapped, pGapped, pSingle)
-      | otherwise = tripleComparison pairwiseAlignment meta currentDecoration pUngapped pSingle
-    pUngapped     = parentDecoration ^. finalUngapped
-    pGapped       = parentDecoration ^. finalGapped
-    pSingle       = parentDecoration ^. singleDisambiguation
-
-
--- |
--- A three way comparison of characters used in the DO preorder traversal.
-tripleComparison
-  :: ( DirectOptimizationPostorderDecoration d c
-     , Ranged (Element c)
-     , Bound (Element c) ~ Word
---     , Hashable (Element c)
---     , NFData (Element c)
-     --     , GetSparseTransitionCostMatrix (DynamicCharacterMetadataDec (Element c)) MemoizedCostMatrix
-     , Show (Element c)
-     )
-  => PairwiseAlignment c
-  -> DynamicCharacterMetadataDec (Element c)
-  -> d
-  -> c
-  -> c
-  -> (c, c, c)
-tripleComparison pairwiseAlignment meta childDecoration parentCharacter parentSingle =
-   {-  trace context () `seq` -} (ungapped, gapped, single)
-=======
 updateFromParent _pairwiseAlignment _meta decorationDirection parentDecoration = resultDecoration
->>>>>>> 685403f6
   where
     resultDecoration  = extendPostorderToDirectOptimization currentDecoration single cia
     currentDecoration = either id id decorationDirection
