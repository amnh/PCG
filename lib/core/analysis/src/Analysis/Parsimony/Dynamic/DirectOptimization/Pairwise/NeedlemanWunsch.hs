-----------------------------------------------------------------------------
-- |
-- Module      :  Analysis.Parsimony.Dynamic.DirectOptimization.Pairwise.NeedlemanWunsch
-- Copyright   :  (c) 2015-2015 Ward Wheeler
-- License     :  BSD-style
--
-- Maintainer  :  wheeler@amnh.org
-- Stability   :  provisional
-- Portability :  portable
--
-- Direct optimization pairwise alignment using the Needleman-Wunsch algorithm.
-- These functions will allocate an M * N matrix.
--
-----------------------------------------------------------------------------

{-# LANGUAGE ConstraintKinds  #-}
{-# LANGUAGE FlexibleContexts #-}
{-# LANGUAGE TypeFamilies     #-}

module Analysis.Parsimony.Dynamic.DirectOptimization.Pairwise.NeedlemanWunsch
  ( naiveDO
  , naiveDOMemo
  ) where

import Analysis.Parsimony.Dynamic.DirectOptimization.Pairwise.Internal
import Bio.Character.Encodable
import Bio.Metadata.Dynamic                                            (overlap2)
import Data.Bits
import Data.Matrix.NotStupid                                           (matrix)
import Data.MonoTraversable


-- |
-- Performs a naive direct optimization.
-- Takes in two characters to run DO on and a metadata object
-- Returns an assignment character, the cost of that assignment, the assignment
-- character with gaps included, the aligned version of the first input character,
-- and the aligned version of the second input character. The process for this
-- algorithm is to generate a traversal matrix, then perform a traceback.
{-# INLINE naiveDO #-}
<<<<<<< HEAD
{-# SPECIALISE naiveDO :: DynamicCharacter -> DynamicCharacter -> (Word -> Word -> Word) -> (Word, DynamicCharacter) #-}
=======
{-# SPECIALISE naiveDO :: (Word -> Word -> Word) -> DynamicCharacter -> DynamicCharacter -> (Word, DynamicCharacter) #-}
>>>>>>> 685403f6
naiveDO
  :: ( DOCharConstraint s
     , FiniteBits (Subcomponent (Element s))
     )
<<<<<<< HEAD
  => s                       -- ^ First  dynamic character
  -> s                       -- ^ Second dynamic character
  -> (Word -> Word -> Word)  -- ^ Structure defining the transition costs between character states
  -> (Word, s)      -- ^ The cost of the alignment
                                   --
                                   --   The /ungapped/ character derived from the the input characters' N-W-esque matrix traceback
                                   --
                                   --   The /gapped/ character derived from the the input characters' N-W-esque matrix traceback
                                   --
                                   --   The gapped alignment of the /first/ input character when aligned with the second character
                                   --
                                   --   The gapped alignment of the /second/ input character when aligned with the first character

naiveDO char1 char2 costStruct = directOptimization char1 char2 (overlap2 costStruct) createNeedlemanWunchMatrix
=======
  => (Word -> Word -> Word)  -- ^ Structure defining the transition costs between character states
  -> s                       -- ^ First  dynamic character
  -> s                       -- ^ Second dynamic character
  -> (Word, s)               -- ^ The cost and resulting the alignment
naiveDO costStruct char1 char2 = directOptimization (overlap2 costStruct) char1 char2 createNeedlemanWunchMatrix
>>>>>>> 685403f6


-- |
-- The same as 'naiveDO' except that the "cost structure" parameter is assumed to
-- be a memoized overlap function.
{-# INLINE naiveDOMemo #-}
<<<<<<< HEAD
{-# SPECIALISE naiveDOMemo :: DynamicCharacter -> DynamicCharacter -> OverlapFunction AmbiguityGroup -> (Word, DynamicCharacter) #-}
=======
{-# SPECIALISE naiveDOMemo :: OverlapFunction AmbiguityGroup -> DynamicCharacter -> DynamicCharacter -> (Word, DynamicCharacter) #-}
>>>>>>> 685403f6
naiveDOMemo :: DOCharConstraint s
            => OverlapFunction (Subcomponent (Element s))
            -> s
            -> s
<<<<<<< HEAD
            -> OverlapFunction (Subcomponent (Element s))
            -> (Word, s)
naiveDOMemo char1 char2 tcm = directOptimization char1 char2 tcm createNeedlemanWunchMatrix
=======
            -> (Word, s)
naiveDOMemo tcm char1 char2 = directOptimization tcm char1 char2 createNeedlemanWunchMatrix
>>>>>>> 685403f6


-- |
-- Main function to generate a 'NeedlemanWunchMatrix'. Works as in Needleman-Wunsch,
-- but allows for multiple indel/replacement costs, depending on the symbol change
-- cost function. Also, returns the aligned parent characters, with appropriate
-- ambiguities, as the third of each tuple in the matrix.
--
-- Takes in two 'EncodableDynamicCharacter's and a 'CostStructure'. The first
-- character must be the longer of the two and is the top labeling of the matrix.
-- Returns a 'NeedlemanWunchMatrix'.
{-# INLINE createNeedlemanWunchMatrix #-}
<<<<<<< HEAD
{-# SPECIALISE createNeedlemanWunchMatrix :: DynamicCharacter -> DynamicCharacter -> OverlapFunction AmbiguityGroup -> NeedlemanWunchMatrix #-}
createNeedlemanWunchMatrix :: DOCharConstraint s => s -> s -> OverlapFunction (Subcomponent (Element s)) -> NeedlemanWunchMatrix
createNeedlemanWunchMatrix topChar leftChar overlapFunction = result
=======
{-# SPECIALISE createNeedlemanWunchMatrix ::OverlapFunction AmbiguityGroup ->  DynamicCharacter -> DynamicCharacter -> NeedlemanWunchMatrix #-}
createNeedlemanWunchMatrix
  :: DOCharConstraint s
  => OverlapFunction (Subcomponent (Element s))
  -> s
  -> s
  -> NeedlemanWunchMatrix
createNeedlemanWunchMatrix overlapFunction topChar leftChar = result
>>>>>>> 685403f6
  where
    result             = matrix rows cols generatingFunction
    rows               = olength leftChar + 1
    cols               = olength topChar  + 1
<<<<<<< HEAD
    generatingFunction = needlemanWunschDefinition topChar leftChar overlapFunction result
=======
    generatingFunction = needlemanWunschDefinition overlapFunction topChar leftChar result
>>>>>>> 685403f6
<|MERGE_RESOLUTION|>--- conflicted
+++ resolved
@@ -38,60 +38,29 @@
 -- and the aligned version of the second input character. The process for this
 -- algorithm is to generate a traversal matrix, then perform a traceback.
 {-# INLINE naiveDO #-}
-<<<<<<< HEAD
-{-# SPECIALISE naiveDO :: DynamicCharacter -> DynamicCharacter -> (Word -> Word -> Word) -> (Word, DynamicCharacter) #-}
-=======
 {-# SPECIALISE naiveDO :: (Word -> Word -> Word) -> DynamicCharacter -> DynamicCharacter -> (Word, DynamicCharacter) #-}
->>>>>>> 685403f6
 naiveDO
   :: ( DOCharConstraint s
      , FiniteBits (Subcomponent (Element s))
      )
-<<<<<<< HEAD
-  => s                       -- ^ First  dynamic character
-  -> s                       -- ^ Second dynamic character
-  -> (Word -> Word -> Word)  -- ^ Structure defining the transition costs between character states
-  -> (Word, s)      -- ^ The cost of the alignment
-                                   --
-                                   --   The /ungapped/ character derived from the the input characters' N-W-esque matrix traceback
-                                   --
-                                   --   The /gapped/ character derived from the the input characters' N-W-esque matrix traceback
-                                   --
-                                   --   The gapped alignment of the /first/ input character when aligned with the second character
-                                   --
-                                   --   The gapped alignment of the /second/ input character when aligned with the first character
-
-naiveDO char1 char2 costStruct = directOptimization char1 char2 (overlap2 costStruct) createNeedlemanWunchMatrix
-=======
   => (Word -> Word -> Word)  -- ^ Structure defining the transition costs between character states
   -> s                       -- ^ First  dynamic character
   -> s                       -- ^ Second dynamic character
   -> (Word, s)               -- ^ The cost and resulting the alignment
 naiveDO costStruct char1 char2 = directOptimization (overlap2 costStruct) char1 char2 createNeedlemanWunchMatrix
->>>>>>> 685403f6
 
 
 -- |
 -- The same as 'naiveDO' except that the "cost structure" parameter is assumed to
 -- be a memoized overlap function.
 {-# INLINE naiveDOMemo #-}
-<<<<<<< HEAD
-{-# SPECIALISE naiveDOMemo :: DynamicCharacter -> DynamicCharacter -> OverlapFunction AmbiguityGroup -> (Word, DynamicCharacter) #-}
-=======
 {-# SPECIALISE naiveDOMemo :: OverlapFunction AmbiguityGroup -> DynamicCharacter -> DynamicCharacter -> (Word, DynamicCharacter) #-}
->>>>>>> 685403f6
 naiveDOMemo :: DOCharConstraint s
             => OverlapFunction (Subcomponent (Element s))
             -> s
             -> s
-<<<<<<< HEAD
-            -> OverlapFunction (Subcomponent (Element s))
-            -> (Word, s)
-naiveDOMemo char1 char2 tcm = directOptimization char1 char2 tcm createNeedlemanWunchMatrix
-=======
             -> (Word, s)
 naiveDOMemo tcm char1 char2 = directOptimization tcm char1 char2 createNeedlemanWunchMatrix
->>>>>>> 685403f6
 
 
 -- |
@@ -104,11 +73,6 @@
 -- character must be the longer of the two and is the top labeling of the matrix.
 -- Returns a 'NeedlemanWunchMatrix'.
 {-# INLINE createNeedlemanWunchMatrix #-}
-<<<<<<< HEAD
-{-# SPECIALISE createNeedlemanWunchMatrix :: DynamicCharacter -> DynamicCharacter -> OverlapFunction AmbiguityGroup -> NeedlemanWunchMatrix #-}
-createNeedlemanWunchMatrix :: DOCharConstraint s => s -> s -> OverlapFunction (Subcomponent (Element s)) -> NeedlemanWunchMatrix
-createNeedlemanWunchMatrix topChar leftChar overlapFunction = result
-=======
 {-# SPECIALISE createNeedlemanWunchMatrix ::OverlapFunction AmbiguityGroup ->  DynamicCharacter -> DynamicCharacter -> NeedlemanWunchMatrix #-}
 createNeedlemanWunchMatrix
   :: DOCharConstraint s
@@ -117,13 +81,8 @@
   -> s
   -> NeedlemanWunchMatrix
 createNeedlemanWunchMatrix overlapFunction topChar leftChar = result
->>>>>>> 685403f6
   where
     result             = matrix rows cols generatingFunction
     rows               = olength leftChar + 1
     cols               = olength topChar  + 1
-<<<<<<< HEAD
-    generatingFunction = needlemanWunschDefinition topChar leftChar overlapFunction result
-=======
-    generatingFunction = needlemanWunschDefinition overlapFunction topChar leftChar result
->>>>>>> 685403f6
+    generatingFunction = needlemanWunschDefinition overlapFunction topChar leftChar result