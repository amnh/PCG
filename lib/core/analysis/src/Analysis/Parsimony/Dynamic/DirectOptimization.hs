--- conflicted
+++ resolved
@@ -32,12 +32,8 @@
   , ukkonenDO
   , unboxedFullMatrixDO
   , unboxedSwappingDO
-<<<<<<< HEAD
-  , unboxedUkkonenDO
-=======
   , unboxedUkkonenFullSpaceDO
   , unboxedUkkonenSwappingDO
->>>>>>> 685403f6
   ) where
 
 
