--- conflicted
+++ resolved
@@ -47,13 +47,9 @@
 -- Computes the total edge cost over all the disambiguated final assignments.
 totalEdgeCosts
   :: ( EncodableDynamicCharacter c
-<<<<<<< HEAD
      , Exportable c
-     , HasSingleDisambiguation       z c
+     , HasSingleDisambiguation z c
      , Ord (Element c)
-=======
-     , HasSingleDisambiguation z c
->>>>>>> 685403f6
      , Element c ~ DynamicCharacterElement
      )
   => PhylogeneticDAG m e n u v w x y z
