allow-newer:
  base
  polyparse

package *
  ghc-options: -fwrite-ide-info

packages: .

<<<<<<< HEAD
with-compiler: ghc-8.8.1


source-repository-package
  type: git
  location: https://github.com/recursion-ninja/bv-little
  tag: fd45919da9e4066f92ef51cfb22b5006af931bf8
=======
with-compiler: ghc-8.8.3
>>>>>>> f4a6db66
<|MERGE_RESOLUTION|>--- conflicted
+++ resolved
@@ -7,14 +7,9 @@
 
 packages: .
 
-<<<<<<< HEAD
-with-compiler: ghc-8.8.1
-
-
 source-repository-package
   type: git
   location: https://github.com/recursion-ninja/bv-little
   tag: fd45919da9e4066f92ef51cfb22b5006af931bf8
-=======
-with-compiler: ghc-8.8.3
->>>>>>> f4a6db66
+
+with-compiler: ghc-8.8.3