allow-newer:
<<<<<<< HEAD
  base
  ghc-prim
  polyparse
  template-haskell
=======
    base
    ghc-prim
    template-haskell
>>>>>>> a71d8da8

package *
    ghc-options: -fwrite-ide-info -hiedir=.hie

packages: .

<<<<<<< HEAD
source-repository-package
  type: git
  location: https://github.com/recursion-ninja/bv-little
  tag: c9941ba23976b30a676ab583a3f46ce67cbec0d1

with-compiler: ghc-8.8.3
=======
with-compiler: ghc-8.10.1
>>>>>>> a71d8da8
<|MERGE_RESOLUTION|>--- conflicted
+++ resolved
@@ -1,27 +1,16 @@
 allow-newer:
-<<<<<<< HEAD
-  base
-  ghc-prim
-  polyparse
-  template-haskell
-=======
     base
     ghc-prim
     template-haskell
->>>>>>> a71d8da8
 
 package *
     ghc-options: -fwrite-ide-info -hiedir=.hie
 
 packages: .
 
-<<<<<<< HEAD
 source-repository-package
   type: git
   location: https://github.com/recursion-ninja/bv-little
   tag: c9941ba23976b30a676ab583a3f46ce67cbec0d1
 
-with-compiler: ghc-8.8.3
-=======
-with-compiler: ghc-8.10.1
->>>>>>> a71d8da8
+with-compiler: ghc-8.10.1