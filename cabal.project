--- conflicted
+++ resolved
@@ -2,14 +2,10 @@
     base,
     Cabal,
     ghc-prim,
-<<<<<<< HEAD
     integer-gmp,
+    optparse-applicative,
     template-haskell,
     th-abstraction,
-=======
-    optparse-applicative,
-    template-haskell
->>>>>>> b948db89
 
 constraints: th-abstraction >= 0.4.0.0,
     
