--- conflicted
+++ resolved
@@ -375,17 +375,10 @@
 
 -- | getBinaryCostList takes list of binary trees and returns list of costs
 --this needs to be list of costs per character to be minimized over characters
-<<<<<<< HEAD
 getBinaryCostList :: V.Vector PhyloComponent -> [CharInfo] -> DataMatrixVLS -> PhyloComponent -> V.Vector (V.Vector Float)
 getBinaryCostList binTreeList charInfoList dataMatrix previousBinaryTree 
     | V.null binTreeList = V.empty
     | otherwise = 
-=======
-getBinaryCostList :: [CharInfo] -> DataMatrixVLS -> PhyloComponent -> V.Vector PhyloComponent -> V.Vector (V.Vector Float)
-getBinaryCostList charInfoList dataMatrix previousBinaryTree binTreeList =
-    if V.null binTreeList then V.empty
-    else 
->>>>>>> 3cf58ed5
         let curBinTree = V.head binTreeList 
             startNode = V.last curBinTree  --assumes root last--change to getRootCode?
             updatedPhyloComponent = traverseComponent dataMatrix curBinTree startNode charInfoList previousBinaryTree
@@ -641,13 +634,14 @@
             --split here for list of binary components--naive at first--complete components
              --lists of phylocompoents should be changed to vectors for better
              --access when doing incremental optimizations--lots to reuse 
-<<<<<<< HEAD
             startNode = V.last inComp
             displayTreeList = phyloComponentToTreeList inComp
             inCompEdgeSet = edgeSetFromComponent inComp
             reRootedVectList = getReRootList displayTreeList --change to list of Vetors etc to keep trac of rerootlengths
+            {-
             reRootedVect = V.concat reRootedVectList
             charCostVectVect = getBinaryCostList reRootedVect charInfoList dataMatrix V.empty 
+            -}
             displayTreeCharCostList = getDisplayTreeCostList reRootedVectList charCostVectVect --error here I think number reoots may vary?
             displayTreeCostList = getBinCosts displayTreeCharCostList
             allCosts = compileBinaryCosts charCostVectVect --really for debug purposes
@@ -669,57 +663,6 @@
                 (displayTreeCharCostList V.! (V.head bestDisplayIndices))  
                 (V.length dataMatrix) charDisplayIndices displayTreeList (edgeSetFromComponent $ displayTreeList !! (V.head bestDisplayIndices))
             rootCost = getRootCosts charInfoList --make into a fold   
-=======
-            let displayTreeList = phyloComponentToTreeList inComp
-                inCompEdgeSet = edgeSetFromComponent inComp
-                reRootedVectList = getReRootList displayTreeList --change to list of Vetors etc to keep trac of rerootlengths
-                {-
-                reRootedVect = V.concat reRootedVectList--could do a parmap here
-                charCostVectVect = getBinaryCostList charInfoList dataMatrix V.empty reRootedVect
-                -}
-                !charCostVectVect =  V.concat $ parMap rdeepseq (getBinaryCostList charInfoList dataMatrix V.empty) reRootedVectList
-                displayTreeCharCostList = getDisplayTreeCostList reRootedVectList charCostVectVect --error here I think number reoots may vary?
-                displayTreeCostList = getBinCosts displayTreeCharCostList
-                allCosts = compileBinaryCosts charCostVectVect --really for debug purposes
-                softCostList = compileSoftCosts displayTreeCharCostList --charCostVectVect
-                softCost = V.sum softCostList
-                bestDisplayIndices = V.elemIndices (V.minimum displayTreeCostList) displayTreeCostList
-                charDisplayIndices = getCharDisplayIndices softCostList displayTreeCharCostList
-                --inCompEdgeSet = edgeSetFromComponentList displayTreeList
-                unusedEdges = Set.toList $ Set.difference inCompEdgeSet 
-                    (edgeSetFromComponentListSome displayTreeList 
-                    (nub $ listOfVector $ V.toList charDisplayIndices) 0)
-                numReticulateEdges = getReticulateEdges 0 (V.init inComp) 
-                softAdjust = getSoftAdjust numReticulateEdges softCost (V.length dataMatrix)
-                --arbitrarily uses first `best` binary tree
-                softAdjust2 = getSoftAdjust2 (V.head bestDisplayIndices) 
-                    (displayTreeCharCostList V.! (V.head bestDisplayIndices))  
-                    (V.length dataMatrix) charDisplayIndices 
-                softAdjust3 = getSoftAdjust3 (V.head bestDisplayIndices) 
-                    (displayTreeCharCostList V.! (V.head bestDisplayIndices))  
-                    (V.length dataMatrix) charDisplayIndices displayTreeList (edgeSetFromComponent $ displayTreeList !! (V.head bestDisplayIndices))
-                rootCost = getRootCosts charInfoList --make into a fold   
-             in 
-                trace ("\nBinaries : " ++ show (length displayTreeList) ++ " " ++ show (V.length $ V.concat reRootedVectList) ++ " " 
-                    ++ show (V.length charCostVectVect) ++ " " ++ show allCosts ++ " "
-                    ++ show softCostList ++ "\nDisplay Costs " ++ show displayTreeCostList ++ " best tree " ++ show bestDisplayIndices 
-                    ++ " -> " ++ show (V.minimum displayTreeCostList) ++ "\nsoft " ++ show softCost ++ " soft adjust " ++ show softAdjust 
-                    ++ "\nSoft Indices " ++ show charDisplayIndices ++ "\nSoft-2 "  ++ show softAdjust2 ++ " -> " ++ show (softCost + softAdjust2)
-                    ++ " Soft-3 "  ++ show softAdjust3 ++ " -> " ++ show (softCost + softAdjust3)
-                    ++ "\nDisplay Trees " ++ show (binaryToNewick displayTreeList) 
-                    ++ "\nUnused Edges " ++ show (edgePairListStringPairList unusedEdges inComp)
-                    -- ++ "\nDisplay edges " ++ show (edgePairListStringPairList (Set.toList inCompEdgeSet) inComp)
-                    -- ++ "\nUsed edges " ++ show (edgePairListStringPairList (Set.toList $ edgeSetFromComponentListSome displayTreeList (nub $ listOfVector $ V.toList charDisplayIndices) 0) inComp)
-                    -- ++ "\nRoot cost: " ++ show rootCost
-                    -- ++ "\nFrom : " ++ show inComp
-                    ) 
-                --"\nInput " 
-                --    ++ show inComp ++ "\nBin " ++ show displayTreeList)( 
-                (
-                if null unusedEdges then softCost + softAdjust2 + rootCost -- Need to add root cost here sum over charInfo rootCosts.
-                else maxFloat --V.minimum charCostVectVect
-                )
->>>>>>> 3cf58ed5
 
 -- | getRootCosts sums over root costs in CharInfo
 -- really should be 1/2 subcost for length of character,
