#Flags for GHC
linking       = --make
warnings      = -w -W -Wall -Werror
sanity        = -fwarn-duplicate-exports -fwarn-incomplete-patterns -fwarn-missing-signatures -fwarn-overlapping-patterns -fwarn-tabs -fwarn-unused-binds -fwarn-unused-imports -fwarn-unused-matches -fwarn-unused-do-bind
stacktracing  = -prof -fprof-auto -fprof-cafs

#Flags for `stack`
haddock       = --haddock --haddock-deps
              # For later:
              # --haddock-arguments --mathjax=https://cdn.mathjax.org/mathjax/latest/MathJax.js?config=TeX-MML-AM_CHTML
profiling     = --executable-profiling --library-profiling

code-dirs     = app ffi lib src test utils

sub-libs      = pcg-file-parsers pcg-language pcg-utility


# Target aliases for easy CLI use
################################################################################


# Default build target
all: standard-build copy-haddock
#all: stack-build-profiling

# Rebuilds with profiling
prof: stack-build-profiling

# Builds fast as possible
quick: stack-build-quick

# Rebuilds as fast as possible
rebuild: quick

# Clean then rebuild
rebuild-full: clean rebuild

# Clean then rebuild outputting core
core: clean stack-build-core

# Clean then build with the llvm backend
llvm: clean stack-build-llvm

# Rebuilds with optimizations and runs tests
test: stack-build-test

# Re-builds project then runs only integration tests
test-integration: stack-build-test-integration

test-failures: stack-build-test-failures

test-new: stack-build-test-new

test-golden-new: stack-build-test-golden-new

# Runs linter

lint: run-linter

# Makes hoogle server

hoogle: stack-hoogle-server


# Target Definitions
################################################################################


# Builds with useful features for a standard user of the package
standard-build: install-stack stack-setup
	stack install $(haddock)

# Builds with all useful options for package power users
full-build: install-stack clean stack-setup stack-build-prof

# Upgrade stack if installed or install stack if not installed
install-stack:
	which stack || (cabal update && cabal install stack)

stack-setup: phylocomgraph.cabal stack.yaml
	stack setup

# Builds with no extra generated features and no optimizations
stack-build-quick: phylocomgraph.cabal stack.yaml
	stack build --fast

# Builds with profiling enabled
stack-build-profiling: phylocomgraph.cabal stack.yaml
#	stack install $(profiling) --flag phylocomgraph:build-cpp-files
	stack install $(profiling) --fast --ghc-options="-fprof-cafs -rtsopts=all -O0"

# Builds outputting simplified core files (without newtype coercions)
stack-build-core: phylocomgraph.cabal stack.yaml
	stack build --ghc-options="-ddump-simpl -dsupress-coercions"

# Builds with the llvm backend
stack-build-llvm: phylocomgraph.cabal stack.yaml
	stack build --ghc-options="-fllvm"

# Builds tests and updates log of tests that have been run
stack-build-test: phylocomgraph.cabal stack.yaml
	stack build --test --ta "--rerun-update"

# Builds and runs integration tests after a standard build.
stack-build-test-integration: phylocomgraph.cabal stack.yaml standard-build
	stack build phylocomgraph:test:integration-tests

# Builds tests and re-runs those that failed
stack-build-test-failures: phylocomgraph.cabal stack.yaml
	stack build --test --ta "--rerun-filter=failures"

# Builds tests and runs those that are not in the log
stack-build-test-new: phylocomgraph.cabal stack.yaml
	stack build --test --ta "--rerun-filter=new"

# Builds only integration tests and generates new golden files
stack-build-test-golden-new: phylocomgraph.cabal stack.yaml
	stack build phylocomgraph:test:integration-tests --ta "--accept"


# Builds haddock documentation searchable by locally hosted hoogle
stack-hoogle-server:  phylocomgraph.cabal stack.yaml
	stack hoogle --server

# Builds only integration tests and generates new golden files
stack-build-test-golden-new: phylocomgraph.cabal stack.yaml
	stack build phylocomgraph:test:integration-tests --ta "--accept"



### The code cleanliness section
### Installs hlint, stylish-haskell, and weeder
### Formats code, then reports and cleanliness issues
### NOTE: Should be run before merging into master!!!

# install hlint if not installed
install-hlint:
	which hlint           || (stack install hlint           --resolver=lts)

# install stylish haskell if not installed
install-stylish-haskell:
	which stylish-haskell || (stack install stylish-haskell --resolver=lts)

# install weeder if not installed
install-weeder:
	which weeder          || (stack install weeder          --resolver=lts)

format-code: install-stylish-haskell
	(./stylish.sh)

run-linter: install-hlint install-weeder format-code
	hlint app ffi lib src test utils
	weeder . --build



# Copies documentation director to local scope
copy-haddock: set-dir-variables
	rm -rf doc/haddock/*
	rm -f  doc/haddock.html
	mkdir doc/haddock/phylocomgraph && cp -r .stack-work/dist/$(DIR_ONE)/$(DIR_TWO)/doc/html/phylocomgraph doc/haddock/phylocomgraph
	for lib in $(sub-libs); do \
	  mkdir doc/haddock/$$lib && cp -r lib/$$lib/.stack-work/dist/$(DIR_ONE)/$(DIR_TWO)/doc/html/$$lib doc/haddock/$$lib; \
	done
	ln -s haddock/phylocomgraph/phylocomgraph/index.html doc/haddock.html

# Sets up variables of path names that are subject to change.
# Finds the most recently modified file in the directory
set-dir-variables:
	$(eval DIR_ONE = $(shell ls -t .stack-work/dist/            | head -n 1))
	$(eval DIR_TWO = $(shell ls -t .stack-work/dist/$(DIR_ONE)/ | head -n 1))
	@true

# Cleans up artefact files after a build
clean: phylocomgraph.cabal stack.yaml
	stack clean
	for dir in $(code-dirs); do \
	  find $$dir -type f -name '*.o'  -delete; \
	  find $$dir -type f -name '*.hi' -delete; \
	  find $$dir -type f -name '*.*~' -delete; \
	  find $$dir -type f -name '#*.*' -delete; \
<<<<<<< HEAD
	  find $$dir -type f -name '*dump\-hi*' -delete; \
	  find $$dir -type f -name '*dump\-simpl*' -delete; \
=======
	  find $$dir -type f -name 'test.log' -delete; \
>>>>>>> b156f75c
	done

# Calls other make files to pre-process FFI files
ffi-code-cleaning: ffi/Analysis/Parsimony/Binary/SequentialAlign/makefile
	$(MAKE) -C ffi/Analysis/Parsimony/Binary/SequentialAlign

# Legacy cabal build option
cabal-build: phylocomgraph.cabal
	cabal install --dependencies-only && cabal configure --enable-tests --enable-profiling && cabal build && cabal haddock --executables --html --hyperlink-source && cabal test

# Legacy cabal build option
cabal-sandbox: phylocomgraph.cabal
	cabal update && cabal sandbox delete && cabal sandbox init && cabal install --dependencies-only<|MERGE_RESOLUTION|>--- conflicted
+++ resolved
@@ -175,16 +175,13 @@
 clean: phylocomgraph.cabal stack.yaml
 	stack clean
 	for dir in $(code-dirs); do \
-	  find $$dir -type f -name '*.o'  -delete; \
-	  find $$dir -type f -name '*.hi' -delete; \
-	  find $$dir -type f -name '*.*~' -delete; \
-	  find $$dir -type f -name '#*.*' -delete; \
-<<<<<<< HEAD
-	  find $$dir -type f -name '*dump\-hi*' -delete; \
+	  find $$dir -type f -name '*.o'           -delete; \
+	  find $$dir -type f -name '*.hi'          -delete; \
+	  find $$dir -type f -name '*.*~'          -delete; \
+	  find $$dir -type f -name '#*.*'          -delete; \
+	  find $$dir -type f -name 'test.log'      -delete; \
+	  find $$dir -type f -name '*dump\-hi*'    -delete; \
 	  find $$dir -type f -name '*dump\-simpl*' -delete; \
-=======
-	  find $$dir -type f -name 'test.log' -delete; \
->>>>>>> b156f75c
 	done
 
 # Calls other make files to pre-process FFI files
