--- conflicted
+++ resolved
@@ -65,7 +65,7 @@
    to explain the relationships between these data. 
    </font>
   </p>
-<<<<<<< HEAD
+
 ----
 
 ### Problems of phylogenetics
@@ -74,18 +74,6 @@
 </p>
 
 ----
-=======
----
-
-### What is parsimony?
-
- * Optimality criterion
-
- * Occam's razor
-
-Note: 
-Occam's razor, which states that—all else being equal—the simplest hypothesis that explains the data should be selected
->>>>>>> 989da2e5
 
 ### Remarks:
 
