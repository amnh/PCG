{-# LANGUAGE FlexibleContexts    #-}
{-# LANGUAGE ScopedTypeVariables #-}
{-# LANGUAGE TypeFamilies        #-}

module PCG.Command.Report.Evaluate
  ( evaluate
  ) where


import Bio.Graph
import Control.Evaluation
import Control.Monad.IO.Class
import Control.Monad.Trans.Validation
import Data.FileSource                (FileSource)
import Data.FileSource.IO
import Data.Foldable                  (traverse_)
import Data.Functor                   (($>))
import Data.List.NonEmpty             (NonEmpty (..))
import Data.String                    (IsString (fromString))
import Data.Validation
import PCG.Command.Report
import PCG.Command.Report.Distance
import PCG.Command.Report.GraphViz
import PCG.Command.Report.Metadata
import Prelude                        hiding (appendFile, writeFile)
import Text.XML
import TextShow                       (TextShow (showtl))


data FileStreamContext
   = ErrorCase    String
   | SingleStream FileStream
   | MultiStream  (NonEmpty (FileSource, FileStream))


evaluate :: ReportCommand -> GraphState -> SearchState
evaluate (ReportCommand format target) stateValue = reportStreams $> stateValue
  where
    reportStreams =
      case generateOutput stateValue format of
           ErrorCase    errMsg  -> failWithPhase Outputting errMsg
           MultiStream  streams -> renderMultiStream streams
           SingleStream output  -> renderSingleStream target output


renderMultiStream :: NonEmpty (FileSource, FileStream) -> EvaluationT GlobalSettings IO ()
renderMultiStream = runOutputStream . traverse_ (uncurry writeFile)


renderSingleStream :: OutputTarget -> FileStream -> EvaluationT GlobalSettings IO ()
renderSingleStream target output = runOutputStream $
    case target of
      OutputToStdout   -> writeSTDOUT output
      OutputToFile f w ->
        case w of
          Append    -> appendFile f output
          Overwrite ->  writeFile f output
          Move      ->  writeFileWithMove f output


runOutputStream :: ValidationT OutputStreamError IO () -> EvaluationT GlobalSettings IO ()
runOutputStream outputValidation = do
    result <- liftIO $ runValidationT outputValidation
    case result of
      Failure errMsg -> failWithPhase Outputting errMsg
      Success _      -> pure ()


generateOutput
  :: GraphState
  -> OutputFormat
  -> FileStreamContext
<<<<<<< HEAD
generateOutput g format =
    case format of
      Data     {} -> SingleStream . streamText $ either showtl showtl g
      XML      {} -> SingleStream . streamText $ either showtl (fromString . ppTopElement . toXML) g
      DotFile  {} -> SingleStream . streamText $ generateDotFile g
      Metadata {} -> either
                       (const $ ErrorCase "No metadata in topological solution")
                       (SingleStream . streamText . outputMetadata)
                       g
      _           -> ErrorCase "Unrecognized 'report' command"
=======
generateOutput g' format =
  case format of
    Data     {}       -> SingleStream . streamText $ either showtl showtl g
    XML      {}       -> SingleStream . streamText $ either showtl (fromString . ppTopElement . toXML) g
    DotFile  {}       -> SingleStream . streamText $ generateDotFile g'
    Metadata {}       -> either
                           (const $ ErrorCase "No metadata in topological solution")
                           (SingleStream . streamText . outputMetadata)
                           g
    DistanceMatrix {} -> either
                           (const $ ErrorCase "No distance matrix in topological solution")
                           (SingleStream . streamText . outputDistanceMatrix)
                           g

    _           -> ErrorCase "Unrecognized 'report' command"
  where
    g = getCompact g'
>>>>>>> f4a6db66


{--
showWithTotalEdgeCost
  :: ( HasSingleDisambiguation z c
     , EncodableDynamicCharacter c
     , Exportable c
     , Show m
     , Show e
     , Show n
     , Show u
     , Show v
     , Show w
     , Show x
     , Show y
     , Show z
     , HasCharacterCost   u Double
     , HasCharacterCost   v Word
     , HasCharacterCost   w Word
     , HasCharacterCost   x Word
     , HasCharacterCost   y Word
     , HasCharacterCost   z Word
     , Element c ~ DynamicCharacterElement
     )
  => PhylogeneticSolution (PhylogeneticDAG2 m e n u v w x y z)
  -> String
showWithTotalEdgeCost x = unlines
    [ show $ fmap totalEdgeCosts . toNonEmpty <$> phylogeneticForests x
    , show x
    ]
--}<|MERGE_RESOLUTION|>--- conflicted
+++ resolved
@@ -70,7 +70,6 @@
   :: GraphState
   -> OutputFormat
   -> FileStreamContext
-<<<<<<< HEAD
 generateOutput g format =
     case format of
       Data     {} -> SingleStream . streamText $ either showtl showtl g
@@ -81,25 +80,10 @@
                        (SingleStream . streamText . outputMetadata)
                        g
       _           -> ErrorCase "Unrecognized 'report' command"
-=======
-generateOutput g' format =
-  case format of
-    Data     {}       -> SingleStream . streamText $ either showtl showtl g
-    XML      {}       -> SingleStream . streamText $ either showtl (fromString . ppTopElement . toXML) g
-    DotFile  {}       -> SingleStream . streamText $ generateDotFile g'
-    Metadata {}       -> either
-                           (const $ ErrorCase "No metadata in topological solution")
-                           (SingleStream . streamText . outputMetadata)
-                           g
     DistanceMatrix {} -> either
                            (const $ ErrorCase "No distance matrix in topological solution")
                            (SingleStream . streamText . outputDistanceMatrix)
                            g
-
-    _           -> ErrorCase "Unrecognized 'report' command"
-  where
-    g = getCompact g'
->>>>>>> f4a6db66
 
 
 {--
