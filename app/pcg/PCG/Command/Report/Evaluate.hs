--- conflicted
+++ resolved
@@ -12,12 +12,7 @@
 import Control.Evaluation
 import Control.Monad.IO.Class
 import Control.Monad.Trans.Validation
-<<<<<<< HEAD
-import Data.FileSource                (FileSource)
-=======
-import Data.Compact                        (getCompact)
 import Data.FileSource                     (FileSource, toFileSource)
->>>>>>> 685403f6
 import Data.FileSource.IO
 import Data.Foldable                       (traverse_)
 import Data.Functor                        (($>))
@@ -79,27 +74,11 @@
   :: GraphState
   -> OutputFormat
   -> FileStreamContext
-<<<<<<< HEAD
 generateOutput g format =
-    case format of
-      Data     {} -> SingleStream . streamText $ either showtl showtl g
-      XML      {} -> SingleStream . streamText $ either showtl (fromString . ppTopElement . toXML) g
-      DotFile  {} -> SingleStream . streamText $ generateDotFile g
-      Metadata {} -> either
-                       (const $ ErrorCase "No metadata in topological solution")
-                       (SingleStream . streamText . outputMetadata)
-                       g
-      _           -> ErrorCase "Unrecognized 'report' command"
-    DistanceMatrix {} -> either
-                           (const $ ErrorCase "No distance matrix in topological solution")
-                           (SingleStream . streamText . outputDistanceMatrix)
-                           g
-=======
-generateOutput g' format =
   case format of
     Data     {} -> SingleStream . streamText $ either showtl showtl g
     XML      {} -> SingleStream . streamText $ either showtl (fromString . ppTopElement . toXML) g
-    DotFile  {} -> SingleStream . streamText $ generateDotFile g'
+    DotFile  {} -> SingleStream . streamText $ generateDotFile g
     Metadata {} -> either
                      (const $ ErrorCase "No metadata in topological solution")
                      (SingleStream . streamText . outputMetadata)
@@ -110,9 +89,6 @@
                              g
     ImpliedAlignment {} -> streamImpliedAlignments g
     _                   -> ErrorCase "Unrecognized 'report' command"
-  where
-    g = getCompact g'
->>>>>>> 685403f6
 
 
 streamImpliedAlignments :: Either b DecoratedCharacterResult -> FileStreamContext
