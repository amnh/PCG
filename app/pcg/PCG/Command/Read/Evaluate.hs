{-# LANGUAGE FlexibleContexts    #-}
{-# LANGUAGE OverloadedStrings   #-}
{-# LANGUAGE ScopedTypeVariables #-}
{-# LANGUAGE TypeFamilies        #-}

module PCG.Command.Read.Evaluate
  ( evaluate
  ) where

import Bio.Graph
import Control.Evaluation
import Control.Monad                             (when)
import Control.Monad.IO.Class
import Control.Parallel.Custom
import Control.Parallel.Strategies
import Data.Compact                              (compact)
import Data.Semigroup.Foldable
import Data.Unification
import Data.Validation
import PCG.Command.Read
import PCG.Command.Read.DecorationInitialization
import PCG.Command.Read.InputStreams
import PCG.Command.Read.ParseStreams
import PCG.Command.Read.ReadCommandError
<<<<<<< HEAD
=======
import TextShow
>>>>>>> a078e123


evaluate :: ReadCommand -> SearchState
evaluate (ReadCommand fileSpecs) = do
    when (null fileSpecs) $ fail "No files specified in 'read()' command"
    parseResult <- liftIO . runValidationT . sequenceA $ parmap rpar (fmap removeGaps . parseSpecifiedFile) fileSpecs
    case parseResult of
      Failure pErr ->
        let phase = case pErr of
                      InputError {} -> Inputing
                      ParseError {} ->  Parsing
                      UnifyError {} -> Unifying
        in  failWithPhase phase pErr
      Success pRes ->
        case decoration . unifyPartialInputs $ transformation <$> fold1 pRes of
          Failure uErr -> failWithPhase Unifying uErr   -- Report structural errors here.
          -- TODO: rectify against 'old' SearchState, don't just blindly merge or ignore old state
          Success g    ->  liftIO $ compact g
                         -- liftIO (putStrLn "DECORATION CALL:" *> print g) *> pure g
                         -- (liftIO . putStrLn {- . take 500000 -} $ either show (ppTopElement . toXML) g)
                         -- (liftIO . putStrLn $ show g) $> g
  where
    transformation = id -- expandIUPAC
<<<<<<< HEAD
    decoration     = fmap (fmap initializeDecorations2)
=======

    decoration
      :: Validation UnificationError (Either TopologicalResult CharacterResult)
      -> Validation UnificationError
           (Either
              TopologicalResult (PhylogeneticSolution FinalDecorationDAG))
    decoration     = fmapCharDAG initializeDecorations2

    fmapCharDAG = fmap . fmap


{-
removeGaps :: Functor f => f PartialInputData -> f PartialInputData
removeGaps = fmap removeGapsFromDynamicCharactersNotMarkedAsAligned


parseSpecifiedFile :: FileSpecification -> ExceptT ReadCommandError IO (NonEmpty PartialInputData)
parseSpecifiedFile      AnnotatedFile          {} = fail "Annotated file specification is not implemented"
parseSpecifiedFile      ChromosomeFile         {} = fail "Chromosome file specification is not implemented"
parseSpecifiedFile      GenomeFile             {} = fail "Genome file specification is not implemented"
parseSpecifiedFile spec@AminoAcidFile          {} = fastaAminoAcid spec
parseSpecifiedFile spec@NucleotideFile         {} = fastaDNA       spec
parseSpecifiedFile      (CustomAlphabetFile fs m) = parseCustomAlphabet fs m
parseSpecifiedFile spec@(UnspecifiedFile     _  ) = getSpecifiedContent spec >>= parseUnspecified
parseSpecifiedFile      (PrealignedFile      x  ) = parseSpecifiedFile x     >>= transformToAligned
parseSpecifiedFile      (WithSpecifiedTCM    x m) = parseSpecifiedFile x     >>= parseAndSetTCM m

parseUnspecified
  :: FileSpecificationContent
  -> ExceptT ReadCommandError IO (NonEmpty PartialInputData)
parseUnspecified (SpecContent fs) = eitherTValidation $ progressiveParse . fst . dataFile <$> fs


transformToAligned
  :: NonEmpty PartialInputData
  -> ExceptT ReadCommandError IO (NonEmpty PartialInputData)
transformToAligned =
  ExceptT . pure . toEither . traverse (expandDynamicCharactersMarkedAsAligned . setCharactersToAligned)


setTcm :: TCM -> PartialInputData -> PartialInputData
setTcm t  pid = pid
              { parsedMetas = fmap metadataUpdate <$> parsedMetas pid
              , relatedTcm  = Just (resultTCM, structure)
              }
  where
    relatedAlphabet                     = fromSymbols           $ customAlphabet  t
    (unfactoredWeight, unfactoredTCM)   = TCM.fromList . toList $ transitionCosts t
    (coefficient, resultTCM, structure) = (,,) <$> factoredWeight
                                               <*> factoredTcm
                                               <*> tcmStructure
                                               $   diagnoseTcm unfactoredTCM
    metadataUpdate x = x
        { weight   = weight x * fromRational unfactoredWeight * fromIntegral coefficient
        , alphabet = fmap fromString relatedAlphabet
        }


fastaDNA :: FileSpecification -> ExceptT ReadCommandError IO (NonEmpty PartialInputData)
fastaDNA = fastaWithValidator $
    \x -> try (fastaStreamConverter Fasta.DNA x) <|> fastaStreamConverter Fasta.RNA x


fastaAminoAcid :: FileSpecification -> ExceptT ReadCommandError IO (NonEmpty PartialInputData)
fastaAminoAcid = fastaWithValidator $ fastaStreamConverter Fasta.AminoAcid


fastaWithValidator
  :: (FastaParseResult -> Parsec Void FileContent TaxonSequenceMap)
  -> FileSpecification
  -> ExceptT ReadCommandError IO (NonEmpty PartialInputData)
fastaWithValidator validator spec = getSpecifiedContent spec >>= (ExceptT . pure . parseSpecifiedContent parse'')
  where
    parse'' :: FileResult -> Either ReadCommandError PartialInputData
    parse'' (path, content) = toFractured Nothing path <$> parseResult
      where
        parseResult = first unparsable $ parse' combinator path content
        combinator  = validator =<< fastaStreamParser


parseSpecifiedContent
  :: (FileResult -> Either ReadCommandError PartialInputData)
  -> FileSpecificationContent
  -> Either ReadCommandError (NonEmpty PartialInputData)
parseSpecifiedContent parse'' (SpecContent fs) = eitherValidation $ parse'' . dataFile <$> fs


parseAndSetTCM
  :: Functor f
  => FilePath
  -> f PartialInputData
  -> ExceptT ReadCommandError IO (f PartialInputData)
parseAndSetTCM tcmPath pids = do
    (path, content) <- getSpecifiedTcm tcmPath
    tcmVal <- ExceptT . pure
            . first unparsable
            $ parse' tcmStreamParser path content
    pure $ setTcm tcmVal <$> pids


parseCustomAlphabet
  :: NonEmpty FilePath
  -> FilePath
  -> ExceptT ReadCommandError IO (NonEmpty PartialInputData)
parseCustomAlphabet dataFilePaths tcmPath = getSpecifiedContent spec
                                        >>= parseFiles
                                        >>= parseAndSetTCM tcmPath
  where
    spec = CustomAlphabetFile dataFilePaths tcmPath
    parseFiles (SpecContent fs) = eitherTValidation $ ExceptT . pure . parse'' <$> fs

    parse'' :: DataContent -> Either ReadCommandError PartialInputData
    parse'' (DataContent (path, content) _) = fracturedResult
      where
        fracturedResult = first unparsable
                        $ parse' (try fastaCombinator <|> fastcCombinator) path content
        fastcCombinator = fmap (toFractured Nothing path) fastcStreamParser
        fastaCombinator = fmap (toFractured Nothing path) $
                          fastaStreamParser >>=
                          (\x -> try (fastaStreamConverter Fasta.DNA       x)
                             <|> try (fastaStreamConverter Fasta.RNA       x)
                             <|>      fastaStreamConverter Fasta.AminoAcid x)


progressiveParse :: FilePath -> ExceptT ReadCommandError IO PartialInputData
progressiveParse inputPath = do
    SpecContent (fc:|_) <- getSpecifiedContent (UnspecifiedFile $ inputPath:|[])

    let (filePath, fileContent)   = dataFile fc
        (preferredFound, parsers) = getParsersToTry $ takeExtension filePath

    -- Use the Either Left value to short circuit on a succussful parse
    -- Otherwise collect all parse errors in the Right value
    case traverse (\f -> f filePath fileContent) parsers of
      Left  pid    -> pure pid
      Right errors -> throwE . unparsable $
                        if   preferredFound
                        then NE.head errors
                        else maximumBy (comparing farthestParseErr) errors
  where
    -- |
    -- We use this to find the parser which got farthest through the stream
    -- before failing, but only when we didn't find a preferred parser to try
    -- first.
    farthestParseErr :: ParseErrorBundle s e -> Int
    farthestParseErr = pstateOffset . bundlePosState

    -- |
    -- Takes a file extension and returns the /ordered/ list of parsers to try.
    -- Attempts to place the parser that is associated with the given file
    -- extension as the first parser to try.
    --
    -- Makes our parsing phase marginally more efficient.
--  getParsersToTry
--    :: String
--    -> ( Bool
--       , NonEmpty (FilePath -> s -> Either PartialInputData (ParseError Char Void))
--       )
    getParsersToTry ext =
        -- We do this by first looking up the file extension in a list of non-empty
        -- lists of aliases for the same type of file.
        case filter (elem extension) fileExtensions of
          []       -> (False, NE.fromList $ toList parserMap)
        -- If we find a non-empty list of file extensions that contains the given
        -- file extension, then we take the head of the non-empty list and use this
        -- as our representative file extension key.
          (k:|_):_ ->
        -- Lastly we lookup and remove the representative file extension key from a
        -- map of file parsers.
            case  updateLookupWithKey (const (const Nothing)) k parserMap of
        -- This case should never be entered, but it is sensibly covered.
              (Nothing, m) -> (False, NE.fromList $ toList m)
        -- This returns the parser associated with the representative file extension
        -- key and the map of file parsers with the queried parser removed. With
        -- these elements in scope, we simply place the desired parser at the head of
        -- the list of all the parsers.
              (Just  p, m) -> ( True, p :| toList m)
      where
        -- Convert the extension to lower case for simpler string comparisons
        -- Also romove the leading '.' if it exists
        extension = dropDot $ toLower <$> ext
          where
            dropDot ('.':xs) = xs
            dropDot      xs  = xs

        fileExtensions :: [NonEmpty String]
        fileExtensions = foldMapWithKey (\k v -> [k :| snd v]) associationMap

--      parserMap :: Map String (FilePath -> s -> Either PartialInputData (ParseError Char Void))
        parserMap = fst <$> associationMap

        associationMap = M.fromList
            [ ("fas", (makeParser         nukeParser, ["fast","fasta"]))
            , ("tre", (makeParser newickStreamParser, ["tree","new","newick","enew","enewick"]))
            , ("dot", (makeParser    dotStreamParser, []))
            , ("ver", (makeParser    verStreamParser, []))
            , ("tnt", (makeParser    tntStreamParser, ["hen","hennig","ss"]))
            , ("nex", (makeParser  nexusStreamParser, ["nexus"]))
            ]

        makeParser
          :: ( HasNormalizedMetadata a
             , HasNormalizedCharacters a
             , HasNormalizedTopology a
             )
          => Parsec Void s a
          -> FilePath
          -> s
          -> Either PartialInputData (ParseErrorBundle s Void)
        makeParser parser path = eSwap . fmap (toFractured Nothing path) . parse' parser path
          where
            eSwap (Left  x) = Right x
            eSwap (Right x) = Left  x

        nukeParser = (\x -> try (fastaStreamConverter Fasta.DNA x)
                            <|>  fastaStreamConverter Fasta.RNA x
                     ) =<< fastaStreamParser


toFractured
  :: ( HasNormalizedMetadata a
     , HasNormalizedCharacters a
     , HasNormalizedTopology a
     )
  => Maybe (TCM.TCM, TCMStructure)
  -> FilePath
  -> a
  -> PartialInputData
toFractured tcmMat path =
    PID <$> getNormalizedCharacters
        <*> getNormalizedMetadata
        <*> getNormalizedTopology
        <*> const tcmMat
        <*> const path


getSpecifiedContent :: FileSpecification -> ExceptT ReadCommandError IO FileSpecificationContent
getSpecifiedContent (UnspecifiedFile    xs    ) = getSpecifiedContentSimple xs
getSpecifiedContent (AminoAcidFile      xs    ) = getSpecifiedContentSimple xs
getSpecifiedContent (NucleotideFile     xs    ) = getSpecifiedContentSimple xs
getSpecifiedContent (AnnotatedFile      xs    ) = getSpecifiedContentSimple xs
getSpecifiedContent (ChromosomeFile     xs    ) = getSpecifiedContentSimple xs
getSpecifiedContent (GenomeFile         xs    ) = getSpecifiedContentSimple xs
getSpecifiedContent (PrealignedFile     fs    ) = getSpecifiedContent fs
getSpecifiedContent (WithSpecifiedTCM   fs tcm) = do
    SpecContent fs' <- getSpecifiedContent fs
    tcm' <- getSpecifiedTcm tcm
    pure . SpecContent $ (DataContent <$> dataFile <*> const (Just tcm')) <$> fs'

getSpecifiedContent (CustomAlphabetFile xs tcm) = do
    xs'  <- getSpecifiedFileContents xs
    tcm' <- getSpecifiedTcm tcm
    pure . SpecContent $ (`DataContent` Just tcm') <$> xs'


getSpecifiedTcm :: FilePath -> ExceptT ReadCommandError IO (FilePath, FileContent)
getSpecifiedTcm tcmPath = do
    tcmFiles <- getFileContents tcmPath
    case tcmFiles of
      x:|[] -> pure x
      xs    -> throwE . ambiguous tcmPath $ fst <$> xs


getSpecifiedFileContents :: Foldable1 f => f FilePath -> ExceptT ReadCommandError IO (NonEmpty FileResult)
getSpecifiedFileContents = fmap fold1 . eitherTValidation . fmap getFileContents . toNonEmpty


getSpecifiedContentSimple :: Foldable1 f => f FilePath -> ExceptT ReadCommandError IO FileSpecificationContent
getSpecifiedContentSimple = fmap (SpecContent . fmap (`DataContent` Nothing)) . getSpecifiedFileContents


-- | Reads in the contents of the given FilePath, correctly interpolating glob paths
getFileContents :: FilePath -> ExceptT ReadCommandError IO (NonEmpty (FilePath, FileContent))
getFileContents path = do
    -- Check if the file exists exactly as specified
    exists <- liftIO $ doesFileExist path
    if   exists
    -- If it exists exactly as specified, read it in
    then pure <$> readFileContent path
    else do
    -- If the file does not exists exactly as specified
    -- try to match other files to the given path
    -- by interpreting the path as a 'glob'
        matches <- liftIO $ glob path
        case matches of
          []   -> throwE $ unfindable path
          [x]  -> pure <$> readFileContent x
          x:xs -> eitherTValidation $ readFileContent <$> x:|xs
  where
    readFileContent :: FilePath -> ExceptT ReadCommandError IO (FilePath, FileContent)
    readFileContent foundPath = do
        canRead <- liftIO $ readable <$> getPermissions foundPath
        if   not canRead
        then throwE $ unopenable foundPath
        else do
            content <- liftIO $ readFile foundPath
            pure (foundPath, content)


setCharactersToAligned :: PartialInputData -> PartialInputData
setCharactersToAligned pid = pid { parsedMetas = fmap setAligned <$> parsedMetas pid }
  where
    setAligned x = x { isDynamic = False }


expandDynamicCharactersMarkedAsAligned :: PartialInputData -> Validation ReadCommandError PartialInputData
expandDynamicCharactersMarkedAsAligned pid =
    case parsedMetas pid of
      Nothing -> pure pid
      Just xs -> updatePid . foldl1 joinExpandedSeqs <$> traverseWithKey1 expandDynamicCharacters xs
  where
    setAligned x = x { isDynamic = False }

    updatePid (ms, cm) = pid
        { parsedChars = VNE.fromNonEmpty <$> cm
        , parsedMetas = Just $ VNE.fromNonEmpty ms
        }

    joinExpandedSeqs (ms1, cm1) (ms2, cm2) = (ms1 <> ms2, M.intersectionWith (<>) cm1 cm2)

                 -- Map Identifier ParsedChars
    characterMap :: NormalizedCharacters
    characterMap = parsedChars pid

    getRepresentativeChar = head $ toList characterMap

    expandDynamicCharacters
      :: Int
      -> NormalizedMetadata
      -> Validation ReadCommandError (NonEmpty NormalizedMetadata, Map Identifier (NonEmpty NormalizedCharacter))
    expandDynamicCharacters k m =
        case getRepresentativeChar ! k of
          NormalizedDynamicCharacter {} | not (isDynamic m) ->
            case getDynamicCharacterLengths singleCharacterMap of
              []    -> Failure $ invalidPrealigned (sourceFile pid) (0:|([] :: [Word]))
              [len] -> pure (expandMetadata len m, expandCharacter len <$> singleCharacterMap)
              x:xs  -> Failure $ invalidPrealigned (sourceFile pid) (x:|xs)
          _ -> pure (pure m, pure <$> singleCharacterMap)
      where
        singleCharacterMap = (!k) <$> characterMap

    -- Get the lengths of all the dynamic characters in the map.
    -- They should all be the same length, returning a singleton list.
    getDynamicCharacterLengths :: Foldable f => f NormalizedCharacter -> [Int]
    getDynamicCharacterLengths = fmap fst . sortOn snd . occurances . mapMaybe dynCharLen . toList

    dynCharLen (NormalizedDynamicCharacter x) = length <$> x
    dynCharLen _                              = Nothing

    expandMetadata
      :: Int -- ^ Length
      -> NormalizedMetadata
      -> NonEmpty NormalizedMetadata
    expandMetadata len meta = let m = setAligned meta
                              in  m :| replicate (len-1) m

    expandCharacter
      :: Int          -- ^ Length
      -> NormalizedCharacter
      -> NonEmpty NormalizedCharacter
    expandCharacter len v =
        case v of
          NormalizedDynamicCharacter  Nothing  -> let miss = NormalizedDiscreteCharacter Nothing
                                                  in  miss :| replicate (len-1) miss
          NormalizedDynamicCharacter (Just xs) -> toNonEmpty $ NormalizedDiscreteCharacter . Just <$> xs
          _                                    -> error "Bad character indexing in Read.Evaluate.expandCharacter"


removeGapsFromDynamicCharactersNotMarkedAsAligned :: PartialInputData -> PartialInputData
removeGapsFromDynamicCharactersNotMarkedAsAligned pid =
    pid { parsedChars = fmap removeGapsFromUnalignedDynamicCharacters <$> parsedChars pid }
  where
    removeGapsFromUnalignedDynamicCharacters :: NormalizedCharacter -> NormalizedCharacter
    removeGapsFromUnalignedDynamicCharacters (NormalizedDynamicCharacter (Just xs)) = NormalizedDynamicCharacter . NE.nonEmpty $ NE.filter (/= pure "-") xs
    removeGapsFromUnalignedDynamicCharacters e = e
-}
>>>>>>> a078e123
<|MERGE_RESOLUTION|>--- conflicted
+++ resolved
@@ -22,10 +22,6 @@
 import PCG.Command.Read.InputStreams
 import PCG.Command.Read.ParseStreams
 import PCG.Command.Read.ReadCommandError
-<<<<<<< HEAD
-=======
-import TextShow
->>>>>>> a078e123
 
 
 evaluate :: ReadCommand -> SearchState
@@ -49,9 +45,6 @@
                          -- (liftIO . putStrLn $ show g) $> g
   where
     transformation = id -- expandIUPAC
-<<<<<<< HEAD
-    decoration     = fmap (fmap initializeDecorations2)
-=======
 
     decoration
       :: Validation UnificationError (Either TopologicalResult CharacterResult)
@@ -62,370 +55,3 @@
 
     fmapCharDAG = fmap . fmap
 
-
-{-
-removeGaps :: Functor f => f PartialInputData -> f PartialInputData
-removeGaps = fmap removeGapsFromDynamicCharactersNotMarkedAsAligned
-
-
-parseSpecifiedFile :: FileSpecification -> ExceptT ReadCommandError IO (NonEmpty PartialInputData)
-parseSpecifiedFile      AnnotatedFile          {} = fail "Annotated file specification is not implemented"
-parseSpecifiedFile      ChromosomeFile         {} = fail "Chromosome file specification is not implemented"
-parseSpecifiedFile      GenomeFile             {} = fail "Genome file specification is not implemented"
-parseSpecifiedFile spec@AminoAcidFile          {} = fastaAminoAcid spec
-parseSpecifiedFile spec@NucleotideFile         {} = fastaDNA       spec
-parseSpecifiedFile      (CustomAlphabetFile fs m) = parseCustomAlphabet fs m
-parseSpecifiedFile spec@(UnspecifiedFile     _  ) = getSpecifiedContent spec >>= parseUnspecified
-parseSpecifiedFile      (PrealignedFile      x  ) = parseSpecifiedFile x     >>= transformToAligned
-parseSpecifiedFile      (WithSpecifiedTCM    x m) = parseSpecifiedFile x     >>= parseAndSetTCM m
-
-parseUnspecified
-  :: FileSpecificationContent
-  -> ExceptT ReadCommandError IO (NonEmpty PartialInputData)
-parseUnspecified (SpecContent fs) = eitherTValidation $ progressiveParse . fst . dataFile <$> fs
-
-
-transformToAligned
-  :: NonEmpty PartialInputData
-  -> ExceptT ReadCommandError IO (NonEmpty PartialInputData)
-transformToAligned =
-  ExceptT . pure . toEither . traverse (expandDynamicCharactersMarkedAsAligned . setCharactersToAligned)
-
-
-setTcm :: TCM -> PartialInputData -> PartialInputData
-setTcm t  pid = pid
-              { parsedMetas = fmap metadataUpdate <$> parsedMetas pid
-              , relatedTcm  = Just (resultTCM, structure)
-              }
-  where
-    relatedAlphabet                     = fromSymbols           $ customAlphabet  t
-    (unfactoredWeight, unfactoredTCM)   = TCM.fromList . toList $ transitionCosts t
-    (coefficient, resultTCM, structure) = (,,) <$> factoredWeight
-                                               <*> factoredTcm
-                                               <*> tcmStructure
-                                               $   diagnoseTcm unfactoredTCM
-    metadataUpdate x = x
-        { weight   = weight x * fromRational unfactoredWeight * fromIntegral coefficient
-        , alphabet = fmap fromString relatedAlphabet
-        }
-
-
-fastaDNA :: FileSpecification -> ExceptT ReadCommandError IO (NonEmpty PartialInputData)
-fastaDNA = fastaWithValidator $
-    \x -> try (fastaStreamConverter Fasta.DNA x) <|> fastaStreamConverter Fasta.RNA x
-
-
-fastaAminoAcid :: FileSpecification -> ExceptT ReadCommandError IO (NonEmpty PartialInputData)
-fastaAminoAcid = fastaWithValidator $ fastaStreamConverter Fasta.AminoAcid
-
-
-fastaWithValidator
-  :: (FastaParseResult -> Parsec Void FileContent TaxonSequenceMap)
-  -> FileSpecification
-  -> ExceptT ReadCommandError IO (NonEmpty PartialInputData)
-fastaWithValidator validator spec = getSpecifiedContent spec >>= (ExceptT . pure . parseSpecifiedContent parse'')
-  where
-    parse'' :: FileResult -> Either ReadCommandError PartialInputData
-    parse'' (path, content) = toFractured Nothing path <$> parseResult
-      where
-        parseResult = first unparsable $ parse' combinator path content
-        combinator  = validator =<< fastaStreamParser
-
-
-parseSpecifiedContent
-  :: (FileResult -> Either ReadCommandError PartialInputData)
-  -> FileSpecificationContent
-  -> Either ReadCommandError (NonEmpty PartialInputData)
-parseSpecifiedContent parse'' (SpecContent fs) = eitherValidation $ parse'' . dataFile <$> fs
-
-
-parseAndSetTCM
-  :: Functor f
-  => FilePath
-  -> f PartialInputData
-  -> ExceptT ReadCommandError IO (f PartialInputData)
-parseAndSetTCM tcmPath pids = do
-    (path, content) <- getSpecifiedTcm tcmPath
-    tcmVal <- ExceptT . pure
-            . first unparsable
-            $ parse' tcmStreamParser path content
-    pure $ setTcm tcmVal <$> pids
-
-
-parseCustomAlphabet
-  :: NonEmpty FilePath
-  -> FilePath
-  -> ExceptT ReadCommandError IO (NonEmpty PartialInputData)
-parseCustomAlphabet dataFilePaths tcmPath = getSpecifiedContent spec
-                                        >>= parseFiles
-                                        >>= parseAndSetTCM tcmPath
-  where
-    spec = CustomAlphabetFile dataFilePaths tcmPath
-    parseFiles (SpecContent fs) = eitherTValidation $ ExceptT . pure . parse'' <$> fs
-
-    parse'' :: DataContent -> Either ReadCommandError PartialInputData
-    parse'' (DataContent (path, content) _) = fracturedResult
-      where
-        fracturedResult = first unparsable
-                        $ parse' (try fastaCombinator <|> fastcCombinator) path content
-        fastcCombinator = fmap (toFractured Nothing path) fastcStreamParser
-        fastaCombinator = fmap (toFractured Nothing path) $
-                          fastaStreamParser >>=
-                          (\x -> try (fastaStreamConverter Fasta.DNA       x)
-                             <|> try (fastaStreamConverter Fasta.RNA       x)
-                             <|>      fastaStreamConverter Fasta.AminoAcid x)
-
-
-progressiveParse :: FilePath -> ExceptT ReadCommandError IO PartialInputData
-progressiveParse inputPath = do
-    SpecContent (fc:|_) <- getSpecifiedContent (UnspecifiedFile $ inputPath:|[])
-
-    let (filePath, fileContent)   = dataFile fc
-        (preferredFound, parsers) = getParsersToTry $ takeExtension filePath
-
-    -- Use the Either Left value to short circuit on a succussful parse
-    -- Otherwise collect all parse errors in the Right value
-    case traverse (\f -> f filePath fileContent) parsers of
-      Left  pid    -> pure pid
-      Right errors -> throwE . unparsable $
-                        if   preferredFound
-                        then NE.head errors
-                        else maximumBy (comparing farthestParseErr) errors
-  where
-    -- |
-    -- We use this to find the parser which got farthest through the stream
-    -- before failing, but only when we didn't find a preferred parser to try
-    -- first.
-    farthestParseErr :: ParseErrorBundle s e -> Int
-    farthestParseErr = pstateOffset . bundlePosState
-
-    -- |
-    -- Takes a file extension and returns the /ordered/ list of parsers to try.
-    -- Attempts to place the parser that is associated with the given file
-    -- extension as the first parser to try.
-    --
-    -- Makes our parsing phase marginally more efficient.
---  getParsersToTry
---    :: String
---    -> ( Bool
---       , NonEmpty (FilePath -> s -> Either PartialInputData (ParseError Char Void))
---       )
-    getParsersToTry ext =
-        -- We do this by first looking up the file extension in a list of non-empty
-        -- lists of aliases for the same type of file.
-        case filter (elem extension) fileExtensions of
-          []       -> (False, NE.fromList $ toList parserMap)
-        -- If we find a non-empty list of file extensions that contains the given
-        -- file extension, then we take the head of the non-empty list and use this
-        -- as our representative file extension key.
-          (k:|_):_ ->
-        -- Lastly we lookup and remove the representative file extension key from a
-        -- map of file parsers.
-            case  updateLookupWithKey (const (const Nothing)) k parserMap of
-        -- This case should never be entered, but it is sensibly covered.
-              (Nothing, m) -> (False, NE.fromList $ toList m)
-        -- This returns the parser associated with the representative file extension
-        -- key and the map of file parsers with the queried parser removed. With
-        -- these elements in scope, we simply place the desired parser at the head of
-        -- the list of all the parsers.
-              (Just  p, m) -> ( True, p :| toList m)
-      where
-        -- Convert the extension to lower case for simpler string comparisons
-        -- Also romove the leading '.' if it exists
-        extension = dropDot $ toLower <$> ext
-          where
-            dropDot ('.':xs) = xs
-            dropDot      xs  = xs
-
-        fileExtensions :: [NonEmpty String]
-        fileExtensions = foldMapWithKey (\k v -> [k :| snd v]) associationMap
-
---      parserMap :: Map String (FilePath -> s -> Either PartialInputData (ParseError Char Void))
-        parserMap = fst <$> associationMap
-
-        associationMap = M.fromList
-            [ ("fas", (makeParser         nukeParser, ["fast","fasta"]))
-            , ("tre", (makeParser newickStreamParser, ["tree","new","newick","enew","enewick"]))
-            , ("dot", (makeParser    dotStreamParser, []))
-            , ("ver", (makeParser    verStreamParser, []))
-            , ("tnt", (makeParser    tntStreamParser, ["hen","hennig","ss"]))
-            , ("nex", (makeParser  nexusStreamParser, ["nexus"]))
-            ]
-
-        makeParser
-          :: ( HasNormalizedMetadata a
-             , HasNormalizedCharacters a
-             , HasNormalizedTopology a
-             )
-          => Parsec Void s a
-          -> FilePath
-          -> s
-          -> Either PartialInputData (ParseErrorBundle s Void)
-        makeParser parser path = eSwap . fmap (toFractured Nothing path) . parse' parser path
-          where
-            eSwap (Left  x) = Right x
-            eSwap (Right x) = Left  x
-
-        nukeParser = (\x -> try (fastaStreamConverter Fasta.DNA x)
-                            <|>  fastaStreamConverter Fasta.RNA x
-                     ) =<< fastaStreamParser
-
-
-toFractured
-  :: ( HasNormalizedMetadata a
-     , HasNormalizedCharacters a
-     , HasNormalizedTopology a
-     )
-  => Maybe (TCM.TCM, TCMStructure)
-  -> FilePath
-  -> a
-  -> PartialInputData
-toFractured tcmMat path =
-    PID <$> getNormalizedCharacters
-        <*> getNormalizedMetadata
-        <*> getNormalizedTopology
-        <*> const tcmMat
-        <*> const path
-
-
-getSpecifiedContent :: FileSpecification -> ExceptT ReadCommandError IO FileSpecificationContent
-getSpecifiedContent (UnspecifiedFile    xs    ) = getSpecifiedContentSimple xs
-getSpecifiedContent (AminoAcidFile      xs    ) = getSpecifiedContentSimple xs
-getSpecifiedContent (NucleotideFile     xs    ) = getSpecifiedContentSimple xs
-getSpecifiedContent (AnnotatedFile      xs    ) = getSpecifiedContentSimple xs
-getSpecifiedContent (ChromosomeFile     xs    ) = getSpecifiedContentSimple xs
-getSpecifiedContent (GenomeFile         xs    ) = getSpecifiedContentSimple xs
-getSpecifiedContent (PrealignedFile     fs    ) = getSpecifiedContent fs
-getSpecifiedContent (WithSpecifiedTCM   fs tcm) = do
-    SpecContent fs' <- getSpecifiedContent fs
-    tcm' <- getSpecifiedTcm tcm
-    pure . SpecContent $ (DataContent <$> dataFile <*> const (Just tcm')) <$> fs'
-
-getSpecifiedContent (CustomAlphabetFile xs tcm) = do
-    xs'  <- getSpecifiedFileContents xs
-    tcm' <- getSpecifiedTcm tcm
-    pure . SpecContent $ (`DataContent` Just tcm') <$> xs'
-
-
-getSpecifiedTcm :: FilePath -> ExceptT ReadCommandError IO (FilePath, FileContent)
-getSpecifiedTcm tcmPath = do
-    tcmFiles <- getFileContents tcmPath
-    case tcmFiles of
-      x:|[] -> pure x
-      xs    -> throwE . ambiguous tcmPath $ fst <$> xs
-
-
-getSpecifiedFileContents :: Foldable1 f => f FilePath -> ExceptT ReadCommandError IO (NonEmpty FileResult)
-getSpecifiedFileContents = fmap fold1 . eitherTValidation . fmap getFileContents . toNonEmpty
-
-
-getSpecifiedContentSimple :: Foldable1 f => f FilePath -> ExceptT ReadCommandError IO FileSpecificationContent
-getSpecifiedContentSimple = fmap (SpecContent . fmap (`DataContent` Nothing)) . getSpecifiedFileContents
-
-
--- | Reads in the contents of the given FilePath, correctly interpolating glob paths
-getFileContents :: FilePath -> ExceptT ReadCommandError IO (NonEmpty (FilePath, FileContent))
-getFileContents path = do
-    -- Check if the file exists exactly as specified
-    exists <- liftIO $ doesFileExist path
-    if   exists
-    -- If it exists exactly as specified, read it in
-    then pure <$> readFileContent path
-    else do
-    -- If the file does not exists exactly as specified
-    -- try to match other files to the given path
-    -- by interpreting the path as a 'glob'
-        matches <- liftIO $ glob path
-        case matches of
-          []   -> throwE $ unfindable path
-          [x]  -> pure <$> readFileContent x
-          x:xs -> eitherTValidation $ readFileContent <$> x:|xs
-  where
-    readFileContent :: FilePath -> ExceptT ReadCommandError IO (FilePath, FileContent)
-    readFileContent foundPath = do
-        canRead <- liftIO $ readable <$> getPermissions foundPath
-        if   not canRead
-        then throwE $ unopenable foundPath
-        else do
-            content <- liftIO $ readFile foundPath
-            pure (foundPath, content)
-
-
-setCharactersToAligned :: PartialInputData -> PartialInputData
-setCharactersToAligned pid = pid { parsedMetas = fmap setAligned <$> parsedMetas pid }
-  where
-    setAligned x = x { isDynamic = False }
-
-
-expandDynamicCharactersMarkedAsAligned :: PartialInputData -> Validation ReadCommandError PartialInputData
-expandDynamicCharactersMarkedAsAligned pid =
-    case parsedMetas pid of
-      Nothing -> pure pid
-      Just xs -> updatePid . foldl1 joinExpandedSeqs <$> traverseWithKey1 expandDynamicCharacters xs
-  where
-    setAligned x = x { isDynamic = False }
-
-    updatePid (ms, cm) = pid
-        { parsedChars = VNE.fromNonEmpty <$> cm
-        , parsedMetas = Just $ VNE.fromNonEmpty ms
-        }
-
-    joinExpandedSeqs (ms1, cm1) (ms2, cm2) = (ms1 <> ms2, M.intersectionWith (<>) cm1 cm2)
-
-                 -- Map Identifier ParsedChars
-    characterMap :: NormalizedCharacters
-    characterMap = parsedChars pid
-
-    getRepresentativeChar = head $ toList characterMap
-
-    expandDynamicCharacters
-      :: Int
-      -> NormalizedMetadata
-      -> Validation ReadCommandError (NonEmpty NormalizedMetadata, Map Identifier (NonEmpty NormalizedCharacter))
-    expandDynamicCharacters k m =
-        case getRepresentativeChar ! k of
-          NormalizedDynamicCharacter {} | not (isDynamic m) ->
-            case getDynamicCharacterLengths singleCharacterMap of
-              []    -> Failure $ invalidPrealigned (sourceFile pid) (0:|([] :: [Word]))
-              [len] -> pure (expandMetadata len m, expandCharacter len <$> singleCharacterMap)
-              x:xs  -> Failure $ invalidPrealigned (sourceFile pid) (x:|xs)
-          _ -> pure (pure m, pure <$> singleCharacterMap)
-      where
-        singleCharacterMap = (!k) <$> characterMap
-
-    -- Get the lengths of all the dynamic characters in the map.
-    -- They should all be the same length, returning a singleton list.
-    getDynamicCharacterLengths :: Foldable f => f NormalizedCharacter -> [Int]
-    getDynamicCharacterLengths = fmap fst . sortOn snd . occurances . mapMaybe dynCharLen . toList
-
-    dynCharLen (NormalizedDynamicCharacter x) = length <$> x
-    dynCharLen _                              = Nothing
-
-    expandMetadata
-      :: Int -- ^ Length
-      -> NormalizedMetadata
-      -> NonEmpty NormalizedMetadata
-    expandMetadata len meta = let m = setAligned meta
-                              in  m :| replicate (len-1) m
-
-    expandCharacter
-      :: Int          -- ^ Length
-      -> NormalizedCharacter
-      -> NonEmpty NormalizedCharacter
-    expandCharacter len v =
-        case v of
-          NormalizedDynamicCharacter  Nothing  -> let miss = NormalizedDiscreteCharacter Nothing
-                                                  in  miss :| replicate (len-1) miss
-          NormalizedDynamicCharacter (Just xs) -> toNonEmpty $ NormalizedDiscreteCharacter . Just <$> xs
-          _                                    -> error "Bad character indexing in Read.Evaluate.expandCharacter"
-
-
-removeGapsFromDynamicCharactersNotMarkedAsAligned :: PartialInputData -> PartialInputData
-removeGapsFromDynamicCharactersNotMarkedAsAligned pid =
-    pid { parsedChars = fmap removeGapsFromUnalignedDynamicCharacters <$> parsedChars pid }
-  where
-    removeGapsFromUnalignedDynamicCharacters :: NormalizedCharacter -> NormalizedCharacter
-    removeGapsFromUnalignedDynamicCharacters (NormalizedDynamicCharacter (Just xs)) = NormalizedDynamicCharacter . NE.nonEmpty $ NE.filter (/= pure "-") xs
-    removeGapsFromUnalignedDynamicCharacters e = e
--}
->>>>>>> a078e123
