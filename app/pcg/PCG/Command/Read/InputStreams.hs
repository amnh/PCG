{-# LANGUAGE FlexibleContexts    #-}
{-# LANGUAGE FlexibleInstances   #-}
{-# LANGUAGE LambdaCase          #-}
{-# LANGUAGE ScopedTypeVariables #-}
{-# LANGUAGE TypeFamilies        #-}

module PCG.Command.Read.InputStreams
  ( DataContent(..)
  , FileSpecificationContent(..)
  , FileContent
  , FileResult
  , TcmReference
  , ValidationT(..)
  , getSpecifiedContent
  , getSpecifiedTcm
--  , invalid
  ) where

<<<<<<< HEAD
import Control.Monad.Trans.Validation
import Data.FileSource
import Data.FileSource.IO
import Data.List.NonEmpty                (NonEmpty (..))
import Data.Semigroup.Foldable
import Data.Text.Lazy                    (Text)
import PCG.Command.Read
import PCG.Command.Read.ReadCommandError
=======
import Control.DeepSeq
import Control.Monad.IO.Class
import Data.FileSource
import Data.Functor
import Data.List.NonEmpty                (NonEmpty (..))
import Data.MonoTraversable
import Data.Semigroup
import Data.Semigroup.Foldable
import Data.Text                         (Text)
import Data.Text.IO                      (readFile)
import Data.Validation
import PCG.Command.Read
import PCG.Command.Read.ReadCommandError
import Prelude                           hiding (readFile)
import System.Directory
import System.FilePath.Glob
>>>>>>> a078e123


-- |
-- The collection of file content collected from a 'FileSpecification'.
newtype FileSpecificationContent = SpecContent (NonEmpty DataContent)


-- |
-- Content of a single data file along with a possibly associated TCM file content.
data  DataContent
    = DataContent
    { dataFile :: !FileResult
    , tcmFile  :: !(Maybe FileResult)
    } deriving (Eq)


-- |
-- The content of a file.
type  FileContent  = Text


-- |
-- The context of reading a file along with the path the content originated from.
type  FileResult   = (FileSource, FileContent)


-- |
<<<<<<< HEAD
-- Read in a file specification, returning it's file contents and tagging the
-- file source the content was retrieved from.
=======
-- An optional reference to a TCM file.
type  TcmReference = FileSource
-}


{-
evaluate :: ReadCommand -> SearchState
evaluate (ReadCommand fileSpecs) = do
    when (null fileSpecs) $ fail "No files specified in 'read()' command"
    -- TODO: use Validation here.
    readResult <- liftIO $ parmap rpar (fmap removeGaps . parseSpecifiedFile) fileSpecs
    case readResult of
      Failure rErr -> failWithPhase Reading rErr
      Success rRes -> do
        parseResult <- liftIO $ parmap rpar (fmap removeGaps . parseSpecifiedFile) rRes
        case parseResult of
          Failure pErr -> failWithPhase Parsing pErr
          Success pRes ->
            case decoration . unifyPartialInputs $ transformation <$> fold1 pRes of
              Failure uErr -> failWithPhase Unifying uErr   -- Report structural errors here.
              -- TODO: rectify against 'old' SearchState, don't just blindly merge or ignore old state
              Success g ->  liftIO $ compact g
                         -- liftIO (putStrLn "DECORATION CALL:" *> print g) *> pure g
                         -- (liftIO . putStrLn {- . take 500000 -} $ either show (ppTopElement . toXML) g)
                         -- (liftIO . putStrLn $ show g) $> g
  where
    transformation = id -- expandIUPAC
    decoration     = fmap (fmap initializeDecorations2)
-}


>>>>>>> a078e123
getSpecifiedContent :: FileSpecification -> ValidationT ReadCommandError IO FileSpecificationContent
getSpecifiedContent (UnspecifiedFile    xs    ) = getSpecifiedContentSimple xs
getSpecifiedContent (AminoAcidFile      xs    ) = getSpecifiedContentSimple xs
getSpecifiedContent (NucleotideFile     xs    ) = getSpecifiedContentSimple xs
getSpecifiedContent (AnnotatedFile      xs    ) = getSpecifiedContentSimple xs
getSpecifiedContent (ChromosomeFile     xs    ) = getSpecifiedContentSimple xs
getSpecifiedContent (GenomeFile         xs    ) = getSpecifiedContentSimple xs
getSpecifiedContent (PrealignedFile     fs    ) = getSpecifiedContent fs
getSpecifiedContent (WithSpecifiedTCM   fs tcm) = do
<<<<<<< HEAD
    SpecContent fs' <- getSpecifiedContent fs
    tcm'            <- getSpecifiedTcm tcm
    pure . SpecContent $ (DataContent <$> dataFile <*> const (Just tcm')) <$> fs'
=======
    SpecContent fs'  <- getSpecifiedContent fs
    tcm'             <- getSpecifiedTcm tcm
    pure . SpecContent $ (DataContent <$> dataFile <*> const (Just tcm')) <$> fs'
{-
    fs'  <- getSpecifiedContent fs
    tcm' <- getSpecifiedTcm tcm
    pure $ fs' `bindValidation` (\(SpecContent fs'') ->
               tcm' `bindValidation` (\tcm'' ->
                   pure . SpecContent $ (DataContent <$> dataFile <*> const (Just tcm'')) <$> fs''
                                     )
                                )
-}
>>>>>>> a078e123
getSpecifiedContent (CustomAlphabetFile xs tcm) = do
    xs'  <- getSpecifiedFileContents xs
    tcm' <- getSpecifiedTcm tcm
    pure . SpecContent $ (`DataContent` Just tcm') <$> xs'
<<<<<<< HEAD


-- |
-- Read a TCM file specification's contents and return the file contents tagged
-- with the file source the content was retrieved from.
=======
{-
    xs'  <- getSpecifiedFileContents xs
    tcm' <- getSpecifiedTcm tcm
    pure $ xs' `bindValidation` (\xs'' ->
               tcm' `bindValidation` (\tcm'' ->
                   pure . SpecContent $ (`DataContent` Just tcm'') <$> xs''
                                     )
                                )
-}


>>>>>>> a078e123
getSpecifiedTcm :: FileSource -> ValidationT ReadCommandError IO FileResult
getSpecifiedTcm tcmPath = getFileContents tcmPath >>= f
  where
    f = \case
           x:|[] -> pure x
           xs    -> invalid . ambiguous tcmPath $ fst <$> xs


getSpecifiedFileContents :: (Foldable1 f, Traversable f) => f FileSource -> ValidationT ReadCommandError IO (NonEmpty FileResult)
getSpecifiedFileContents = fmap fold1 . traverse getFileContents


getSpecifiedContentSimple :: (Foldable1 f, Traversable f) => f FileSource -> ValidationT ReadCommandError IO FileSpecificationContent
getSpecifiedContentSimple = fmap (SpecContent . fmap (`DataContent` Nothing)) . getSpecifiedFileContents


-- |
-- Reads in the contents of the given FilePath, correctly interpolating glob paths
getFileContents :: FileSource -> ValidationT ReadCommandError IO (NonEmpty FileResult)
<<<<<<< HEAD
getFileContents = emap InputError . readFiles
=======
getFileContents path = do
    -- Check if the file exists exactly as specified
    exists <- liftIO $ doesFileExist filePath
    if   exists
    -- If it exists exactly as specified, read it in
    then pure <$> readFileContent filePath
    else do
    -- If the file does not exists exactly as specified
    -- try to match other files to the given path
    -- by interpreting the path as a 'glob'
        matches <- liftIO $ glob filePath
        case matches of
          []   -> invalid $ unfindable path
          [x]  -> pure <$> readFileContent x
          x:xs -> traverse readFileContent $ x:|xs
  where
    filePath = force $ otoList path

    readFileContent :: FilePath -> ValidationT ReadCommandError IO FileResult
    readFileContent foundPath = do
        canRead <- liftIO $ readable <$> getPermissions foundPath
        if   not canRead
        then invalid $ unopenable path
        else do
            content <- liftIO $ readFile foundPath
            pure (path, content)

{-
traverseValidationT
  :: (Applicative f, Semigroup e, Traversable t)
  => (a -> ValidationT e f b)
  -> t a
  -> ValidationT e f (t b)
traverseValidationT f = ValidationT . fmap sequenceA . traverse f
-}


newtype  ValidationT e m a
    = ValidationT { runValidationT :: m (Validation e a) }


instance Functor m => Functor (ValidationT e m) where

    fmap f = ValidationT . fmap (fmap f). runValidationT


instance (Applicative m, Semigroup e) => Applicative (ValidationT e m) where

    pure = ValidationT . pure . Success

    (<*>) f v = ValidationT $ ((<*>) <$> runValidationT f) <*> runValidationT v


instance (Monad m, Semigroup e) => Monad (ValidationT e m) where

    return = pure

    (>>=) v f = ValidationT $ do
        x <- runValidationT v
        case x of
          Failure e -> pure $ Failure e
          Success a -> runValidationT $ f a


instance Semigroup e => MonadIO (ValidationT e IO) where

    liftIO = ValidationT . fmap Success


invalid :: Applicative f => e -> ValidationT e f a
invalid = ValidationT . pure . Failure
>>>>>>> a078e123
<|MERGE_RESOLUTION|>--- conflicted
+++ resolved
@@ -16,7 +16,6 @@
 --  , invalid
   ) where
 
-<<<<<<< HEAD
 import Control.Monad.Trans.Validation
 import Data.FileSource
 import Data.FileSource.IO
@@ -25,24 +24,6 @@
 import Data.Text.Lazy                    (Text)
 import PCG.Command.Read
 import PCG.Command.Read.ReadCommandError
-=======
-import Control.DeepSeq
-import Control.Monad.IO.Class
-import Data.FileSource
-import Data.Functor
-import Data.List.NonEmpty                (NonEmpty (..))
-import Data.MonoTraversable
-import Data.Semigroup
-import Data.Semigroup.Foldable
-import Data.Text                         (Text)
-import Data.Text.IO                      (readFile)
-import Data.Validation
-import PCG.Command.Read
-import PCG.Command.Read.ReadCommandError
-import Prelude                           hiding (readFile)
-import System.Directory
-import System.FilePath.Glob
->>>>>>> a078e123
 
 
 -- |
@@ -70,42 +51,8 @@
 
 
 -- |
-<<<<<<< HEAD
 -- Read in a file specification, returning it's file contents and tagging the
 -- file source the content was retrieved from.
-=======
--- An optional reference to a TCM file.
-type  TcmReference = FileSource
--}
-
-
-{-
-evaluate :: ReadCommand -> SearchState
-evaluate (ReadCommand fileSpecs) = do
-    when (null fileSpecs) $ fail "No files specified in 'read()' command"
-    -- TODO: use Validation here.
-    readResult <- liftIO $ parmap rpar (fmap removeGaps . parseSpecifiedFile) fileSpecs
-    case readResult of
-      Failure rErr -> failWithPhase Reading rErr
-      Success rRes -> do
-        parseResult <- liftIO $ parmap rpar (fmap removeGaps . parseSpecifiedFile) rRes
-        case parseResult of
-          Failure pErr -> failWithPhase Parsing pErr
-          Success pRes ->
-            case decoration . unifyPartialInputs $ transformation <$> fold1 pRes of
-              Failure uErr -> failWithPhase Unifying uErr   -- Report structural errors here.
-              -- TODO: rectify against 'old' SearchState, don't just blindly merge or ignore old state
-              Success g ->  liftIO $ compact g
-                         -- liftIO (putStrLn "DECORATION CALL:" *> print g) *> pure g
-                         -- (liftIO . putStrLn {- . take 500000 -} $ either show (ppTopElement . toXML) g)
-                         -- (liftIO . putStrLn $ show g) $> g
-  where
-    transformation = id -- expandIUPAC
-    decoration     = fmap (fmap initializeDecorations2)
--}
-
-
->>>>>>> a078e123
 getSpecifiedContent :: FileSpecification -> ValidationT ReadCommandError IO FileSpecificationContent
 getSpecifiedContent (UnspecifiedFile    xs    ) = getSpecifiedContentSimple xs
 getSpecifiedContent (AminoAcidFile      xs    ) = getSpecifiedContentSimple xs
@@ -115,47 +62,19 @@
 getSpecifiedContent (GenomeFile         xs    ) = getSpecifiedContentSimple xs
 getSpecifiedContent (PrealignedFile     fs    ) = getSpecifiedContent fs
 getSpecifiedContent (WithSpecifiedTCM   fs tcm) = do
-<<<<<<< HEAD
     SpecContent fs' <- getSpecifiedContent fs
     tcm'            <- getSpecifiedTcm tcm
     pure . SpecContent $ (DataContent <$> dataFile <*> const (Just tcm')) <$> fs'
-=======
-    SpecContent fs'  <- getSpecifiedContent fs
-    tcm'             <- getSpecifiedTcm tcm
-    pure . SpecContent $ (DataContent <$> dataFile <*> const (Just tcm')) <$> fs'
-{-
-    fs'  <- getSpecifiedContent fs
-    tcm' <- getSpecifiedTcm tcm
-    pure $ fs' `bindValidation` (\(SpecContent fs'') ->
-               tcm' `bindValidation` (\tcm'' ->
-                   pure . SpecContent $ (DataContent <$> dataFile <*> const (Just tcm'')) <$> fs''
-                                     )
-                                )
--}
->>>>>>> a078e123
+
 getSpecifiedContent (CustomAlphabetFile xs tcm) = do
     xs'  <- getSpecifiedFileContents xs
     tcm' <- getSpecifiedTcm tcm
     pure . SpecContent $ (`DataContent` Just tcm') <$> xs'
-<<<<<<< HEAD
 
 
 -- |
 -- Read a TCM file specification's contents and return the file contents tagged
 -- with the file source the content was retrieved from.
-=======
-{-
-    xs'  <- getSpecifiedFileContents xs
-    tcm' <- getSpecifiedTcm tcm
-    pure $ xs' `bindValidation` (\xs'' ->
-               tcm' `bindValidation` (\tcm'' ->
-                   pure . SpecContent $ (`DataContent` Just tcm'') <$> xs''
-                                     )
-                                )
--}
-
-
->>>>>>> a078e123
 getSpecifiedTcm :: FileSource -> ValidationT ReadCommandError IO FileResult
 getSpecifiedTcm tcmPath = getFileContents tcmPath >>= f
   where
@@ -175,78 +94,4 @@
 -- |
 -- Reads in the contents of the given FilePath, correctly interpolating glob paths
 getFileContents :: FileSource -> ValidationT ReadCommandError IO (NonEmpty FileResult)
-<<<<<<< HEAD
 getFileContents = emap InputError . readFiles
-=======
-getFileContents path = do
-    -- Check if the file exists exactly as specified
-    exists <- liftIO $ doesFileExist filePath
-    if   exists
-    -- If it exists exactly as specified, read it in
-    then pure <$> readFileContent filePath
-    else do
-    -- If the file does not exists exactly as specified
-    -- try to match other files to the given path
-    -- by interpreting the path as a 'glob'
-        matches <- liftIO $ glob filePath
-        case matches of
-          []   -> invalid $ unfindable path
-          [x]  -> pure <$> readFileContent x
-          x:xs -> traverse readFileContent $ x:|xs
-  where
-    filePath = force $ otoList path
-
-    readFileContent :: FilePath -> ValidationT ReadCommandError IO FileResult
-    readFileContent foundPath = do
-        canRead <- liftIO $ readable <$> getPermissions foundPath
-        if   not canRead
-        then invalid $ unopenable path
-        else do
-            content <- liftIO $ readFile foundPath
-            pure (path, content)
-
-{-
-traverseValidationT
-  :: (Applicative f, Semigroup e, Traversable t)
-  => (a -> ValidationT e f b)
-  -> t a
-  -> ValidationT e f (t b)
-traverseValidationT f = ValidationT . fmap sequenceA . traverse f
--}
-
-
-newtype  ValidationT e m a
-    = ValidationT { runValidationT :: m (Validation e a) }
-
-
-instance Functor m => Functor (ValidationT e m) where
-
-    fmap f = ValidationT . fmap (fmap f). runValidationT
-
-
-instance (Applicative m, Semigroup e) => Applicative (ValidationT e m) where
-
-    pure = ValidationT . pure . Success
-
-    (<*>) f v = ValidationT $ ((<*>) <$> runValidationT f) <*> runValidationT v
-
-
-instance (Monad m, Semigroup e) => Monad (ValidationT e m) where
-
-    return = pure
-
-    (>>=) v f = ValidationT $ do
-        x <- runValidationT v
-        case x of
-          Failure e -> pure $ Failure e
-          Success a -> runValidationT $ f a
-
-
-instance Semigroup e => MonadIO (ValidationT e IO) where
-
-    liftIO = ValidationT . fmap Success
-
-
-invalid :: Applicative f => e -> ValidationT e f a
-invalid = ValidationT . pure . Failure
->>>>>>> a078e123
