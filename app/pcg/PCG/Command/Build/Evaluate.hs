--- conflicted
+++ resolved
@@ -58,15 +58,9 @@
 import           Immutable.Shuffle                             (shuffleM)
 import           PCG.Command.Build
 
-<<<<<<< HEAD
 -- For adhoc logging. Obviously unsafe, TODO: remove later
 import Data.IORef
 import System.IO.Unsafe
-=======
-import           Data.IORef
-import           Debug.Trace
-import           System.IO.Unsafe
->>>>>>> fb5aedb7
 
 
 type BuildType m =
