--- conflicted
+++ resolved
@@ -135,11 +135,6 @@
       <*> (pure . inputRootLength ) userInput
       <*> (pure . inputAlignedData) userInput
   where
-<<<<<<< HEAD
-    validProbability p
-      | 0 <= p && p < 1 = Just p
-      | otherwise       = Nothing
-=======
     validProbability :: Scientific -> Maybe (Ratio Int)
     validProbability x
       | x < 0 || 1 <= x = Nothing
@@ -176,8 +171,6 @@
               leftSubtreeSize <- uniformR (1, leafCount - 1) png
               let (leftLeaves, rightLeaves) = Seq.splitAt leftSubtreeSize leaves
               Branch <$> genSubtree leftLeaves <*> genSubtree rightLeaves
-
->>>>>>> f6d0b1f5
 
 generateRandomSequence
   :: forall a b s
