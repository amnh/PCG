module PCG.Command.Save.Evaluate
  ( evaluate
  ) where

import Bio.Graph
import Control.Monad.IO.Class (liftIO)
<<<<<<< HEAD
import Data.Binary            (encode)
import Data.ByteString.Lazy   as BS (writeFile)
import Data.Compact           (getCompact)
=======
import Data.Compact           (Compact)
>>>>>>> cbbe9f76
import Data.Compact.Serialize (writeCompact)
import Data.Functor           (($>))
import PCG.Command.Save

<<<<<<< HEAD
evaluate :: SaveCommand -> GraphState -> SearchState
evaluate (SaveCommand filePath serial) g =
  case serial of
    Compact -> liftIO (writeCompact filePath g) $> g
    Binary  ->
      do
        let graph  = getCompact g
        let refDAG = extractReferenceDAG graph
        liftIO $ BS.writeFile filePath (encode refDAG)
        pure g
=======

evaluate :: SaveCommand -> Compact GraphState -> SearchState
evaluate (SaveCommand filePath) g = liftIO (writeCompact filePath g) $> g
>>>>>>> cbbe9f76
<|MERGE_RESOLUTION|>--- conflicted
+++ resolved
@@ -4,18 +4,14 @@
 
 import Bio.Graph
 import Control.Monad.IO.Class (liftIO)
-<<<<<<< HEAD
 import Data.Binary            (encode)
 import Data.ByteString.Lazy   as BS (writeFile)
 import Data.Compact           (getCompact)
-=======
-import Data.Compact           (Compact)
->>>>>>> cbbe9f76
 import Data.Compact.Serialize (writeCompact)
 import Data.Functor           (($>))
 import PCG.Command.Save
 
-<<<<<<< HEAD
+
 evaluate :: SaveCommand -> GraphState -> SearchState
 evaluate (SaveCommand filePath serial) g =
   case serial of
@@ -26,8 +22,3 @@
         let refDAG = extractReferenceDAG graph
         liftIO $ BS.writeFile filePath (encode refDAG)
         pure g
-=======
-
-evaluate :: SaveCommand -> Compact GraphState -> SearchState
-evaluate (SaveCommand filePath) g = liftIO (writeCompact filePath g) $> g
->>>>>>> cbbe9f76
