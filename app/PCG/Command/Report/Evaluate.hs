{-# LANGUAGE FlexibleContexts    #-}
{-# LANGUAGE ScopedTypeVariables #-}
{-# LANGUAGE TypeFamilies        #-}

module PCG.Command.Report.Evaluate
  ( evaluate
  ) where


import Bio.Character.Decoration.Dynamic
import Bio.Character.Encodable
import Bio.Character.Exportable
import Bio.Graph
import Bio.Graph.PhylogeneticDAG
import Control.Monad.IO.Class
import Data.Compact                     (getCompact)
import Data.List.NonEmpty
import Data.MonoTraversable
import Data.Semigroup.Foldable
import PCG.Command.Report
import PCG.Command.Report.GraphViz
<<<<<<< HEAD
=======
import PCG.Syntax                       (Command (..))
>>>>>>> ecac0de3
import Text.XML


evaluate :: ReportCommand -> GraphState -> SearchState
evaluate (ReportCommand format target) stateValue = do
    _ <- case generateOutput stateValue format of
           ErrorCase    errMsg  -> fail errMsg
           MultiStream  streams -> sequence_ (liftIO . uncurry writeFile <$> streams)
           SingleStream output  ->
             let op = case target of
                        OutputToStdout   -> putStr
                        OutputToFile f w ->
                          case w of
                            Append    -> appendFile f
                            Overwrite ->  writeFile f
             in  liftIO (op output)
    pure stateValue


-- TODO: Redo reporting
--generateOutput :: t1 -> t -> FileStreamContext
{-
generateOutput :: DirectOptimizationPostOrderDecoration z a
               => Either t (PhylogeneticSolution (PhylogeneticDAG e n u v w x y z))
               -> OutputFormat
               -> FileStreamContext
-}
{-
generateOutput :: (Show c, Show t, ToXML c)
               => Either t c
               -> OutputFormat
               -> FileStreamContext
-}
generateOutput
  :: GraphState
  -> OutputFormat
  -> FileStreamContext
generateOutput g' format =
  case format of
    Data {}    -> SingleStream $ either show showWithTotalEdgeCost  g
    XML  {}    -> SingleStream $ either show (ppTopElement . toXML) g
    DotFile {} -> SingleStream $ generateDotFile g'
    _          -> ErrorCase "Unrecognized 'report' command"
  where
    g = getCompact g'

--generateOutput :: StandardSolution -> OutputFormat -> FileStreamContext
--generateOutput g (CrossReferences fileNames)   = SingleStream $ taxonReferenceOutput g fileNames
<<<<<<< HEAD
--generateOutput (Right g) DynamicTable               {} = SingleStream $ outputDynamicCharacteracterTablularData g
=======
--generateOutput (Right g) DynamicTable               {} = SingleStream $ outputDynamicCharacterTablularData g
>>>>>>> ecac0de3
--generateOutput g Metadata                   {} = SingleStream $ metadataCsvOutput g
{-
generateOutput g ImpliedAlignmentCharacters {} =
  case getForests g of
    [] -> ErrorCase "The graph contains an empty forest."
    _  ->
      case dynamicCharacterCount g of
        0 -> ErrorCase "There are no dynamic characters in the graph. Cannot construct an implied alignment on a graph which contains no dynamic characters."
        _ ->
          case iaOutput . iaSolution $ addOptimization g of
            [] -> ErrorCase "There were no Dynamic homology characters on which to perform an implied alignment."
            zs -> MultiStream $ fromList zs
-}
{-
  case getForests g of
    [] -> ErrorCase "The graph contains an empty forest."
    _  ->
      case dynamicCharacterCount g of
        0 -> ErrorCase "There are no dynamic characters in the graph. Cannot construct an implied alignment on a graph which contains no dynamic characters."
        _ ->
          let g' = addOptimization g
          in case iaSolution' g' of
               [] -> ErrorCase "The result of the Implied Aligmnment returned an empty graph. (No dynamic homology characters?)"
               ys ->
                  case iaOutput' ys g' of
                    [] -> ErrorCase "There were no Dynamic homology characters on which to perform an implied alignment."
                    zs -> MultiStream $ fromList zs
-}


showWithTotalEdgeCost
  :: ( HasSingleDisambiguation z c
     , EncodableDynamicCharacter c
     , Exportable c
     , Show m
     , Show e
     , Show n
     , Show u
     , Show v
     , Show w
     , Show x
     , Show y
     , Show z
     , HasCharacterCost   u Double
     , HasCharacterCost   v Word
     , HasCharacterCost   w Word
     , HasCharacterCost   x Word
     , HasCharacterCost   y Word
     , HasCharacterCost   z Word
     , Element c ~ DynamicCharacterElement
     )
  => PhylogeneticSolution (PhylogeneticDAG2 m e n u v w x y z)
  -> String
showWithTotalEdgeCost x = unlines
    [ show $ fmap totalEdgeCosts . toNonEmpty <$> phylogeneticForests x
    , show x
    ]


type FileContent = String


data FileStreamContext
   = ErrorCase    String
   | SingleStream FileContent
   | MultiStream  (NonEmpty (FilePath,FileContent))<|MERGE_RESOLUTION|>--- conflicted
+++ resolved
@@ -19,10 +19,7 @@
 import Data.Semigroup.Foldable
 import PCG.Command.Report
 import PCG.Command.Report.GraphViz
-<<<<<<< HEAD
-=======
 import PCG.Syntax                       (Command (..))
->>>>>>> ecac0de3
 import Text.XML
 
 
@@ -71,11 +68,9 @@
 
 --generateOutput :: StandardSolution -> OutputFormat -> FileStreamContext
 --generateOutput g (CrossReferences fileNames)   = SingleStream $ taxonReferenceOutput g fileNames
-<<<<<<< HEAD
---generateOutput (Right g) DynamicTable               {} = SingleStream $ outputDynamicCharacteracterTablularData g
-=======
+
 --generateOutput (Right g) DynamicTable               {} = SingleStream $ outputDynamicCharacterTablularData g
->>>>>>> ecac0de3
+
 --generateOutput g Metadata                   {} = SingleStream $ metadataCsvOutput g
 {-
 generateOutput g ImpliedAlignmentCharacters {} =
