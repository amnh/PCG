--- conflicted
+++ resolved
@@ -12,16 +12,11 @@
 --
 -----------------------------------------------------------------------------
 
-<<<<<<< HEAD
-{-# LANGUAGE BangPatterns        #-}
-{-# LANGUAGE FlexibleContexts    #-}
-=======
 {-# LANGUAGE BangPatterns      #-}
 {-# LANGUAGE FlexibleContexts  #-}
 {-# LANGUAGE OverloadedStrings #-}
->>>>>>> 0d293cf4
-
 {-# LANGUAGE ScopedTypeVariables #-}
+
 module PCG.Command.Read.Unification.Master
   ( FracturedParseResult(..)
   , masterUnify
@@ -75,22 +70,13 @@
 import           Data.String
 import           Data.TCM                                      (TCM, TCMStructure (..))
 import qualified Data.TCM                                      as TCM
-<<<<<<< HEAD
---import           Data.MonoTraversable
 import           Data.Coerce                                   (coerce)
 import           Data.NodeLabel
 import           Data.Text.Short                               (ShortText, toString)
-=======
-import           Data.Text.Short                               (ShortText)
->>>>>>> 0d293cf4
 import           Data.Vector                                   (Vector)
 import           PCG.Command.Read.Unification.UnificationError
 import           Prelude                                       hiding (lookup, zipWith)
 
-<<<<<<< HEAD
-
-=======
->>>>>>> 0d293cf4
 
 data FracturedParseResult
    = FPR
@@ -288,11 +274,6 @@
             localMetadata = parsedMetas fpr
 
             -- This call to NE.fromList is safe, we checked that there were no empty characters in Step 1. (not realy though)
-<<<<<<< HEAD
-            newMap = Map.mapKeysMonotonic toString $
-              (\x ->
-                 NE.fromList $ zip4 (toList x) (toList localMetadata) (repeat (relatedTcm fpr)) propperNames) <$> parsedChars fpr
-=======
             newMap =
               (\x -> NE.fromList $ zip5
                                      (toList x)
@@ -302,8 +283,6 @@
                                      propperNames
              ) <$> parsedChars fpr
 
->>>>>>> 0d293cf4
-
         charNames :: [CharacterName]
         charNames = makeCharacterNames . concatMap nameTransform $ toList xs
           where
@@ -346,19 +325,6 @@
             updatedMetadataTokens = fmap generateMetadataToken . NE.fromList . transpose . fmap toList $ toList mapping
              where
                generateMetadataToken                []  = error "Should never happen in reduceAlphabets.reduceFileBlock.observedSymbolSets.generateObservedSymbolSetForCharacter" -- mempty
-<<<<<<< HEAD
-               generateMetadataToken (_x@(_,m,tcm,structure,_):_xs) =
-                 (reducedAlphabet, reducedTCM)
-                   where
-                     suppliedAlphabet = alphabet m
-                     reducedAlphabet  = fmap toString suppliedAlphabet
-                     reducedTCM =
-                         case structure of
-                           NonAdditive -> nonAdditiveDistanceFunction
-                           Additive    -> additiveDistanceFunction
-                           _           -> let !tcm' = tcm -- TCM.reduceTcm missingSymbolIndicies tcm
-                                          in (\i j -> toEnum . fromEnum $ tcm' TCM.! (i,j))
-=======
                generateMetadataToken (_x@(_,m,_,tcm,structure,_):_xs) = (reducedAlphabet, reducedTCM)
                  where
                    suppliedAlphabet = alphabet m
@@ -369,7 +335,6 @@
                          Additive    -> additiveDistanceFunction
                          _           -> let !tcm' = tcm -- TCM.reduceTcm missingSymbolIndicies tcm
                                         in (\i j -> toEnum . fromEnum $ tcm' TCM.! (i,j))
->>>>>>> 0d293cf4
 
         updateMetadataInformation
           :: (Alphabet String, Word -> Word -> Word)
@@ -377,12 +342,7 @@
           -> (ParsedCharacter, ParsedCharacterMetadata, ShortText, Word -> Word -> Word, TCMStructure, CharacterName)
         updateMetadataInformation (reducedAlphabet, symbolDistance) (charMay, charMetadata, tcmSourceFile, _, structure, charName) =
             ( charMay
-<<<<<<< HEAD
             , charMetadata { alphabet = fromString <$> reducedAlphabet }
-=======
-            , charMetadata { alphabet = reducedAlphabet }
-            , tcmSourceFile
->>>>>>> 0d293cf4
             , symbolDistance
             , structure
             , charName
@@ -421,16 +381,13 @@
 
             buildMetadataBlock
               :: Foldable1 t
-<<<<<<< HEAD
               => t (ParsedCharacter
                    , ParsedCharacterMetadata
                    , Word -> Word -> Word
                    , TCMStructure
                    , CharacterName
                    )
-=======
               => t (ParsedCharacter, ParsedCharacterMetadata, ShortText, Word -> Word -> Word, TCMStructure, CharacterName)
->>>>>>> 0d293cf4
               -> UnifiedMetadataBlock
             buildMetadataBlock = foldMap1 encodeToSingletonMetadata
               where
@@ -438,7 +395,6 @@
                           -> MetadataBlock ()
                 encodeToSingletonMetadata (charMay, charMeta, tcmSource,  scm, structure, charName) =
                     case charMay of
-<<<<<<< HEAD
                       ParsedContinuousCharacter {} ->
                           MD.continuousToMetadataBlock
                         $ continuousMetadata charName charWeight
@@ -448,11 +404,8 @@
                       ParsedDynamicCharacter    {} ->
                           MD.dynamicToMetadataBlock
                         $ dynamicMetadataWithTCM charName charWeight specifiedAlphabet scm
-=======
-                      ParsedContinuousCharacter {} -> MD.continuousToMetadataBlock $ continuousMetadata charName charWeight
-                      ParsedDiscreteCharacter   {} -> MD.discreteToMetadataBlock structure $ discreteMetadataWithTCM charName charWeight specifiedAlphabet tcmSource scm
-                      ParsedDynamicCharacter    {} -> MD.dynamicToMetadataBlock $ dynamicMetadataWithTCM charName charWeight specifiedAlphabet tcmSource scm
->>>>>>> 0d293cf4
+
+
                   where
                     charWeight        = weight   charMeta
                     specifiedAlphabet = fmap toString . alphabet  $ charMeta
@@ -463,7 +416,6 @@
             encodeToCharacterBlock = finalizeCharacterBlock . foldMap1 encodeBinToSingletonCharacterBlock
               where
                 encodeBinToSingletonCharacterBlock
-<<<<<<< HEAD
                   :: (ParsedCharacter
                      , ParsedCharacterMetadata
                      , Word -> Word -> Word
@@ -479,11 +431,6 @@
                        UnifiedDynamicCharacter
                 encodeBinToSingletonCharacterBlock
                   (charMay, charMeta, _scm, structure, _charName) =
-=======
-                  :: (ParsedCharacter, ParsedCharacterMetadata, ShortText, Word -> Word -> Word, TCMStructure, CharacterName)
-                  -> PartialCharacterBlock UnifiedContinuousCharacter UnifiedDiscreteCharacter UnifiedDiscreteCharacter UnifiedDiscreteCharacter UnifiedDiscreteCharacter UnifiedDynamicCharacter
-                encodeBinToSingletonCharacterBlock (charMay, charMeta, tcmSource, _scm, structure, _charName) =
->>>>>>> 0d293cf4
                     case charMay of
                       ParsedContinuousCharacter continuousMay ->
                           continuousSingleton
