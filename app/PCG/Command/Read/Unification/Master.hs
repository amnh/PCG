----------------------------------------------------------------------------
-- |
-- Module      :  PCG.Command.Read.Unification.Master
-- Copyright   :  () 2015-2015 Ward Wheeler
-- License     :  BSD-style
--
-- Maintainer  :  wheeler@amnh.org
-- Stability   :  provisional
-- Portability :  portable
--
-- Containing the master command for unifying all input types: tree, metadata, and sequence
--
-----------------------------------------------------------------------------

{-# LANGUAGE BangPatterns      #-}
{-# LANGUAGE FlexibleContexts  #-}
{-# LANGUAGE OverloadedStrings #-}

module PCG.Command.Read.Unification.Master
  ( FracturedParseResult(..)
  , masterUnify
  ) where

import           Bio.Character
import           Bio.Character.Decoration.Continuous           hiding (characterName)
import           Bio.Character.Decoration.Discrete             hiding (characterName)
import           Bio.Character.Decoration.Dynamic              hiding (characterName)
import           Bio.Character.Encodable
import           Bio.Character.Parsed
import           Bio.Metadata.Continuous                       (continuousMetadata)
import           Bio.Sequence                                  hiding (hexmap)
import           Bio.Sequence.Block
import qualified Bio.Sequence.Character                        as CS
import qualified Bio.Sequence.Metadata                         as MD
--import           Bio.Metadata.Discrete                      (discreteMetadata)
import           Bio.Graph
import           Bio.Graph.Component
import           Bio.Graph.Forest.Parsed
import           Bio.Graph.Node
import           Bio.Graph.ReferenceDAG
import qualified Bio.Graph.ReferenceDAG                        as DAG
import           Bio.Metadata.CharacterName                    hiding (sourceFile)
import           Bio.Metadata.DiscreteWithTCM                  (discreteMetadataWithTCM)
import           Bio.Metadata.Dynamic                          (dynamicMetadataWithTCM)
import           Bio.Metadata.Parsed
import           Control.Applicative                           ((<|>))
import           Control.Arrow                                 ((&&&), (***))
import           Control.Lens                                  (over)
import           Control.Parallel.Custom
import           Control.Parallel.Strategies
import           Data.Alphabet
import           Data.Bifunctor                                (first)
import           Data.Default
import           Data.Foldable
import qualified Data.IntMap                                   as IM
import qualified Data.IntSet                                   as IS
import           Data.Key
import           Data.List                                     (transpose, zip4, zip5)
import           Data.List.NonEmpty                            (NonEmpty (..))
import qualified Data.List.NonEmpty                            as NE
import           Data.List.Utility                             (duplicates)
import           Data.Map                                      (Map, intersectionWith, keys)
import qualified Data.Map                                      as Map
import           Data.Maybe                                    (catMaybes, fromMaybe, listToMaybe)
import           Data.Semigroup                                (sconcat, (<>))
import           Data.Semigroup.Foldable
import           Data.Set                                      (Set, (\\))
import qualified Data.Set                                      as Set
import           Data.String
import           Data.TCM                                      (TCM, TCMStructure (..))
import qualified Data.TCM                                      as TCM
<<<<<<< HEAD
=======
--import           Data.MonoTraversable
import           Data.Text.Short                               (ShortText)
>>>>>>> 59b751c4
import           Data.Vector                                   (Vector)
import           PCG.Command.Read.Unification.UnificationError
import           Prelude                                       hiding (lookup, zipWith)


data FracturedParseResult
   = FPR
   { parsedChars   :: TaxonCharacters
   , parsedMetas   :: Vector ParsedCharacterMetadata -- Vector StandardMetadata
   , parsedForests :: ParserForestSet
   , relatedTcm    :: Maybe (TCM, TCMStructure)
   , sourceFile    :: FilePath
   }


instance Show FracturedParseResult where
    show fpr = unlines
        [ "FPR"
        , "  { parsedChars   = " <> show (parsedChars fpr)
        , "  , parsedMetas   = " <> show (parsedMetas fpr)
        , "  , parsedForests = " <> if null (parsedForests fpr) then "Nothing" else "Just <trees>"
        , "  , relatedTcm    = " <> show (relatedTcm  fpr)
        , "  , sourceFile    = " <> show (sourceFile  fpr)
        , "  }"
        ]


masterUnify :: Foldable1 f => f FracturedParseResult -> Either UnificationError (Either TopologicalResult CharacterResult)
masterUnify = rectifyResults2


parmap' :: Traversable t => (a -> b) -> t a -> t b
parmap' = parmap rpar


-- |
-- Unify disparate parsed results into a single phylogenetic solution.
rectifyResults2
  :: Foldable1 f
  => f FracturedParseResult
  -> Either UnificationError (Either TopologicalResult CharacterResult)
--rectifyResults2 fprs | trace (show fprs) False = undefined
rectifyResults2 fprs =
    case errors of
      []   -> fmap (fmap reifiedSolution) dagForest --      = undefined -- Right maskedSolution
      x:xs -> Left . sconcat $ x:|xs
  where
    -- Step 1: Gather data file contents
    dataSeqs        = filter (not . fromTreeOnlyFile) $ toList fprs
    -- Step 2: Union the taxa names together into total terminal set
    taxaSet         = mconcat $ (Set.fromList . keys . parsedChars) `parmap'` dataSeqs
    -- Step 3: Gather forest file data
    allForests      = filter (not . null . parsedForests) $ toList fprs
    -- Step 4: Gather the taxa names for each forest from terminal nodes
    forestTaxa :: [([NonEmpty Identifier], FracturedParseResult)]
    forestTaxa      =  gatherForestsTerminalNames `parmap'` allForests
    -- Step 5: Assert that each terminal node name is unique in each forest
    duplicateNames :: [([[Identifier]], FracturedParseResult)]
    duplicateNames  = filter (not . all null . fst) $ first (fmap duplicates) `parmap'` forestTaxa
    -- Step 6: Assert that each forest's terminal node set is exactly the same as the taxa set from "data files"
    extraNames   :: [([Set Identifier], FracturedParseResult)]
    extraNames      = filter (not . all null . fst) $ first (fmap ((\\ taxaSet) . Set.fromList . toList)) `parmap'` forestTaxa
    missingNames :: [([Set Identifier], FracturedParseResult)]
    missingNames    = filter (not . all null . fst) $ first (fmap ((taxaSet \\) . Set.fromList . toList)) `parmap'` forestTaxa
    -- Step 7: Combine disparte sequences from many sources into single metadata & character sequence.
    (metaSeq,charSeqs) = joinSequences2 dataSeqs
    -- Step 8: Collect the parsed forests to be merged
    suppliedForests :: [PhylogeneticForest ParserTree]
    suppliedForests = foldMap toList . catMaybes $ parsedForests `parmap'` allForests

    -- Step 9: Convert topological forests to DAGs (using reference indexing from #7 results)
    dagForest       =
        case (null suppliedForests, null charSeqs, metaSeq) of
          -- Throw a unification error here
          (True , True , _        ) -> Left . UnificationError . pure . VacuousInput $ sourceFile <$> toNonEmpty fprs
          (_    , False, Nothing  ) -> Left . UnificationError . pure . VacuousInput $ sourceFile <$> toNonEmpty fprs

          -- Build a default forest of singleton components
          (True , False, Just meta) -> Right . Right . PhylogeneticSolution . pure
                          . foldMap1 (singletonComponent meta) . NE.fromList $ toKeyedList charSeqs

          -- Build a forest of with Units () as character type parameter
          (False, True , _        ) -> Right . Left  . PhylogeneticSolution $ NE.fromList suppliedForests

          -- Build a forest with the corresponding character data on the nodes
          (False, False, Just meta) -> Right . Right . PhylogeneticSolution $ matchToChars meta charSeqs <$> NE.fromList suppliedForests
      where
        defaultCharacterSequenceDatum = over blockSequence (fmap blockTransform) . head $ toList charSeqs
          where
            blockTransform = hexmap f f f f f f
            f = const Nothing

        singletonComponent meta (label, datum) = PhylogeneticForest . pure . PDAG meta $ DAG.fromList
            [ (        mempty, PNode (fromString "Trivial Root") defaultCharacterSequenceDatum, IM.singleton 1 mempty)
            , (IS.singleton 0, PNode (fromString label         )                         datum, mempty               )
            ]

        matchToChars
          :: UnifiedMetadataSequence
          -> Map String UnifiedCharacterSequence
          -> PhylogeneticForest ParserTree
          -> PhylogeneticForest UnReifiedCharacterDAG
        matchToChars meta charMapping = fmap (PDAG meta . fmap f)
          where
            f label = PNode nodeLabel $ fromMaybe defaultCharacterSequenceDatum charLabelMay
              where
                nodeLabel    =
                    case label of
                      Nothing -> def
                      Just xs -> fromString xs
                charLabelMay = label >>= (`lookup` charMapping)

    -- Error collection
    errors          = catMaybes [duplicateError, extraError, missingError]
    duplicateError  = listToMaybe . catMaybes $ colateErrors ForestDuplicateTaxa <$> expandForestErrors duplicateNames
    extraError      = listToMaybe . catMaybes $ colateErrors ForestExtraTaxa     <$> expandForestErrors extraNames
    missingError    = listToMaybe . catMaybes $ colateErrors ForestMissingTaxa   <$> expandForestErrors missingNames

    colateErrors :: (Foldable t, Foldable t')
                 => (NonEmpty a -> FilePath -> UnificationErrorMessage)
                 -> t (t' a, FracturedParseResult)
                 -> Maybe UnificationError
    colateErrors f xs =
      case toList xs of
        [] -> Nothing
        ys -> Just . UnificationError . NE.fromList $ transformFPR <$> ys
      where
        transformFPR (x,y) = f (NE.fromList $ toList x) $ sourceFile y

    -- [([Set Identifier], FracturedParseResult)]
    expandForestErrors :: [([t TaxaName], FracturedParseResult)] -> [[(t TaxaName, FracturedParseResult)]]
    expandForestErrors = fmap f
      where
        f (ys, fpr) = (id &&& const fpr) <$> ys


-- |
-- Joins the sequences of a fractured parse result. This requires several
-- sequential steps. Each fractured parse result will be placed into a seperate
-- character block by default. We collapse and merge these seperate parse results
-- in the last step to ensure that the input data is placed into it's propper
-- character block.
--
-- * First we collect all character and file names, and atomically generate
--   well-typed CharcterName list. We must not collapse the structure.
--
-- * Next We disambiguate or default which TCM should be used for each input
--   character. We assume that the fractured parse result alphabet that is
--   supplied is of equal length to the selected TCM dimension. This assumption
--   should be safe, though it is the burden of the caller to ensure this input
--   invariant.
--
-- * Afterwards we attempt to reduce the alphabet and TCMs by looking for
--   symbols present in the alphabet that do not appear in any input character.
--   Extyraneous symbols are removed from the character alphabet and the
--   corresponding TCM is reduced in size.
--
-- * Lastly we collapse the many parse results into a single map of charcter
--   blocks wrapped together as a charcter sequence. This will properly add
--   missing character values to taxa provided in other files.
joinSequences2 :: Foldable t => t FracturedParseResult -> (Maybe UnifiedMetadataSequence, Map String UnifiedCharacterSequence)
joinSequences2 = collapseAndMerge . performMetadataTransformations . deriveCorrectTCMs . deriveCharacterNames
  where

    -- We do this to correctly construct the CharacterNames.
    --
    -- We must be careful here, prealigned data requires unique names for each character "column" in the sequence.
    deriveCharacterNames
      :: Foldable t
      => t FracturedParseResult
      -> [ Map String (NonEmpty (ParsedCharacter, ParsedCharacterMetadata, ShortText, Maybe (TCM, TCMStructure), CharacterName)) ]
    deriveCharacterNames xs = reverse . snd $ foldl' g (charNames, []) xs
      where
        ---g :: _
        g (propperNames, ys) fpr = (drop (length localMetadata) propperNames, newMap:ys)
          where
            localMetadata = parsedMetas fpr

            -- This call to NE.fromList is safe, we checked that there were no empty characters in Step 1. (not realy though)
            newMap =
              (\x -> NE.fromList $ zip5
                                     (toList x)
                                     (toList localMetadata)
                                     (repeat (fromString . sourceFile $ fpr))
                                     (repeat (relatedTcm fpr))
                                     propperNames
             ) <$> parsedChars fpr


        charNames :: [CharacterName]
        charNames = makeCharacterNames . concatMap nameTransform $ toList xs
          where
            nameTransform x = fmap (const (sourceFile x) &&& correctName . characterName) . toList $ parsedMetas x
            correctName [] = Nothing
            correctName ys = Just ys

    deriveCorrectTCMs
      :: Functor f
      => f (Map String (NonEmpty (ParsedCharacter, ParsedCharacterMetadata, ShortText, Maybe (TCM, TCMStructure), CharacterName)))
      -> f (Map String (NonEmpty (ParsedCharacter, ParsedCharacterMetadata, ShortText, TCM, TCMStructure, CharacterName)))
    deriveCorrectTCMs = fmap (fmap (fmap selectTCM))
      where
        selectTCM (charMay, charMetadata, charSource, tcmMay, charName) = (charMay, charMetadata, tcmSource, selectedTCM, selectedStructure, charName)
          where
            (selectedTCM, selectedStructure, tcmSource)
              = case (tcmMay, parsedTCM charMetadata) of
                  (Just (t,s), _)    -> (t, s, charSource)
                  (_, Just (t,s))    -> (t, s, charSource)
                  (Nothing, Nothing) -> defaultTCMData


            specifiedAlphabet = alphabet charMetadata
            defaultTCMData    = (TCM.generate (length specifiedAlphabet) defaultCost, NonAdditive, "N/A")
              where
                defaultCost  :: (Word, Word) -> Word
                defaultCost (i,j)
                  | i == j    = 0
                  | otherwise = 1

    performMetadataTransformations
      :: Functor f
      => f (Map String (NonEmpty (ParsedCharacter, ParsedCharacterMetadata, ShortText, TCM, TCMStructure, CharacterName)))
      -> f (Map String (NonEmpty (ParsedCharacter, ParsedCharacterMetadata, ShortText, Word -> Word -> Word, TCMStructure, CharacterName)))
    performMetadataTransformations = fmap reduceFileBlock
      where
        reduceFileBlock mapping = fmap (zipWith updateMetadataInformation updatedMetadataTokens) mapping
          where
            updatedMetadataTokens :: NonEmpty (Alphabet String, Word -> Word -> Word)
            updatedMetadataTokens = fmap generateMetadataToken . NE.fromList . transpose . fmap toList $ toList mapping
             where
               generateMetadataToken                []  = error "Should never happen in reduceAlphabets.reduceFileBlock.observedSymbolSets.generateObservedSymbolSetForCharacter" -- mempty
               generateMetadataToken (_x@(_,m,_,tcm,structure,_):_xs) = (reducedAlphabet, reducedTCM)
                 where
                   suppliedAlphabet = alphabet m
                   reducedAlphabet  = suppliedAlphabet
                   reducedTCM =
                       case structure of
                         NonAdditive -> nonAdditiveDistanceFunction
                         Additive    -> additiveDistanceFunction
                         _           -> let !tcm' = tcm -- TCM.reduceTcm missingSymbolIndicies tcm
                                        in (\i j -> toEnum . fromEnum $ tcm' TCM.! (i,j))

        updateMetadataInformation
          :: (Alphabet String, Word -> Word -> Word)
          -> (ParsedCharacter, ParsedCharacterMetadata, ShortText, TCM, TCMStructure, CharacterName)
          -> (ParsedCharacter, ParsedCharacterMetadata, ShortText, Word -> Word -> Word, TCMStructure, CharacterName)
        updateMetadataInformation (reducedAlphabet, symbolDistance) (charMay, charMetadata, tcmSourceFile, _, structure, charName) =
            ( charMay
            , charMetadata { alphabet = reducedAlphabet }
            , tcmSourceFile
            , symbolDistance
            , structure
            , charName
            )

    collapseAndMerge
      :: Foldable f
      => f (Map String (NonEmpty (ParsedCharacter, ParsedCharacterMetadata, ShortText, Word -> Word -> Word, TCMStructure, CharacterName)))
      -> (Maybe UnifiedMetadataSequence, Map String UnifiedCharacterSequence)
    collapseAndMerge = (fmap MD.fromNonEmpty *** fmap CS.fromNonEmpty) . fst . foldl' f ((mempty, mempty), [])
      where
        f :: ((Maybe (NonEmpty UnifiedMetadataBlock), Map String (NonEmpty UnifiedCharacterBlock)), [UnifiedCharacterBlock])
          -> Map String (NonEmpty (ParsedCharacter, ParsedCharacterMetadata, ShortText, Word -> Word -> Word, TCMStructure, CharacterName))
          -> ((Maybe (NonEmpty UnifiedMetadataBlock), Map String (NonEmpty UnifiedCharacterBlock)), [UnifiedCharacterBlock])
        f ((prevMeta, prevMapping), prevPad) currTreeChars = ((nextMeta, nextMapping), nextPad)
          where
            nextMapping   = inOnlyPrev <> inBoth <> inOnlyCurr
            nextPad       = prevPad <> toList currPad -- generate (length nextMetaData) (const Nothing)

            currPad       = fmap toMissingCharacters . head $ toList currMapping
            currMapping   = pure . encodeToCharacterBlock <$> currTreeChars

            nextMeta =
                case toList currTreeChars of
                  []  -> prevMeta
                  x:_ -> prevMeta <> Just (pure (buildMetadataBlock x))

            inBoth        = intersectionWith (<>) prevMapping currMapping-- oldTreeChars nextTreeChars
            inOnlyCurr    =  prepend prevPad  <$> getUnique currMapping prevMapping
            inOnlyPrev    = (<>      currPad) <$> getUnique prevMapping currMapping

            getUnique x y = x `Map.restrictKeys` (lhs `Set.difference` rhs)
              where
                lhs = Set.fromList $ keys x
                rhs = Set.fromList $ keys y

            buildMetadataBlock
              :: Foldable1 t
              => t (ParsedCharacter, ParsedCharacterMetadata, ShortText, Word -> Word -> Word, TCMStructure, CharacterName)
              -> UnifiedMetadataBlock
            buildMetadataBlock = foldMap1 encodeToSingletonMetadata
              where
                encodeToSingletonMetadata :: (ParsedCharacter, ParsedCharacterMetadata, ShortText, Word -> Word -> Word, TCMStructure, CharacterName)
                          -> MetadataBlock ()
                encodeToSingletonMetadata (charMay, charMeta, tcmSource,  scm, structure, charName) =
                    case charMay of
                      ParsedContinuousCharacter {} -> MD.continuousToMetadataBlock $ continuousMetadata charName charWeight
                      ParsedDiscreteCharacter   {} -> MD.discreteToMetadataBlock structure $ discreteMetadataWithTCM charName charWeight specifiedAlphabet tcmSource scm
                      ParsedDynamicCharacter    {} -> MD.dynamicToMetadataBlock $ dynamicMetadataWithTCM charName charWeight specifiedAlphabet tcmSource scm
                  where
                    charWeight        = weight   charMeta
                    specifiedAlphabet = alphabet charMeta

            encodeToCharacterBlock :: Foldable1 t
                          => t (ParsedCharacter, ParsedCharacterMetadata, ShortText, Word -> Word -> Word, TCMStructure, CharacterName)
                          -> UnifiedCharacterBlock
            encodeToCharacterBlock = finalizeCharacterBlock . foldMap1 encodeBinToSingletonCharacterBlock
              where
                encodeBinToSingletonCharacterBlock
                  :: (ParsedCharacter, ParsedCharacterMetadata, ShortText, Word -> Word -> Word, TCMStructure, CharacterName)
                  -> PartialCharacterBlock UnifiedContinuousCharacter UnifiedDiscreteCharacter UnifiedDiscreteCharacter UnifiedDiscreteCharacter UnifiedDiscreteCharacter UnifiedDynamicCharacter
                encodeBinToSingletonCharacterBlock (charMay, charMeta, tcmSource, _scm, structure, _charName) =
                    case charMay of
                      ParsedContinuousCharacter continuousMay -> continuousSingleton           . Just $  continuousDecorationInitial $ toContinuousCharacter continuousMay
                      ParsedDiscreteCharacter     discreteMay ->   discreteSingleton structure . Just $ toDiscreteCharacterDecoration staticTransform discreteMay
                      ParsedDynamicCharacter      dynamicMay ->    dynamicSingleton           . Just $  toDynamicCharacterDecoration dynamicTransform dynamicMay
                  where
                    alphabetLength    = toEnum $ length specifiedAlphabet
                    specifiedAlphabet = alphabet charMeta
                    missingCharValue  = NE.fromList $ toList specifiedAlphabet
                    dynamicTransform  = maybe (Missing alphabetLength) (encodeStream specifiedAlphabet)
                    staticTransform   = encodeElement specifiedAlphabet . fromMaybe missingCharValue


            -- Necessary for mixing [] with NonEmpty
            prepend :: [a] -> NonEmpty a -> NonEmpty a
            prepend list ne =
              case list of
                []   -> ne
                x:xs -> x :| (xs <> toList ne)


fromTreeOnlyFile :: FracturedParseResult -> Bool
fromTreeOnlyFile fpr = null chars || all null chars
  where
    chars = parsedChars fpr


terminalNames2 :: ReferenceDAG a b (Maybe String) -> [Identifier]
terminalNames2 dag = catMaybes $ (`nodeDatum` dag) <$> leaves dag


gatherForestsTerminalNames :: FracturedParseResult -> ([NonEmpty Identifier], FracturedParseResult)
gatherForestsTerminalNames fpr = (identifiers, fpr)
  where
    identifiers =
        case parsedForests fpr of
          Nothing      -> []
          Just (e:|es) -> catMaybes $ f <$> (e:es)
      where
        f forest =
          case foldMap terminalNames2 forest of
             []   -> Nothing
             x:xs -> Just $ x :| xs



additiveDistanceFunction :: Word -> Word -> Word
additiveDistanceFunction i j = max i j - min i j

nonAdditiveDistanceFunction :: Word -> Word -> Word
nonAdditiveDistanceFunction i j
  | i == j    = 0
  | otherwise = 1<|MERGE_RESOLUTION|>--- conflicted
+++ resolved
@@ -69,11 +69,7 @@
 import           Data.String
 import           Data.TCM                                      (TCM, TCMStructure (..))
 import qualified Data.TCM                                      as TCM
-<<<<<<< HEAD
-=======
---import           Data.MonoTraversable
 import           Data.Text.Short                               (ShortText)
->>>>>>> 59b751c4
 import           Data.Vector                                   (Vector)
 import           PCG.Command.Read.Unification.UnificationError
 import           Prelude                                       hiding (lookup, zipWith)
