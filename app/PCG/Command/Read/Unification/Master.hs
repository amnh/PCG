--- conflicted
+++ resolved
@@ -416,37 +416,6 @@
             encodeToCharacterBlock = finalizeCharacterBlock . foldMap1 encodeBinToSingletonCharacterBlock
               where
                 encodeBinToSingletonCharacterBlock
-<<<<<<< HEAD
-                  :: (ParsedCharacter
-                     , ParsedCharacterMetadata
-                     , Word -> Word -> Word
-                     , TCMStructure
-                     , CharacterName
-                     )
-                  -> PartialCharacterBlock
-                       UnifiedContinuousCharacter
-                       UnifiedDiscreteCharacter
-                       UnifiedDiscreteCharacter
-                       UnifiedDiscreteCharacter
-                       UnifiedDiscreteCharacter
-                       UnifiedDynamicCharacter
-                encodeBinToSingletonCharacterBlock
-                  (charMay, charMeta, _scm, structure, _charName) =
-                    case charMay of
-                      ParsedContinuousCharacter continuousMay ->
-                          continuousSingleton
-                        . Just
-                        $ continuousDecorationInitial
-                        $ toContinuousCharacter continuousMay
-                      ParsedDiscreteCharacter     discreteMay ->
-                          discreteSingleton structure
-                        . Just
-                        $ toDiscreteCharacterDecoration staticTransform discreteMay
-                      ParsedDynamicCharacter      dynamicMay ->
-                          dynamicSingleton
-                        . Just
-                        $ toDynamicCharacterDecoration dynamicTransform dynamicMay
-=======
                   :: (ParsedCharacter, ParsedCharacterMetadata, ShortText, Word -> Word -> Word, TCMStructure, CharacterName)
                   -> PartialCharacterBlock UnifiedContinuousCharacter UnifiedDiscreteCharacter UnifiedDiscreteCharacter UnifiedDiscreteCharacter UnifiedDiscreteCharacter UnifiedDynamicCharacter
                 encodeBinToSingletonCharacterBlock (charMay, charMeta, _tcmSource, _scm, structure, _charName) =
@@ -454,7 +423,6 @@
                       ParsedContinuousCharacter continuousMay -> continuousSingleton           . Just $  continuousDecorationInitial $ toContinuousCharacter continuousMay
                       ParsedDiscreteCharacter     discreteMay ->   discreteSingleton structure . Just $ toDiscreteCharacterDecoration staticTransform discreteMay
                       ParsedDynamicCharacter       dynamicMay ->    dynamicSingleton           . Just $  toDynamicCharacterDecoration dynamicTransform dynamicMay
->>>>>>> c5e22ea9
                   where
                     alphabetLength    = toEnum $ length specifiedAlphabet
                     specifiedAlphabet = alphabet charMeta
