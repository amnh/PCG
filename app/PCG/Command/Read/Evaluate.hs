--- conflicted
+++ resolved
@@ -39,10 +39,7 @@
 import qualified Data.TCM                                  as TCM
 import           Data.Text.IO                              (readFile)
 import           Data.Validation
-<<<<<<< HEAD
-=======
 import qualified Data.Vector                               as V
->>>>>>> e6df31d9
 import qualified Data.Vector.NonEmpty                      as VNE
 import           Data.Void
 import           File.Format.Dot
