--- conflicted
+++ resolved
@@ -225,20 +225,6 @@
 --prependFilenamesToCharacterNames fpr = fpr { parsedMetas = prependName (sourceFile fpr) <$> parsedMetas fpr }
 
 
-<<<<<<< HEAD
-setCharactersToAligned :: FracturedParseResult -> FracturedParseResult
-setCharactersToAligned fpr = fpr { parsedMetas = setAligned <$> parsedMetas fpr
-                                 , parsedChars = 
-                                 }
-  where
-    setAligned x = x { isDynamic = False }
-    expandDynamicCharacter :: ParsedCharacter -> [ParsedCharacter]
-    expandDynamicCharacter (ParsedDynamicCharacter x) = 
-    expandDynamicCharacter x                          = pure x
-    
-
-=======
->>>>>>> 77abf651
 {- removed to eliminate compilation warning
 expandIUPAC :: FracturedParseResult -> FracturedParseResult
 expandIUPAC fpr = fpr { parsedChars = newTreeChars }
