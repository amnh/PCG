--- conflicted
+++ resolved
@@ -6,17 +6,10 @@
 
 import Control.DeepSeq
 import Control.Evaluation
-<<<<<<< HEAD
 import Control.Monad.Reader               (runReaderT)
 import Data.Char                          (toUpper)
 import Data.Semigroup                     ((<>))
 import Data.Version                       (showVersion)
-=======
-import Control.Monad                (when)
-import Data.Char                    (toUpper)
-import Data.Semigroup               ((<>))
-import Data.Version                 (showVersion)
->>>>>>> ac233b6b
 import Data.Void
 import Development.GitRev                 (gitCommitCount, gitHash)
 import GHC.Generics
