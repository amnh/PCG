{-# LANGUAGE FlexibleContexts  #-}
{-# LANGUAGE OverloadedStrings #-}
{-# LANGUAGE TypeFamilies      #-}

module Benchmark.StringAlignment
  ( benchStringAlignment
  ) where

import           Analysis.Parsimony.Dynamic.DirectOptimization
import           Bio.Character
import           Bio.Character.Decoration.Dynamic              hiding (characterName)
import           Bio.Graph
import           Bio.Graph.Node
import           Bio.Graph.ReferenceDAG
import           Bio.Metadata.Dynamic
import           Bio.Sequence
import           Control.DeepSeq
import           Control.Lens                                  ((^.))
import           Control.Monad                                 (guard, join, (<=<))
import           Control.Monad.IO.Class
import           Control.Monad.Trans.Validation
import           Control.Parallel.Custom
import           Control.Parallel.Strategies
import           Criterion.Main
import           Criterion.Types                               (Config (..))
import           Data.Alphabet
import           Data.Bifunctor
import           Data.Char
import           Data.EdgeLength
import           Data.Either
import           Data.FileSource
import           Data.Foldable
import           Data.Functor                                  (($>))
import           Data.Key
import           Data.List                                     (partition, sortOn, unzip4)
import           Data.List.NonEmpty                            (NonEmpty, nonEmpty)
import qualified Data.List.NonEmpty                            as NE
import qualified Data.Map                                      as Map
import           Data.Maybe
import           Data.MonoTraversable
import           Data.NodeLabel
import           Data.Normalization.Character
import           Data.Normalization.Metadata                   hiding (characterName)
import           Data.Semigroup.Foldable
import           Data.String
import           Data.Text.Short                               (toString)
import           Data.Unification
import           Data.Validation
import qualified Data.Vector                                   as V
import           Data.Vector.NonEmpty                          (Vector)
import qualified Data.Vector.NonEmpty                          as V
import           PCG.Command.Read.ParseStreams
import           PCG.Command.Read.ReadCommandError
import           Prelude                                       hiding (zip, zipWith)
import           System.Directory
import           System.FilePath


<<<<<<< HEAD
benchStringAlignment :: ((DynamicCharacterMetadataDec AmbiguityGroup, DynamicCharacter, DynamicCharacter) -> Bool) -> IO ()
=======
benchStringAlignment
  :: ((DynamicCharacterMetadataDec AmbiguityGroup, DynamicCharacter, DynamicCharacter) -> Bool)
  -> IO ()
>>>>>>> 9ec03f17
benchStringAlignment f = do
    points <- force <$> gatherBenchmarkData f
    guard . not $ null points
    defaultMainWith cfg [ bgroup "main" $ parmap rpar measureStringAlignment points ]
  where
    cfg = defaultConfig { csvFile = Just "bench-string-alignment.csv" }


inputDirectories :: NonEmpty FilePath
inputDirectories = ("bench/strings/" <>) <$> NE.fromList
    [ "dna"
    , "protein"
    , "slashes"
    , "two-hex"
    , "unfamiliar"
    ]


measureStringAlignment
  :: (DynamicCharacterMetadataDec AmbiguityGroup, DynamicCharacter, DynamicCharacter)
  -> Benchmark
measureStringAlignment (metadata, lhs, rhs) =
    bench label $ nf (uncurry metric) (lhs, rhs)
  where
    label  = otoList $ metadata ^. characterName
    metric = selectDynamicMetric metadata


gatherBenchmarkData
  :: ((DynamicCharacterMetadataDec AmbiguityGroup, DynamicCharacter, DynamicCharacter) -> Bool)
  -> IO [(DynamicCharacterMetadataDec AmbiguityGroup, DynamicCharacter, DynamicCharacter)]
gatherBenchmarkData f = do
    res <- buildSequences
    case res of
      Left  err  -> putStrLn err $> mempty
      Right seqs ->
        case filter f $ toList seqs of
          [] -> putStrLn "No benchmarking points after applying filtering predicate" $> mempty
          xs -> pure xs


buildSequences :: IO (Either String (Vector (DynamicCharacterMetadataDec AmbiguityGroup, DynamicCharacter, DynamicCharacter)))
buildSequences = do
    inputResult <- liftIO . runValidationT $
                       traverse (readPartialInput <=< liftIO . gatherInputFiles) inputDirectories
    pure $ case inputResult of
             Failure pErr -> Left $ show pErr
             Success pids -> case unifyPartialInputs $ join pids <> pure tree of
                               Failure uErr -> Left $ show uErr
                               Success cDAG -> bimap (const "No characters read") extractVector cDAG
  where
    tree =
        PID
        { parsedChars   = mempty
        , parsedMetas   = Nothing
        , parsedForests = tVal
        , relatedTcm    = Nothing
        , sourceFile    = "cherry.tree"
        }
      where
        tVal = Just . pure . PhylogeneticForest . pure $ unfoldDAG f 0

        f :: Word -> ([(EdgeLength, Word)], Maybe NodeLabel, [(EdgeLength, Word)])
        f 0 = ([], Nothing, [(mempty, 1), (mempty, 2)])
        f 1 = ([(mempty, 0)], Just "Left" , [])
        f _ = ([(mempty, 0)], Just "Right", [])


extractVector :: CharacterResult -> Vector (DynamicCharacterMetadataDec AmbiguityGroup, DynamicCharacter, DynamicCharacter)
extractVector s =
    let pdag    = extractSolution s
        metaSeq = columnMetadata pdag
        metaVec = ofoldMap (^. dynamicBin) metaSeq
        nodeVec = toList $ phylogeneticForest pdag
        lhs     = getNodeVec $ nodeVec ! 1
        rhs     = getNodeVec $ nodeVec ! 2
        getNodeVec = fmap ((^. encoded) . fromJust) . ofoldMap (^. dynamicBin) . characterSequence . NE.head . resolutions
    in  V.fromNonEmpty . NE.fromList . toList $ V.zip3 metaVec lhs rhs


gatherInputFiles :: FilePath -> IO (FileSource, NonEmpty FileSource)
gatherInputFiles path = groupFiles . fmap (path </>) <$> listDirectory path
  where
    groupFiles :: [FilePath] -> (FileSource, NonEmpty FileSource)
    groupFiles = bimap head organizeTCMs . partition isTCM . fmap fromString

    isTCM = (/= Just "tcm") . extractExtension

    -- Sort tcm files, case-insensitively
    organizeTCMs = NE.fromList . sortOn (omap toLower)


readPartialInput :: (FileSource, NonEmpty FileSource) -> ValidationT ReadCommandError IO (NonEmpty PartialInputData)
readPartialInput (sequencesSources, metricSources) = do
    charMap <- rebuildSequence <$> progressiveParse sequencesSources
    metaPID <- traverse (assignTCM charMap) metricSources
    pure $ join metaPID
  where

    assignTCM charMap tcmPath = do
        xs <- parseAndSetTCM tcmPath $ pure charMap
        pure $ prependName <$> xs
      where
        prependName pid = pid { parsedMetas = fmap g <$> parsedMetas pid }
        metricPrefix = fromString . takeBaseName . toString $ toShortText tcmPath
        g (NormalizedMetadata a b c d e f) =
            NormalizedMetadata a (metricPrefix <> ": " <> b) c d e f

    rebuildSequence :: PartialInputData -> PartialInputData
    rebuildSequence pid = mo . unzip4 . go . sortStrings . Map.assocs . parsedChars $ pid
      where
        mkPair (n,x) (m,y) = (n, m, x, y)

        sortStrings = sortOn (getNumberChunk . fst)

        getNumberChunk :: Identifier -> Word
        getNumberChunk = read . takeWhile isDigit . dropWhile (not . isDigit) . toString

        -- Create the n(n+1)/2 unique pairs of strings
        go :: [(Identifier, a)] -> [(Identifier, Identifier, a, a)]
        go    []  = mempty
        go   [_]  = mempty
        go (x:xs) = (mkPair x <$> xs) <> go xs

        mo :: ([Identifier], [Identifier], [NormalizedCharacterCollection], [NormalizedCharacterCollection])
           -> PartialInputData
        mo (ms, ns, xs, ys) = pid
            { parsedChars = Map.fromList [("Left", fold1 $ NE.fromList xs), ("Right", fold1 $ NE.fromList ys)]
            , parsedMetas = fmap V.fromNonEmpty . nonEmpty $ zipWith mkMeta ms ns
            }

        mkMeta m n =
            NormalizedMetadata
              (fromSymbols ["-"])
              (m <> " X " <> n)
              1 Nothing True False<|MERGE_RESOLUTION|>--- conflicted
+++ resolved
@@ -56,13 +56,9 @@
 import           System.FilePath
 
 
-<<<<<<< HEAD
-benchStringAlignment :: ((DynamicCharacterMetadataDec AmbiguityGroup, DynamicCharacter, DynamicCharacter) -> Bool) -> IO ()
-=======
 benchStringAlignment
   :: ((DynamicCharacterMetadataDec AmbiguityGroup, DynamicCharacter, DynamicCharacter) -> Bool)
   -> IO ()
->>>>>>> 9ec03f17
 benchStringAlignment f = do
     points <- force <$> gatherBenchmarkData f
     guard . not $ null points
