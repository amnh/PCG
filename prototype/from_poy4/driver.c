#include <limits.h>
#include <stdio.h>
#include <stdlib.h>

#include "algn.h"
#include "debug.h"
// #include "array_pool.h"
// #include "cm.h"
#include "matrices.h"

#define SEQ_CAPACITY 64

int main() {

/******************************** set up and allocate all variables and structs ************************************/

//    const size_t SEQ_CAPACITY = 64;

    nw_matrices_p algn_mtxs2d       = malloc( sizeof(struct matrices) );
    nw_matrices_p algn_mtxs2dAffine = malloc( sizeof(struct matrices) );
    nw_matrices_p algn_mtxs3d       = malloc( sizeof(struct matrices) );

    // in three following allocations all matrices are set to their shortest length because they get realloced in mat_setup_size
    // len_eff is likewise set to 0, as that triggers the realloc.
    algn_mtxs2d->len_eff     = 0;
    algn_mtxs2d->nw_costMtx  = malloc ( sizeof( int ) );
    algn_mtxs2d->dir_mtx_2d  = malloc ( sizeof( DIRECTION_MATRIX ) );
    algn_mtxs2d->pointers_3d = malloc ( sizeof( int* ) );
    algn_mtxs2d->cube        = NULL;
    algn_mtxs2d->cube_d      = NULL;
    algn_mtxs2d->precalc     = malloc ( sizeof( int ) );  

    algn_mtxs2dAffine->len_eff     = 0;
    algn_mtxs2dAffine->nw_costMtx  = malloc ( sizeof( int ) );
    algn_mtxs2dAffine->dir_mtx_2d  = malloc ( sizeof( DIRECTION_MATRIX ) );
    algn_mtxs2dAffine->pointers_3d = malloc ( sizeof( int* ) );
    algn_mtxs2dAffine->cube        = malloc ( sizeof( int ) );
    algn_mtxs2dAffine->cube_d      = malloc ( sizeof( int ) );
    algn_mtxs2dAffine->precalc     = malloc ( sizeof( int ) );  

    algn_mtxs3d->len_eff     = 0;
    algn_mtxs3d->nw_costMtx  = malloc ( sizeof( int ) ); // TODO: do I need this here?
    algn_mtxs3d->dir_mtx_2d  = NULL;
    algn_mtxs3d->pointers_3d = malloc ( sizeof( int* ) );
    algn_mtxs3d->cube        = malloc ( sizeof( int ) );
    algn_mtxs3d->cube_d      = malloc ( sizeof( DIRECTION_MATRIX ) );
    algn_mtxs3d->precalc     = malloc ( sizeof( int ) );  


/* This seems to be necessary only for OCaml interaction
    poolt pool1, pool2;

    pool1 = pool_create( SEQ_CAPACITY, 2 );
    // pool_alloc( pool1, 3 );
    // pool_alloc( pool1, 2 );
    // pool_alloc( pool1, 3 );
    // pool_alloc( pool1, 3 );
    // pool_alloc( pool1, 2 );

    pool2 = pool_create( SEQ_CAPACITY, 2 );
    // pool_alloc( pool2, 5 );
    // pool_alloc( pool2, 2 );
    // pool_alloc( pool2, 3 );
    // pool_alloc( pool2, 1 );
    // pool_alloc( pool2, 4 );
*/

    seq_p seq1 = malloc( sizeof(struct seq) );
    seq_p seq2 = malloc( sizeof(struct seq) );
    seq_p seq3 = malloc( sizeof(struct seq) );
    
    seq_p retSeq1 = malloc( sizeof(struct seq) );
    seq_p retSeq2 = malloc( sizeof(struct seq) );
    seq_p retSeq3 = malloc( sizeof(struct seq) );


    SEQT *s1 = calloc(SEQ_CAPACITY, sizeof(SEQT));
    SEQT *s2 = calloc(SEQ_CAPACITY, sizeof(SEQT));
    SEQT *s3 = calloc(SEQ_CAPACITY, sizeof(SEQT));

    //***** for following seqs, affine requires gap at start of sequence!!! *****/
    int s1_vals[SEQ_CAPACITY]  = {16, 2,1,8,8,8,8,8,4,4,4,4,4,4,4,4}; // don't forget to change lengths!!!
    seq1->len                  = 16;
    int s2_vals[SEQ_CAPACITY]  = {16, 2,1          ,4,4,4,4,4,4,4,4}; // don't forget to change lengths!!!
    seq2->len                  = 11;
    int s3_vals[SEQ_CAPACITY]  = {16, 3,1,9,9,8,4,4}; // don't forget to change lengths!!!
    seq3->len                  = 8;

    for(size_t i = SEQ_CAPACITY - seq1->len; i < SEQ_CAPACITY; i++) {
        s1[i] = (int) s1_vals[i - SEQ_CAPACITY + seq1->len];
    }
    for(size_t i = SEQ_CAPACITY - seq2->len; i < SEQ_CAPACITY; i++) {
        s2[i] = (int) s2_vals[i - SEQ_CAPACITY + seq2->len];
    }
    for(size_t i = SEQ_CAPACITY - seq3->len; i < SEQ_CAPACITY; i++) {
        s3[i] = (int) s3_vals[i - SEQ_CAPACITY + seq3->len];
    }

    size_t total_poss_align_len = seq1->len + seq2->len + seq3->len;
    SEQT *ret_s1 = calloc(total_poss_align_len, sizeof(SEQT));
    SEQT *ret_s2 = calloc(total_poss_align_len, sizeof(SEQT));
    SEQT *ret_s3 = calloc(total_poss_align_len, sizeof(SEQT));


    seq1->magic_number = 0; // This was only used in OCaml code
    seq1->cap          = SEQ_CAPACITY; // capacity
    seq1->head         = s1;
    seq1->begin        = seq1->head + SEQ_CAPACITY - seq1->len; // because the assigned values are at the end of the array
    seq1->end          = seq1->begin + seq1->len;

    seq2->magic_number = 1; // came from OCaml
    seq2->cap          = SEQ_CAPACITY;
    seq2->head         = s2;
    seq2->begin        = seq2->head + SEQ_CAPACITY - seq2->len; // because the assigned values are at the end of the array
    seq2->end          = seq2->begin + seq2->len;

    seq3->magic_number = 2; // came from OCaml
    seq3->cap          = SEQ_CAPACITY;
    seq3->head         = s3;
    seq3->begin        = seq3->head + SEQ_CAPACITY - seq3->len; // because the assigned values are at the end of the array
    seq3->end          = seq3->begin + seq3->len;

    retSeq1->magic_number = 0; // This was only used in OCaml code
    retSeq1->cap          = SEQ_CAPACITY; // capacity
    retSeq1->len          = 0;
    retSeq1->head         = ret_s1;
    retSeq1->begin        = retSeq1->head + SEQ_CAPACITY; // because there is nothing in the seq, so begin == end
    retSeq1->end          = retSeq1->begin;

    retSeq2->magic_number = 1; // came from OCaml
    retSeq2->cap          = SEQ_CAPACITY;
    retSeq2->len          = 0;
    retSeq2->head         = ret_s2;
    retSeq2->begin        = retSeq2->head + SEQ_CAPACITY; // because there is nothing in the seq, so begin == end
    retSeq2->end          = retSeq2->begin;

    
    retSeq3->magic_number = 2; // came from OCaml
    retSeq3->cap          = SEQ_CAPACITY;
    retSeq3->len          = 0;
    retSeq3->head         = ret_s3;
    retSeq3->begin        = retSeq3->head + SEQ_CAPACITY; // because there is nothing in the seq, so begin == end
    retSeq3->end          = retSeq3->begin;


    int alphSize     = 5; // includes gap, but no ambiguities
    int combinations = 1; // false if matrix is sparse. In this case, it's DNA, so not sparse.
    int do_aff       = 0;
    int gap_open     = 0;
    int is_metric    = 1;
    int all_elements = 31; // How is this used?

    cost_matrices_2d_p costMtx2d = malloc( sizeof(struct cost_matrices_2d) );
    costMtx2d = cm_alloc_set_costs_2d( alphSize, 
                                       combinations, 
                                       do_aff, 
                                       gap_open, 
                                       is_metric, 
                                       all_elements, 
                                       costMtx2d
                                     );

    cost_matrices_3d_p costMtx3d = malloc( sizeof(struct cost_matrices_3d) );
    costMtx3d = cm_alloc_set_costs_3d( alphSize, 
                                       combinations, 
                                       do_aff, 
                                       gap_open, 
                                       all_elements, 
                                       costMtx3d
                                     );
    /* This is all set in cm_all_set_costs_2d
    // Now initialize prepend_cost, median, cost, worst, tail_cost
    // code taken from cm.c:cm_CAML_deserialize
    size_t len = 2 * (1 << (costMtx2d->lcm)) * (1 << costMtx2d->lcm);
    costMtx2d->cost         = calloc (len, sizeof(int));
    costMtx2d->median       = calloc (len, sizeof(SEQT));
    costMtx2d->worst        = calloc (len, sizeof(int));
    costMtx2d->prepend_cost = calloc (len, sizeof(int));
    costMtx2d->tail_cost    = calloc (len, sizeof(int));

    costMtx3d->alphSize        = costMtx2d->alphSize;
    costMtx3d->all_elements    = costMtx2d->all_elements;
    costMtx3d->combinations    = costMtx2d->combinations;
    costMtx3d->cost_model_type = costMtx2d->cost_model_type;
    costMtx3d->gap             = costMtx2d->gap;
    costMtx3d->lcm             = costMtx2d->lcm;
    costMtx3d->cost            = costMtx2d->cost;
    costMtx3d->median          = costMtx2d->median;
    */
    
    size_t tcm_total_len = costMtx2d->lcm * costMtx2d->lcm; // the size of the input tcm

    // printf("%zu\n", tcm_total_len);

    // if modifying this code, also make sure to change is_metric
    int* tcm = calloc(tcm_total_len, sizeof(int)); // this is the input tcm, not the generated one
    for (size_t i = 0; i < tcm_total_len; i += costMtx2d->lcm) {
        //printf("i: %zu\n", i);
        for (size_t j = 0; j < costMtx2d->lcm; j++) {
            //printf("i: %zu, j: %zu, cost: %lu\n", i, j, 2 * i + 2 * j);
            //tcm[i + j] = 2 * i + 2 * j;
            if ( i == j * costMtx2d->lcm ) {
                tcm[i + j] = 0;    // identity
            } else if (i == (tcm_total_len - costMtx2d->lcm) || j == (costMtx2d->lcm - 1)) {
<<<<<<< HEAD
                tcm[i + j] = 2;   // indel cost
=======
                tcm[i + j] = 2;    // indel cost
>>>>>>> 459ededd
            } else {
                tcm[i + j] = 1;    // sub cost
            }
            // printf("i: %zu, j: %zu, cost: %d\n", i, j, tcm[i+j]);

            //cm_set_cost (i, j, or, costMtx2d);
            // printf("should be: %zu, is: %d\n", or, cm_get_cost (i,j,costMtx2d));
            // or += 2;
        }
    }

    /**
    // Print TCM in pretty format 
    const int n = costMtx2d->lcm;
    for (size_t i = 0; i < n; ++i) {
        for (size_t j = 0; j < n; ++j) {
            printf("%2d ",tcm[ n*i + j ]);
        }
        printf("\n");
    }
    **/

    // set up cost, median and worst matrices.
    // Since arrays in 3d are just pointers to 2d, should work for both.
    int max, cost, min;
    SEQT median;
    size_t i, j;
    // for each element, ambiguous or not, cycle through all other elements
    for (SEQT base1 = 1; base1 <= 31; base1++) {
        for (SEQT base2 = 1; base2 <= 31; base2++) {
            median = 0;
            max = 0;
            min = INT_MAX; // this should be largest integer value.

            // now cycle through single-bit values, 1, 2, 4, etc.
            // if that bit is set in base1, look at all bits in base2,
            // accumulate lowest cost and highest cost of all existing combinations
            // into cost and worst matrices.
            for (i = 1; i <= costMtx2d->alphSize; i++) {
                if ( 1 << (i - 1) & base1) {
                    //printf("base1: %hhu, i: %zu\n", base1, i);
                    for (j = 1; j < costMtx2d->alphSize; j++) {
                        //printf("%d\n", costMtx2d->alphSize);
                        if (1 << (j - 1) & base2) {
                            cost = tcm[(i - 1) * costMtx2d->lcm + j - 1];
                            if( cost < min ) {
                                min = cost;
                                median = (SEQT) (1 << (i - 1)) | (1 << (j - 1));
                                // printf("i: %zu, j: %zu, same %hhu\n", i, j, median);
                                // cm_set_median(base1, base2, median, costMtx2d);
                            } else if (cost == min) {
                                median |= (SEQT) (1 << (i - 1)) | (1 << (j - 1));
                                // printf("low  %hhu\n", median);
                                // cm_set_median(base1, base2, median, costMtx2d);
                            }
                            if( cost >= max ) {
                                max = cost;
                            }
                            
                        }
                    }
                }
                
            }
            cm_set_cost  (base1, base2, min, costMtx2d);
            cm_set_worst (base1, base2, max, costMtx2d);
            cm_set_median(base1, base2, median, costMtx2d);
            //printf("cost: %d, min: %d, max: %d, base1: %hhu, base2: %hhu, median: %d\n", cost, min, max, base1, base2, median );
        }
    }

    // now that cost matrix is set up, use it to calculate prepend and tail matrices
    for (size_t i = 0; i < costMtx2d->alphSize; i++) {

        cm_set_prepend(i, cm_get_cost(cm_get_gap(costMtx2d), i, costMtx2d), costMtx2d);
        cm_set_tail(i, cm_get_cost(i, cm_get_gap(costMtx2d), costMtx2d), costMtx2d);
    }

    mat_setup_size (algn_mtxs3d, seq1->len, seq2->len, seq3->len, 0, costMtx3d->lcm);
    mat_setup_size (algn_mtxs2d, seq1->len, seq2->len, 0, 0, costMtx2d->lcm);

    
    //cm_print (costMtx2d);

/**************************************************** Do 2d alignment ********************************************************/


    printf("\n\n\n******************** Align 2 sequences **********************\n");
    
    // printf("Original alignment matrix before algn_nw_2d: \n");
    // algn_print_dynmtrx_2d_2d( seq1, seq2, algn_mtxs2d );

    int deltawh = 2; // Increase in height or width of matrices.
                     // TODO: shuld be:
                     // diff = lenseq1 - lenseq2
                     // lower_limit = .1 * lenseq1
                     // if deltawh has a value then:
                     //     deltawh = diff < lower_limit ? lower_limit : deltawh
                     // else:
                     //     deltawh = diff < lower_limit ? lower_limit / 2 : 2

    int algnCost = algn_nw_2d( seq1, seq2, costMtx2d, algn_mtxs2d, deltawh ); // TODO: is

    if (DEBUG_MAT) {
        printf("\n\nFinal alignment matrix: \n\n");
        algn_print_dynmtrx_2d( seq1, seq2, algn_mtxs2d );
    }


    printf("Original 2d sequences:\n");
    seq_print(seq1, 1);
    seq_print(seq2, 2);

    backtrack_2d (seq1, seq2, retSeq1, retSeq2, algn_mtxs2d, costMtx2d, 0, 0, 1);
    printf("\nAligned 2d sequences\n");
    seq_print(retSeq1, 1);
    seq_print(retSeq2, 2);

    printf("Alignment cost: %d\n", algnCost);

    // for (SEQT *base = retSeq1->begin; base != retSeq1->end; base++) {
    //     printf("a: %c\n", *base);
    // }
    // for (SEQT *base = retSeq2->begin; base != retSeq2->end; base++) {
    //     printf("b: %s\n", base);
    // }

/************************************************ Do 2d affine alignment *****************************************************/

    /*** must have gap at start of sequence!!! ***/

    do_aff   = 1;
    gap_open = 2;

    cost_matrices_2d_p costMtx2d_affine = malloc( sizeof(struct cost_matrices_2d) );
    costMtx2d_affine = cm_alloc_set_costs_2d( alphSize, 
                                              combinations, 
                                              do_aff, 
                                              gap_open, 
                                              is_metric, 
                                              all_elements, 
                                              costMtx2d_affine
                                            );

    retSeq1->begin = retSeq1->head + SEQ_CAPACITY;
    retSeq1->end   = retSeq1->begin;
    retSeq1->len   = 0;
    retSeq2->begin = retSeq2->head + SEQ_CAPACITY;
    retSeq2->end   = retSeq2->begin;
    retSeq2->len   = 0;

    // TODO: document these variables
    int *matrix;                        // 
    int *close_block_diagonal;          //
    int *extend_block_diagonal;         //
    int *extend_vertical;               //
    int *extend_horizontal;             //
    int *final_cost_matrix;             //
    int *precalcMtx;                    //
    int *matrix_2d;                     //
    int *gap_open_prec;                 //
    int *s_horizontal_gap_extension;    //
    int lenLongerSeq;                   //
    DIRECTION_MATRIX *direction_matrix;
    size_t lenSeq1 = seq_get_len(seq1);
    size_t lenSeq2 = seq_get_len(seq2);

    // reset return results
    retSeq1->begin = retSeq1->head + SEQ_CAPACITY;
    retSeq1->end   = retSeq1->begin;
    retSeq1->len   = 0;
    retSeq2->begin = retSeq2->head + SEQ_CAPACITY;
    retSeq2->end   = retSeq2->begin;
    retSeq2->len   = 0;

    lenLongerSeq = (lenSeq1 > lenSeq2) ? lenSeq1 : lenSeq2;


    mat_setup_size (algn_mtxs2dAffine, lenLongerSeq, lenLongerSeq, 0, 0, cm_get_lcm (costMtx2d_affine));
    matrix_2d = mat_get_2d_nwMtx (algn_mtxs2dAffine);
    precalcMtx = mat_get_2d_prec (algn_mtxs2dAffine);

    // TODO: figure out what the following seven values do/are
    //       also note the int factors, which maybe have something to do with the unexplained 12
    //       that appears in matrices.c?
    close_block_diagonal       = (int *)  matrix_2d;
    extend_block_diagonal      = (int *) (matrix_2d + (2 * lenLongerSeq));
    extend_vertical            = (int *) (matrix_2d + (4 * lenLongerSeq));
    extend_horizontal          = (int *) (matrix_2d + (6 * lenLongerSeq));
    final_cost_matrix          = (int *) (matrix_2d + (8 * lenLongerSeq));
    gap_open_prec              = (int *) (matrix_2d + (10 * lenLongerSeq));
    s_horizontal_gap_extension = (int *) (matrix_2d + (12 * lenLongerSeq));



    // TODO: empty_medianSeq might not be necessary, as it's unused in ml code:
    size_t medianSeqLen    = lenSeq1 + lenSeq2 + 2;  // 2 because that's how it is in ML code
    seq_p empty_medianSeq  = malloc( sizeof(struct seq) );
    empty_medianSeq->cap   = medianSeqLen;
    empty_medianSeq->head  = calloc( medianSeqLen, sizeof(SEQT));
    empty_medianSeq->len   = 0;
    empty_medianSeq->begin = empty_medianSeq->end = empty_medianSeq->head + medianSeqLen;

    seq_p medianSeq  = malloc( sizeof(struct seq) );
    medianSeq->cap   = medianSeqLen;
    medianSeq->head  = calloc( medianSeqLen, sizeof(SEQT));
    medianSeq->len   = 0;
    medianSeq->begin = medianSeq->end = medianSeq->head + medianSeqLen;

    direction_matrix =  mat_get_2d_direct (algn_mtxs2dAffine);

    printf("\n\n\n***************** Align 2 sequences affine ********************\n");

    printf("Original 2d sequences:\n");
    seq_print(seq1, 1);
    seq_print(seq2, 2);


    if (lenSeq1 <= lenSeq2) {
        printf("seq 1 is shorter, s1: %zu, s2: %zu\n", lenSeq1, lenSeq2);
        cm_precalc_4algn(costMtx2d_affine, algn_mtxs2dAffine, seq1);

        // TODO: consider moving all of this into algn.
        //       the following three fns were initially not declared in algn.h
        initialize_matrices_affine (costMtx2d_affine->gap_open, seq1, seq2, costMtx2d_affine, close_block_diagonal, 
                                    extend_block_diagonal, extend_vertical, extend_horizontal, 
                                    final_cost_matrix, direction_matrix, precalcMtx);
        // shorter first TODO: is this consistent?
        cost = algn_fill_plane_3_affine (seq1, seq2, lenSeq1 - 1, lenSeq1 - 1, final_cost_matrix, 
                                           direction_matrix, costMtx2d_affine, extend_horizontal, extend_vertical, 
                                           close_block_diagonal, extend_block_diagonal, precalcMtx, gap_open_prec, 
                                           s_horizontal_gap_extension);
        // shorter first TODO: fix this to make it consistent
        backtrace_affine (direction_matrix, seq1, seq2, medianSeq, empty_medianSeq,
                          retSeq1, retSeq2, costMtx2d_affine);
    } else {
        printf("seq 2 is shorter, s1: %zu, s2: %zu\n", lenSeq1, lenSeq2);
    
        cm_precalc_4algn(costMtx2d_affine, algn_mtxs2dAffine, seq2);

        initialize_matrices_affine(costMtx2d_affine->gap_open, seq2, seq1, costMtx2d_affine, close_block_diagonal, 
                                   extend_block_diagonal, extend_vertical, extend_horizontal, 
                                   final_cost_matrix, direction_matrix, precalcMtx);

        printf("close_block_diagonal      : %d\n", *close_block_diagonal      );
        printf("extend_block_diagonal     : %d\n", *extend_block_diagonal     );
        printf("extend_vertical           : %d\n", *extend_vertical           );
        printf("extend_horizontal         : %d\n", *extend_horizontal         );
        printf("final_cost_matrix         : %d\n", *final_cost_matrix         );
        printf("gap_open_prec             : %d\n", *gap_open_prec             );
        printf("s_horizontal_gap_extension: %d\n", *s_horizontal_gap_extension);

        for (int *i = matrix_2d, j = 0; i < matrix_2d + algn_mtxs2dAffine->len; i++, j++) {
            printf("%d, ", *i);
            if (j % (lenLongerSeq ) == 0) {
                printf("\n");
            }
            
        }
        
        algnCost = algn_fill_plane_3_affine (seq2, seq1, lenSeq2 - 1, lenSeq1 - 1, final_cost_matrix, 
                                           direction_matrix, costMtx2d_affine, extend_horizontal, extend_vertical, 
                                           close_block_diagonal, extend_block_diagonal, precalcMtx, gap_open_prec, 
                                           s_horizontal_gap_extension);
        // shorter first
        backtrace_affine (direction_matrix, seq2, seq1, medianSeq, empty_medianSeq,
                         retSeq2, retSeq1, costMtx2d_affine);
    }
 

    printf("\nAligned 2d sequences\n");
    seq_print(retSeq1, 1);
    seq_print(retSeq2, 2);

    printf("Alignment cost: %d\n", algnCost);



/***************************************************** Do 3d alignment *********************************************************/


    printf("\n\n\n******************** Align 3 sequences **********************\n\n");

    // must first reset values in retSeq1 and retSeq2

    retSeq1->begin = retSeq1->head + SEQ_CAPACITY;
    retSeq1->end   = retSeq1->begin;
    retSeq1->len   = 0;

    retSeq2->begin = retSeq2->head + SEQ_CAPACITY;
    retSeq2->end   = retSeq2->begin;
    retSeq2->len   = 0;

    algn_nw_3d( seq1, seq2, seq3, costMtx3d, algn_mtxs3d, deltawh );
    //printf("Final alignment matrix: \n");
    //algn_print_dynmtrx_2d_2d( seq1, seq2, algn_mtxs3d );

    printf("Original 3d sequences:\n");
    seq_print(seq1, 1);
    seq_print(seq2, 2);
    seq_print(seq3, 3);

    backtrack_3d (seq1, seq2, seq3, retSeq1, retSeq2, retSeq3, algn_mtxs3d, costMtx3d);

    printf("\nAligned 3d sequences:\n");
    seq_print(retSeq1, 1);
    seq_print(retSeq2, 2);
    seq_print(retSeq3, 3);

    printf("\n\n\n");

    // for (SEQT *base = retSeq1->begin; base != retSeq1->end; base++) {
    //     printf("a: %c\n", *base);
    // }
    // for (SEQT *base = retSeq2->begin; base != retSeq2->end; base++) {
    //     printf("b: %s\n", base);
    // }


    return 1;
}<|MERGE_RESOLUTION|>--- conflicted
+++ resolved
@@ -202,11 +202,7 @@
             if ( i == j * costMtx2d->lcm ) {
                 tcm[i + j] = 0;    // identity
             } else if (i == (tcm_total_len - costMtx2d->lcm) || j == (costMtx2d->lcm - 1)) {
-<<<<<<< HEAD
                 tcm[i + j] = 2;   // indel cost
-=======
-                tcm[i + j] = 2;    // indel cost
->>>>>>> 459ededd
             } else {
                 tcm[i + j] = 1;    // sub cost
             }
