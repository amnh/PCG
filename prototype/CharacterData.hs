{-- |
Module      :  Functions for processing character data
Description :  Takes data from parser functins and recodess into usable state 
Copyright   :  (c) 2014 Ward C. Wheeler, Division of Invertebrate Zoology, AMNH. All rights reserved.
License     :  

Redistribution and use in source and binary forms, with or without
modification, are permitted provided that the following conditions are met: 

1. Redistributions of source code must retain the above copyright notice, this
   list of conditions and the following disclaimer. 
2. Redistributions in binary form must reproduce the above copyright notice,
   this list of conditions and the following disclaimer in the documentation
   and/or other materials provided with the distribution. 

THIS SOFTWARE IS PROVIDED BY THE COPYRIGHT HOLDERS AND CONTRIBUTORS "AS IS" AND
ANY EXPRESS OR IMPLIED WARRANTIES, INCLUDING, BUT NOT LIMITED TO, THE IMPLIED
WARRANTIES OF MERCHANTABILITY AND FITNESS FOR A PARTICULAR PURPOSE ARE
DISCLAIMED. IN NO EVENT SHALL THE COPYRIGHT OWNER OR CONTRIBUTORS BE LIABLE FOR
ANY DIRECT, INDIRECT, INCIDENTAL, SPECIAL, EXEMPLARY, OR CONSEQUENTIAL DAMAGES
(INCLUDING, BUT NOT LIMITED TO, PROCUREMENT OF SUBSTITUTE GOODS OR SERVICES;
LOSS OF USE, DATA, OR PROFITS; OR BUSINESS INTERRUPTION) HOWEVER CAUSED AND
ON ANY THEORY OF LIABILITY, WHETHER IN CONTRACT, STRICT LIABILITY, OR TORT
(INCLUDING NEGLIGENCE OR OTHERWISE) ARISING IN ANY WAY OUT OF THE USE OF THIS
SOFTWARE, EVEN IF ADVISED OF THE POSSIBILITY OF SUCH DAMAGE.

The views and conclusions contained in the software and documentation are those
of the authors and should not be interpreted as representing official policies, 
either expressed or implied, of the FreeBSD Project.

Maintainer  :  Ward Wheeler <wheeler@amnh.org>
Stability   :  unstable
Portability :  portable (I hope)

-}

module CharacterData
( createBaseData
, printDataMatrixVLS
, checkGraphAndData
, BaseChar
, CharacterSetList
, CharacterSet
, DataMatrixVLS
, redoRootCosts
, areCycles
) where

import System.IO
import Data.List
import Data.Maybe
import Debug.Trace
import qualified Data.Vector.Storable as VS
import qualified Data.Vector as V
import Data.Int
import Data.Char
import Data.Bits
import qualified Data.Set as Set
import ReadFiles
import ReadGraphs

--BasedData type array of list of vector of Int64
--type BaseData = RawData

--types for character data, only BaseChar is "storable" so potentially interoperable with C
--characterSet better as list perhaps to allow for parallel map (data parallel) 
type BaseChar = (V.Vector Int64)               --Vector so O(1) access, Int64 so can do bitwise stuff, Storable so can do FFI-C length 1-many
type CharacterSet = (V.Vector BaseChar)         --O(1) charcater acess--prob not need likely sequential so list OK
type CharacterSetList = [BaseChar]              --List so can easily parallel map functinos over data
--type DataMatrix = (V.Vector CharacterSet)       --Vector so O(1) random access
type DataMatrixVLS = (V.Vector CharacterSetList) --BVLS = Vector-List-Storable

--convertToBit converts an In to bit re 0=1, 1=2, 2=4 etc
convertToBit :: Int -> Int64
convertToBit x 
    | x > 63 = error "State to high to convert to bit representation > 63"
    | x < 0  = error "State negative"
    | otherwise =
       shift 1 x

-- | convertDNASeqToBit takes DNA sequnce and returns Storable Vector of Int64 of bit
--representations (-=0, Aa = 1, Cc = 2, Gg=4 etc with IUPAC amibuities)
--currelty gap ambiguities not allow in this convertion other than ?
--Should make ACGT- but types and add for ambiguities
convertDNASeqToBit :: String -> BaseChar
convertDNASeqToBit x | trace ("convert DNA seq yoooo " ++ show x) False = undefined
convertDNASeqToBit x 
<<<<<<< HEAD
    | null x = trace "null seq" VS.empty
    | toUpper (head x) == 'A' = VS.cons (1 :: Int64) (convertDNASeqToBit (tail x))
    | toUpper (head x) == 'C' = VS.cons (2 :: Int64) (convertDNASeqToBit (tail x))
    | toUpper (head x) == 'G' = VS.cons (4 :: Int64) (convertDNASeqToBit (tail x))
    | toUpper (head x) == 'T' = VS.cons (8 :: Int64) (convertDNASeqToBit (tail x))
    | head x == '-' = VS.cons (16 :: Int64) (convertDNASeqToBit (tail x))
=======
    | null x = V.empty
    | toUpper (head x) == 'A' = V.cons (1 :: Int64) (convertDNASeqToBit (tail x))
    | toUpper (head x) == 'C' = V.cons (2 :: Int64) (convertDNASeqToBit (tail x))
    | toUpper (head x) == 'G' = V.cons (4 :: Int64) (convertDNASeqToBit (tail x))
    | toUpper (head x) == 'T' = V.cons (8 :: Int64) (convertDNASeqToBit (tail x))
--    | head x == '-' = V.cons (16 :: Int64) (convertDNASeqToBit (tail x))
>>>>>>> ee250b5f
--    strips out gaps for now need to add prealigned data type option later
    | head x == '-' =  (convertDNASeqToBit (tail x))
    | toUpper (head x) == 'R' = V.cons (5 :: Int64) (convertDNASeqToBit (tail x))
    | toUpper (head x) == 'Y' = V.cons (10 :: Int64) (convertDNASeqToBit (tail x))
    | toUpper (head x) == 'M' = V.cons (3 :: Int64) (convertDNASeqToBit (tail x))
    | toUpper (head x) == 'K' = V.cons (12 :: Int64) (convertDNASeqToBit (tail x))
    | toUpper (head x) == 'W' = V.cons (9 :: Int64) (convertDNASeqToBit (tail x))
    | toUpper (head x) == 'S' = V.cons (6 :: Int64) (convertDNASeqToBit (tail x))
    | toUpper (head x) == 'B' = V.cons (14 :: Int64) (convertDNASeqToBit (tail x))
    | toUpper (head x) == 'D' = V.cons (13 :: Int64) (convertDNASeqToBit (tail x))
    | toUpper (head x) == 'H' = V.cons (11 :: Int64) (convertDNASeqToBit (tail x))
    | toUpper (head x) == 'V' = V.cons (7 :: Int64) (convertDNASeqToBit (tail x))
    | toUpper (head x) == 'N' = V.cons (15 :: Int64) (convertDNASeqToBit (tail x))
    | toUpper (head x) == 'X' = V.cons (15 :: Int64) (convertDNASeqToBit (tail x))
    | toUpper (head x) == '?' = V.cons (31 :: Int64) (convertDNASeqToBit (tail x))
    | otherwise = error ("Unreconized seqeunce character code " ++ show (head x)) 

-- | getListLengths sums lengths of characters in colummn of characters
-- since its a list awful n access, but only once, maybe change to Vector
getListLengths ::  DataMatrixVLS -> Int -> Int
getListLengths phyloData charNum =
    if V.null phyloData then 0
    else 
        let rowTerminal = V.head phyloData
        in
        (V.length (rowTerminal !! charNum)) + (getListLengths (V.tail phyloData) charNum)


-- | redoRootCosts resets root costs for seqeunce characters--for now to 1/2
-- length by default
redoRootCosts :: DataMatrixVLS -> [CharInfo] -> Int -> [CharInfo] 
redoRootCosts phyloData charInfoList charNum =
    if null charInfoList then []
    else 
        let numTerminals = V.length phyloData
            sumLengthChar = getListLengths phyloData charNum 
            newRootCost = 0.5 * (fromIntegral sumLengthChar) / (fromIntegral numTerminals)
            newCharInfo = modifyRootCost (head charInfoList) newRootCost 
        in
        newCharInfo : redoRootCosts phyloData (tail charInfoList) (charNum + 1)

-- | convertGenSeqToBit takes custom alphabet sequnce and returns Storable Vector of Int64 of bit
--representations
--currelty gap ambiguities not allow in this convertion other than ?
--Should make 
--for now just in order of seeing them--later with matrix file
--set '-' to 64th bit
--throw error if > 63 states
--USE convertToBit
convertGenSeqToBit :: [String] -> [String] -> BaseChar
convertGenSeqToBit x alphabet =
    if null x then V.empty
    else 
        let curState = head x
            bitNum = fromJust (elemIndex curState alphabet)
            bitChar = (bit bitNum) :: Int64  
        in
        V.cons bitChar  (convertGenSeqToBit (tail x) alphabet)


-- | charSetToVestList converts, recursively, chars to vectors
charSetToVectList :: [String] -> [CharInfo] -> CharacterSetList 
charSetToVectList x charInfo | trace "charSetToVectList" False = undefined
charSetToVectList x charInfo 
    | null x    = []
    | otherwise =
        charSetToVect (head x) (head charInfo) : charSetToVectList (tail x) (tail charInfo)

-- | charToBaseChar takes list of input elements and list of char infomation and returns Vector of recoded
--base characters that should be ready for analysis
--"no_data" is missing data message so sets all bits to '0'
--need to recode ambiguities correctly--read states set each bit in char state
--(Int)
charSetToVect :: String -> CharInfo -> BaseChar 
charSetToVect x charInfo | trace ("charSetToVect with lens "++show (length x) ++ "and" ++ show charInfo) False = undefined
charSetToVect x charInfo
    | null x = V.empty
    | ((charType charInfo == NonAdd) || (charType charInfo == Add)) && ((head x == '?') || (head x == '-') || (x == "no_data")) =
        V.singleton (maxBound :: Int64) --all '1' missing data
    | charType charInfo == Add = 
            V.singleton (fromIntegral (digitToInt (head x)) :: Int64) --works through hex 0-9, a-z, A-Z
    | charType charInfo == NonAdd = 
        V.singleton (convertToBit (digitToInt (head x)))
    | (charType charInfo == NucSeq) && (x == "no_data") = 
        V.empty
    | (charType charInfo == NucSeq) = 
        convertDNASeqToBit x
    | (charType charInfo == GenSeq) && (x == "no_data") = 
        V.empty
    | (charType charInfo == GenSeq) = 
        convertGenSeqToBit (words x) (alphabet charInfo) --Top x 
    | otherwise = error ("Char type " ++ show charInfo ++ " not implemented")

-- | termToVector takes a pairs of terminal and data (and dat info) and
--creates Vector of that pairData
--this is curried--reccomended by hlint
termToVector :: TermData -> [CharInfo] -> CharacterSetList
termToVector dat | trace "termToVector" False = undefined
termToVector (_, dataList) = charSetToVectList dataList

-- | termToVectorList takes list of pairs of terminal and data (and dat info) and
--creates Vector of list of pairData recusively
termToVectorList :: [TermData] -> [CharInfo] -> [CharacterSetList]
termToVectorList x charInfo | trace "term to vector list" False = undefined
termToVectorList x charInfo =
   if null x then []
   else 
         termToVector (head x) charInfo :  termToVectorList (tail x) charInfo

-- | createBaseData takes data from data file parser functions and creates
--a base data format of array of list of storable vector of Int64
--leaves (outdegree =0) are enumerated [0, (n-1)], then roots and other vertices
--Forests should hold their own non-leaf data, leaf data only one set to save
--space/copy time, but prob not big a deal.
--Creates a Vector for leaf names
createBaseData :: RawData -> DataMatrixVLS
createBaseData (pairedData, charInfo) | trace "create base data" False = undefined
createBaseData (pairedData, charInfo) = --testDataMatrixVLS
    if null pairedData then V.empty
    else V.fromList (termToVectorList pairedData charInfo)


-- | printSingelChar outputs singel string char
printSingleChar :: BaseChar -> IO ()
printSingleChar x =
    if V.null x then hPutStr stderr " | "
    else
        do
            hPutStr stderr (show (V.head x) ++ " ")
            printSingleChar (V.tail x)

-- | printRowChars prints strings for given row
printRowChars :: CharacterSetList -> IO ()
printRowChars x =
    if null x then hPutStr stderr ""
    else
        do
            printSingleChar (head x)
            --hPutStr stderr (show $ head x)
            printRowChars (tail x)

--printRowsMatrixVLS prints taxon row
printRowsMatrixVLS :: DataMatrixVLS -> Int -> [String] -> IO ()
printRowsMatrixVLS x rowNum termList =
    if V.null x then hPutStr stderr ""
    else
        do
            hPutStr stderr (show rowNum ++ " " ++ head termList  ++ ": ")
            printRowChars (V.head x)
            hPutStr stderr "\n"
            printRowsMatrixVLS (V.tail x) (rowNum + 1) (tail termList)
 
--printDataNatrixVLS prints DataMatrix
printDataMatrixVLS :: DataMatrixVLS -> [String] -> IO ()
printDataMatrixVLS x termList =
    if V.null x then hPutStr stderr ""
    else
        do
            hPutStrLn stderr "DataMatrixVLS:" 
            printRowsMatrixVLS x 0 termList 

--termFromNode gets outdegree 0 nodes
termFromNode :: GenPhyNetNode -> String
termFromNode x =
    let (a, c, _) = x
    in
    if null c then a
    else "HopeThereIsNeverAtaxonWithThisNamer"

--termFromNet gets terminals from Network
termFromNet :: GenPhyNet -> [String]
termFromNet x =
    if null x then []
    else
        termFromNode (head x) : termFromNet (tail x)

--getTerminals extract outdegree 0 nodes
getTerminals :: GenForest -> [String]
getTerminals x =
    if null x then []
    else 
        termFromNet (head x) ++ getTerminals (tail x) 

-- | checkGraphAndData checks if termal leaf set of inputgraphs is same as
--taxon list
checkGraphAndData :: Set.Set String -> [GenForest] -> Bool
checkGraphAndData terminals graphList
    | Set.null terminals = error "No terminals in list"
    | null graphList = True
    | ((Set.difference terminals graphTermSet) /= Set.empty) || ((Set.difference graphTermSet terminals) /= Set.empty) =
        trace ("\n" ++ show  terminals ++ "\n" ++ show graphTermList ++ "\nSet diff: " ++ show (Set.union (Set.difference terminals graphTermSet) (Set.difference graphTermSet terminals))) 
        False
    | otherwise = checkGraphAndData terminals (tail graphList)
        where
            graphTermList = filter ('#' `notElem`) $ filter (/= "HopeThereIsNeverAtaxonWithThisNamer") $ getTerminals (head graphList)
            graphTermSet = Set.fromList graphTermList


-- | areCycles takes a list of GenForest and checks if there are cyles in each
-- component.  If there are cycles, errors with cycle info.a
-- this could be parallelized using parMap
-- null check should work because of laziness
areCycles :: [GenForest] -> Bool
areCycles inForestList
    | null inForestList = error "Empty forest list in areCycles"
    | any (==True) cyclesList = True
    | otherwise = False
        where cyclesList = map checkForCycles inForestList

-- | getFirstTwo takes a triple anc converts to pairs with first two
--getFirstTwo :: (a, b, c) -> (a, b)
--getFirstTwo (first, second, third) = (first, second)

-- | checkForCycles inputs a GenForest and checks components for cycles
-- this is stupidly O(n^3) could be O(n^2) I think by reusing desc lists 
checkForCycles :: GenForest -> Bool
checkForCycles _ {-inForest-} = False
    {- --| null inForest = error "Null input in checkForCyles" --trace ("\nInForest " ++ show allNodes ++ "\nDesc " ++ show nodeDescList) (
    --| head nodeDescList == ("", []) = True
    --| otherwise = False
    --    where
    --        allNodes = map getFirstTwo $ concat inForest --flatten nodes to one list
    --        nodeDescList = parMap rdeepseq (getDescendantList $ allNodes) allNodes
-}

-- | getDescendantList takes  node and tracks descdents adding all--not just
-- leaves
{-
getDescendantList :: [(String, [String])] -> (String, [String]) -> (String, [String])
getDescendantList allNodeList inNode
    | null allNodeList                      = error "Null input in getDescendantList"
    | (intersect [nodeName] descList) /= [] = error ("Cycle found involving " ++ show (intersect [nodeName] descList)) 
    | otherwise                             = (nodeName, allDescList)
        where
            (nodeName, descList) = inNode
            allDescList = descList ++ (onlyDescendantList allNodeList descList [nodeName])
-}

-- | onlyDescendantList takes a list of names, fileds the nodes among all nodes
-- and returns descdant list
{-
onlyDescendantList :: [(String, [String])] -> [String] -> [String] -> [String]
onlyDescendantList allNodeList descNodeList rootNodeNameList
    | null descNodeList                                 = []
    | descNode == Nothing                               = error ("Node with name " ++ (head descNodeList) ++ " not found in onlyDescendantList")
    | (intersect rootNodeNameList newDescList) /= []    = error ("Cycle found involving  " ++ show (intersect rootNodeNameList newDescList))
    | otherwise = --trace ("\nNNList " ++ show newDescList)
        newDescList ++ (onlyDescendantList allNodeList newDescList $ rootNodeNameList ++ newDescList) 
        ++ (onlyDescendantList allNodeList (tail descNodeList) $ rootNodeNameList ++ newDescList)
        where
            descNode = lookup (head descNodeList) allNodeList 
            newDescList = fromJust descNode
-}<|MERGE_RESOLUTION|>--- conflicted
+++ resolved
@@ -85,21 +85,11 @@
 convertDNASeqToBit :: String -> BaseChar
 convertDNASeqToBit x | trace ("convert DNA seq yoooo " ++ show x) False = undefined
 convertDNASeqToBit x 
-<<<<<<< HEAD
-    | null x = trace "null seq" VS.empty
-    | toUpper (head x) == 'A' = VS.cons (1 :: Int64) (convertDNASeqToBit (tail x))
-    | toUpper (head x) == 'C' = VS.cons (2 :: Int64) (convertDNASeqToBit (tail x))
-    | toUpper (head x) == 'G' = VS.cons (4 :: Int64) (convertDNASeqToBit (tail x))
-    | toUpper (head x) == 'T' = VS.cons (8 :: Int64) (convertDNASeqToBit (tail x))
-    | head x == '-' = VS.cons (16 :: Int64) (convertDNASeqToBit (tail x))
-=======
     | null x = V.empty
     | toUpper (head x) == 'A' = V.cons (1 :: Int64) (convertDNASeqToBit (tail x))
     | toUpper (head x) == 'C' = V.cons (2 :: Int64) (convertDNASeqToBit (tail x))
     | toUpper (head x) == 'G' = V.cons (4 :: Int64) (convertDNASeqToBit (tail x))
     | toUpper (head x) == 'T' = V.cons (8 :: Int64) (convertDNASeqToBit (tail x))
---    | head x == '-' = V.cons (16 :: Int64) (convertDNASeqToBit (tail x))
->>>>>>> ee250b5f
 --    strips out gaps for now need to add prealigned data type option later
     | head x == '-' =  (convertDNASeqToBit (tail x))
     | toUpper (head x) == 'R' = V.cons (5 :: Int64) (convertDNASeqToBit (tail x))
