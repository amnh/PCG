--- conflicted
+++ resolved
@@ -32,8 +32,7 @@
  *  dynamic character. The third character is allocated on Haskell side and passed in by reference.
  *  Returns 0 on correct exit, 1 on allocation failure. This was used to test the Haskell FFI.
  */
-<<<<<<< HEAD
-int exampleInterfaceFn(DynChar* seqA, DynChar* seqB, AlignResult* result) {
+int exampleInterfaceFn(dynChar_t* seqA, dynChar_t* seqB, alignResult_t* result) {
     // Because the characters are packed (meaning multiple characters will be in a single int,
     // we need the total number of ints in our array, which is 
     unsigned int buffLenA = bufferSize(seqA);   
@@ -64,41 +63,6 @@
     result->finalLength = buffLenA + buffLenB;
     result->finalStr    = buffer;
     return 0;
-=======
-int testFn(dynChar_t* seqA, dynChar_t* seqB, alignResult_t* result) {
-  // get total length of output string
-  unsigned int charLenA = seqA -> dynCharLen; // This is the total number of static characters in our first input
-  unsigned int charLenB = seqB -> dynCharLen; // This is the total number of static characters in our second input
-
-  // Because the characters are packed (meaning multiple characters will be in a single int,
-  // we need the total number of ints in our array, which is
-  unsigned int buffLenA = bufferSize(seqA);
-  unsigned int buffLenB = bufferSize(seqB);
-
-  // using calloc out of an abundance of caution. Shouldn't need it.
-  // See note in .h file re: uint64_t
-  uint64_t* buffer = calloc( buffLenA + buffLenB, INT_WIDTH); // in bytes. int array, so don't need \0
-
-  // Now check that calloc() didn't fail.
-  if( buffer == NULL ) {
-    return 1;
-  }
-
-  // a simple concatenation, to test the input and output
-  for(int i = 0; i < buffLenA; i++) {
-    buffer[i] = seqA -> dynChar[i];
-  }
-
-  for(int i = 0; i < buffLenB; i++) {
-    buffer[i + buffLenA] = seqB -> dynChar[i];
-  }
-
-  // now assign to struct for retrieval by Haskell FFI
-  result->finalWt     = buffLenA + buffLenB; // Real cost goes here later
-  result->finalLength = buffLenA + buffLenB;
-  result->finalStr    = buffer;
-  return 0;
->>>>>>> d566f9f7
 }
 
 /** 
@@ -140,6 +104,9 @@
         values[i] = (uint64_t) i;
     }
 
+    // testing makeDynamicChar
+
+    // creating with more than one int necessary in the array
     dynChar_t char1; // alphabet: 5, chars: 14, values: 0 .. 13
     makeDynamicChar(&char1, alphabetLen, numStaticChars, values);
     printf("\nTest bit wrap to next int. Should be 14, then 5, then numbers from 0 to 14 in bits:\n");
@@ -147,73 +114,71 @@
     printf("%u\n", char1.alphSize);
     printBits(&char1);
 
+    // testing this with a large alphabet size. Still needs to be amended.
     printf("\nTest make static character. Should print 1, then 250, then a matrix 250 wide, all set to 0 except first three:\n");
     alphabetLen = 63; // TODO: fix this so it rolls over. Right now 64 is max.
-<<<<<<< HEAD
-    DynChar char2; // alphabet: 63, chars: 1, value: 7
-    makeStaticChar( (unsigned int) alphabetLen, (uint64_t) 7, &char2 ); // cast because input needs to be unsigned long
-=======
     dynChar_t char2; // alphabet: 63, chars: 1, value: 7
     makeStaticChar( alphabetLen, (uint64_t) 7, &char2 ); // cast because input needs to be unsigned long
->>>>>>> d566f9f7
     printf("%u\n", char2.dynCharLen);
     printf("%u\n", char2.alphSize);
     printBits( &char2 );
 
     printf("\nTest accessors:\n");
 
+    // first, try getting a static character from char1 and assiging it int char3
     alphabetLen = 5;
     printf("\nTest get static character. Should print 1, then 5, then 13 in binary, then error out twice:\n");
-<<<<<<< HEAD
-    DynChar char3; // alphabet: 5, chars: 1, value: 13
-    makeStaticChar( alphabetLen, (uint64_t) 0, &char3 );
-    if ( ! getStaticChar((unsigned int) 13, &char1, &char3) ) {
-=======
     dynChar_t char3; // alphabet: 5, chars: 1, value: 13
     makeStaticChar( alphabetLen, (uint64_t) 0, &char3 );
-    if ( ! getStaticChar( (unsigned int) 13, &char1, &char3) ) {
->>>>>>> d566f9f7
+    if ( getStaticChar( (unsigned int) 13, &char1, &char3) ) { //note that failing returns a 1, so "true, it failed"
+        printf("Error! \n");
+    } else {
         printf("%u\n", char3.dynCharLen);
         printf("%u\n", char3.alphSize);
         printBits( &char3 );
-    } else {
-        printf("Error! \n");
-    }
-    if ( ! getStaticChar( (unsigned int) 17, &char1, &char3) ) {
-        printBits( &char3 );
-    } else {
-        printf("\nError!\n");
-    }
-    char3.alphSize = 7;
-    if ( ! getStaticChar( (unsigned int) 13, &char1, &char3) ) {
-        printBits( &char3 );
-    } else {
-        printf("\nError!\n");
     }
 
+    // now fail because there aren't 17 static chars in char1
+    if ( getStaticChar( (unsigned int) 17, &char1, &char3) ) {
+        printf("\nError!\n");
+    } else {
+        printBits( &char3 );
+    }
+
+    // now fail because alphabet sizes aren't the same
+    char3.alphSize = 7;
+    if ( getStaticChar( (unsigned int) 13, &char1, &char3) ) {
+        printf("\nError!\n");
+    } else {
+        printBits( &char3 );
+    }
+
+
     printf("\nTest set static character. Should print binary ints from 0 to 13, with evens all replace by 13, then error out twice:\n");
+
+    // now set the value of char3 into char1 at all even positions.
     char3.alphSize = 5;
     for( unsigned int i = 0; i < char1.dynCharLen; i+=2 ) {
-<<<<<<< HEAD
         if ( setStaticChar( i, &char3, &char1 ) ) {
-=======
-      if ( setStaticChar( i, &char1, &char3 ) ) {
->>>>>>> d566f9f7
             printf("Error! \n");
-        }
+            break;
+        } 
     }
     printBits( &char1 );
     
-    if ( ! setStaticChar( (unsigned int) 17, &char1, &char3) ) {
+    // Fail because index is beyond length of char1
+    if ( setStaticChar( (unsigned int) 17, &char1, &char3) ) {
+        printf("\nError!\n");
+    } else {
         printBits( &char3 );
+    }
+
+    // fail because alphabets are different lengths
+    char3.alphSize = 7;
+    if ( setStaticChar( (unsigned int) 13, &char1, &char3) ) {
+        printf("\nError!\n");
     } else {
-        printf("\nError!\n");
-    }
-    char3.alphSize = 7;
-    if ( ! setStaticChar( (unsigned int) 13, &char1, &char3) ) {
         printBits( &char3 );
-    } else {
-        printf("\nError!\n");
     }
 
 }