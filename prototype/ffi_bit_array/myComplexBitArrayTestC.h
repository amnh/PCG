--- conflicted
+++ resolved
@@ -1,8 +1,4 @@
-<<<<<<< HEAD
 #include <stdio.h> 
-=======
-#include <stdio.h>  // no I/O except in testing code, so don't need this anymore
->>>>>>> d566f9f7
 #include <stdlib.h>
 #include <string.h> 
 #include "dynamicCharacterOperations.h"
@@ -12,16 +8,6 @@
  *
  *  Prints a representation of a dynamic character as a matrix of bits.
  */
-<<<<<<< HEAD
-void printBits( DynChar* input );
-
-/** 
- *  A sample program that takes in two dynamic characters, and wrote the result of any computations to a third
- *  dynamic character. The third character is allocated on Haskell side and passed in by reference.
- *  Returns 0 on correct exit, 1 on allocation failure. This was used to test the Haskell FFI.
- */
-int exampleInterfaceFn(DynChar* seqA, DynChar* seqB, AlignResult* result);
-=======
 void printBits( dynChar_t* input ); 
 
 /** 
@@ -29,8 +15,7 @@
  *  dynamic character. The third character is allocated on Haskell side and passed in by reference.
  *  Returns 0 on correct exit, 1 on allocation failure. This was used to test the Haskell FFI.
  */
-int testFn( dynChar_t* seqA, dynChar_t* seqB, alignResult_t* result );
->>>>>>> d566f9f7
+int exampleInterfaceFn( dynChar_t* seqA, dynChar_t* seqB, alignResult_t* result );
 
 /** 
  *  The following fn should only needed this for testing, so it's not in the .h file. 
@@ -39,8 +24,4 @@
  *  characters the array should hold, and an array of int values that should be packed into the
  *  the character. Then mutates the passed character to match the inputs.
  */
-<<<<<<< HEAD
-void makeDynamicChar( DynChar* output, unsigned int alphLen, unsigned int numStaticChars, uint64_t* values );
-=======
-void makeDynamicChar( dynChar_t* output, unsigned int alphLen, unsigned int numStaticChars, uint64_t* values );
->>>>>>> d566f9f7
+void makeDynamicChar( dynChar_t* output, unsigned int alphLen, unsigned int numStaticChars, uint64_t* values );