cabal-version:      3.0
Category:           Biology
build-type:         Simple
name:               phylogenetic-component-graph
version:            0.2.0

author:             Ward Wheeler
maintainer:         wheeler@amnh.org
license:            BSD-3-Clause
license-file:       LICENSE

synopsis:           Program and library for general phylogenetic graph search

description:        Phylogenetic Componet Graph provides a library for
                    interacting with phylogenetic graphs. It defines a
                    decalartive scripting language for defining phylogenetic
                    searches. Said scripts can be evaluated by the provided pcg
                    program to perform a phylogenetic search on an input dataset.

tested-with:
    GHC == 8.8.3

extra-source-files:
    AUTHORS.md
    CHANGELOG.md
    FUNDING.md
    README.md

        
-- Group of buildinfo specifications to correctly build and link to the C & C++:
-- FFI code.
common ffi-buildinfo

  cc-options:
    --std=c11

  hs-source-dirs:
    lib/core/ffi

  c-sources:
    lib/core/ffi/external-direct-optimization/alignCharacters.c
    lib/core/ffi/external-direct-optimization/alignmentMatrices.c
    lib/core/ffi/external-direct-optimization/c_alignment_interface.c
    lib/core/ffi/external-direct-optimization/c_code_alloc_setup.c
    lib/core/ffi/external-direct-optimization/costMatrix.c
    lib/core/ffi/external-direct-optimization/dyn_character.c
    lib/core/ffi/external-direct-optimization/ukkCheckPoint.c
    lib/core/ffi/external-direct-optimization/ukkCommon.c

  -- Here we list all directories that contain C & C++ header files that the FFI
  -- tools will need to locate when preprocessing the C files. Without listing
  -- the directories containing the C header files here, the FFI preprocessor
  -- (hsc2hs, c2hs, etc.) will fail to locate the requisite files. Note also,
  -- that the parent directory of the nessicary C & C++ header files must be
  -- specified. The preprocessor will not recursively look in subdirectories for
  -- header files!
  include-dirs:
    lib/core/ffi/external-direct-optimization


-- A litany of GHC warnings designed to alert us during the build of any common
-- pitfalls, future compatibility issues, or coding conventions.
common ghc-flags

  ghc-options:
--    -debug
--    -rtsopts          
--    -g                    
    -- Optimization flags
    -O2
    -fexcess-precision
    -fexpose-all-unfoldings
    -flate-specialise
    -foptimal-applicative-do
    -fspecialize-aggressively
    -fstatic-argument-transformation
    -- Usability flags
    -fdiagnostics-color=always
    -fhide-source-paths
    -j
    -- Sanity check warnings
    -Wall
    -Wcompat
    -Wdodgy-foreign-imports
    -Wduplicate-exports
    -Wempty-enumerations
    -Widentities
    -Wincomplete-patterns
    -Wincomplete-record-updates
    -Wincomplete-uni-patterns
    -Wmissing-deriving-strategies          
    -Wmissing-fields
    -Wmissing-home-modules
    -Wmissing-monadfail-instances
    -Wmissing-signatures
    -Wnoncanonical-monad-instances
    -Wnoncanonical-monoid-instances
    -Woverflowed-literals
    -Woverlapping-patterns
    -Wredundant-constraints
    -Wsemigroup
    -Wtabs
    -Wunrecognised-warning-flags
    -Wunused-binds
    -Wunused-do-bind
    -Wunused-foralls
    -Wunused-imports
    -Wunused-matches
    -Wwrong-do-bind

common language-specs

  -- Always use MonadFail(fail), not Monad(fail)
  other-extensions:
    MonadFailDesugaring
    DerivingStrategies


library alphabet

  import:
    ghc-flags,
    language-specs

  default-language: Haskell2010

  visibility: public

  hs-source-dirs:
    lib/alphabet/src

  build-depends:
    serialize,
    utility,
    base                     >= 4.11      && < 5.0,
    bimap                    >= 0.3       && < 1.0,
    -- >=0.5.8 Required for Data.Map.restrictKeys
    containers               >= 0.5.8     && < 1.0,
    deepseq                  >= 1.4       && < 2.0,
    keys                     >= 3.0       && < 4.0,
    mtl                      >= 2.0       && < 3.0,
    QuickCheck               >= 2.12      && < 3.0,
    semigroupoids            >= 5.2.1     && < 5.4,
    semigroups               >= 0.18      && < 1.0,
    text-short               >= 0.1.3     && < 1.0,
    text-show                >= 3.8.1     && < 4.0,
    transformers             >= 0.5.6     && < 1.0,

  -- Apparently this is needed to compile with profiling, which is really stupid.
  -- It should only be in the modules which use TemplateHaskell, not all modules.
  -- I consider this a temporary hack to get things to compile with profiling.
  other-extensions: TemplateHaskell
  
  exposed-modules:
    Data.Alphabet
    Data.Alphabet.IUPAC
    Data.Alphabet.Special
 
  other-modules:
    Data.Alphabet.Internal


-- Library for performing parsimony analysis.

-- Provides various metrics for scoring static characters and
-- performing string alignment on dynamic characters.

library analysis

  import:
    ghc-flags,
    language-specs

  default-language: Haskell2010

  visibility: private

  hs-source-dirs:
    lib/core/analysis/src

  build-depends:
    data-structures,
    exportable,
    tcm,
    tcm-memo,
    utility,
    base                     >= 4.11      && < 5.0,
    clustering               >= 0.4       && < 0.5,
    -- >=0.5.8 Required for Data.Map.restrictKeys
    containers               >= 0.5.8     && < 1.0,
    data-default             >= 0.5.2     && < 0.8,
    deepseq                  >= 1.4       && < 2.0,
    dlist                    >= 0.8       && < 1.0,
    foldl                    >= 1.3.2     && < 2.0,
    keys                     >= 3.0       && < 4.0,
    lens                     >= 4.18      && < 5.0,
<<<<<<< HEAD
    matrices                 >= 0.5       && < 1.0,            
=======
    matrices                 >= 0.5       && < 0.6,
>>>>>>> 5959be49
    mono-traversable         >= 1.0       && < 2.0,
    mtl                      >= 2.0       && < 3.0,
    -- required for Data.Semigroup.Foldable.toNonEmpty
    semigroupoids            >= 5.2.1     && < 5.4,
    text-show                >= 3.8.1     && < 4.0,
    -- >=0.12.0.2 required for compatibility with "compact regions"
    vector                   >= 0.12.0.2  && < 0.13,
    vector-builder           >= 0.3.7     && < 0.4,
    -- >=3.4 required for corrected definition of (!) & index
    vector-instances         >= 3.4       && < 3.5,

  exposed-modules:
    Analysis.Clustering
    Analysis.Clustering.Hierarchical
    Analysis.Distance
    Analysis.Parsimony.Additive
    Analysis.Parsimony.Dynamic.DirectOptimization
    Analysis.Parsimony.Dynamic.DirectOptimization.Pairwise
    Analysis.Parsimony.Fitch
    Analysis.Parsimony.Sankoff
    Analysis.Scoring
    Analysis.TotalEdgeCost

  other-modules:
    Analysis.Parsimony.Additive.Internal
    Analysis.Parsimony.Dynamic.DirectOptimization.Internal
    Analysis.Parsimony.Dynamic.DirectOptimization.Pairwise.Internal
    Analysis.Parsimony.Dynamic.DirectOptimization.Pairwise.Ukkonen.Internal
    Analysis.Parsimony.Fitch.Internal
    Analysis.Parsimony.Sankoff.Internal
    Analysis.Parsimony.Dynamic.DirectOptimization.Pairwise.FFI
    Analysis.Parsimony.Dynamic.DirectOptimization.Pairwise.NeedlemanWunsch
    Analysis.Parsimony.Dynamic.DirectOptimization.Pairwise.Ukkonen
    Analysis.Parsimony.Dynamic.DirectOptimization.Pairwise.Ukkonen.Ribbon
    Analysis.Parsimony.Dynamic.DirectOptimization.Pairwise.UnboxedFullMatrix
    Analysis.Parsimony.Dynamic.DirectOptimization.Pairwise.UnboxedSwapping
    Analysis.Parsimony.Dynamic.DirectOptimization.Pairwise.UnboxedUkkonen


-- Data-types for defining and interacting with phylogenetic components.
   
-- Exposes core data-types for constructing, mutating, and scoring phylogenetic
-- components. Phylogenetic forests, the primitive component type, are defined
-- here along with the interface for interacting with phylogenetic forests.
-- Character sequences and matricies, character and graph metadata, and scoring
-- methods are defined as well.

library core

  import:
    language-specs

  default-language: Haskell2010

  visibility: public

  build-depends:
    analysis,
    data-structures,
    tcm

  reexported-modules:
    Analysis.Clustering,
    Analysis.Distance,
    Analysis.Parsimony.Additive,
    Analysis.Parsimony.Dynamic.DirectOptimization,
    Analysis.Parsimony.Dynamic.DirectOptimization.Pairwise,
    Analysis.Parsimony.Fitch,
    Analysis.Parsimony.Sankoff,
    Analysis.Scoring,
    Analysis.TotalEdgeCost,
    Bio.Character,
    Bio.Character.Decoration.Additive,
    Bio.Character.Decoration.Continuous,
    Bio.Character.Decoration.Discrete,
    Bio.Character.Decoration.Discrete.Class,
    Bio.Character.Decoration.Dynamic,
    Bio.Character.Decoration.Fitch,
    Bio.Character.Decoration.Metric,
    Bio.Character.Decoration.NonMetric,
    Bio.Character.Encodable,
    Bio.Character.Encodable.Continuous,
    Bio.Metadata,
    Bio.Metadata.CharacterName,
    Bio.Metadata.Continuous,
    Bio.Metadata.Discrete,
    Bio.Metadata.DiscreteWithTCM,
    Bio.Metadata.Dynamic,
    Bio.Metadata.Metric,
    Bio.Sequence,
    Bio.Sequence.Block,
    Bio.Sequence.Character,
    Bio.Sequence.Metadata,
    Bio.Graph,
    Bio.Graph.Component,
    Bio.Graph.Constructions,
    Bio.Graph.LeafSet,
    Bio.Graph.Node,
    Bio.Graph.Node.Context,
    Bio.Graph.PhylogeneticDAG,
    Bio.Graph.PhylogeneticDAG.Substitute,
    Bio.Graph.ReferenceDAG,
    Bio.Graph.ReferenceDAG.Internal,
    Bio.Graph.ReferenceDAG.Network,
    Bio.Graph.ReferenceDAG.Traversal,
    Bio.Graph.ReferenceDAG.Utility,
    Bio.Graph.Solution,
    Data.EdgeLength,
    Data.MetricRepresentation,
    Data.NodeLabel,
    Data.TCM,
    Data.TCM.Dense,
    Data.TopologyRepresentation,
    Test.Custom.NucleotideSequence,


-- Normalizing disparate input sources

-- Library for taking data from disperate input sources and converting the data
-- to a normalized form. Normalization does *not* check that the disparate data
-- sources are consistent. That check is performed by the data-unification
-- library.

library data-normalization

  import:             
    ghc-flags,
    language-specs

  default-language: Haskell2010

  visibility: public
        
  hs-source-dirs:
    lib/data-normalization/src

  build-depends:
    alphabet,
    core,
    file-parsers,
    utility,
    base                     >= 4.11      && < 5.0,
    -- >=0.5.8 Required for Data.Map.restrictKeys
    containers               >= 0.5.8     && < 1.0,
    deepseq                  >= 1.4       && < 2.0,
    -- >=2999.20 Required for forgiving construction of DOT object
    graphviz                 >= 2999.20   && < 3000,
    hashable                 >= 1.2       && < 2.0,
    keys                     >= 3.0       && < 4.0,
    -- required for Data.Semigroup.Foldable.toNonEmpty
    semigroupoids            >= 5.2.1     && < 5.4,
    semigroups               >= 0.18      && < 1.0,
    text-short               >= 0.1.3     && < 1.0,
    -- >=0.12.0.2 required for compatibility with "compact regions"
    vector                   >= 0.12.0.2  && < 0.13,
    -- >=3.4 required for corrected definition of (!) & index
    vector-instances         >= 3.4       && < 3.5,

  exposed-modules:
    Data.Normalization.Character
    Data.Normalization.Metadata
    Data.Normalization.Topology
  
  other-modules:
    Data.Normalization.Character.Class
    Data.Normalization.Character.Internal
    Data.Normalization.Metadata.Class
    Data.Normalization.Metadata.Internal


library data-structures

  import:
    ghc-flags,
    language-specs

  default-language: Haskell2010

  visibility: private

  hs-source-dirs:
    lib/core/data-structures/src

  build-depends:
    alphabet,
    evaluation,
    exportable,
    file-source,
    serialize,
    tcm,
    tcm-memo,
    utility,
    base                     >= 4.11      && < 5.0,
    bimap                    >= 0.3       && < 1.0,
    binary                   >= 0.6       && < 1.0,
    bv-little                >= 1.0.1     && < 2.0,
    compact                  >= 0.1       && < 2.0,
    -- >=0.5.8 Required for Data.Map.restrictKeys
    containers               >= 0.5.8     && < 1.0,
    data-default             >= 0.5.2     && < 0.8,
    deepseq                  >= 1.4       && < 2.0,
    dlist                    >= 0.8       && < 1.0,
    foldl                    >= 1.3.2     && < 2.0,
    -- >=2999.20 Required for forgiving construction of DOT object
    graphviz                 >= 2999.20   && < 3000,
    hashable                 >= 1.2       && < 2.0,
    keys                     >= 3.0       && < 4.0,
    lens                     >= 4.18      && < 5.0,
    monad-loops              >= 0.4       && < 1.0,
    mono-traversable         >= 1.0       && < 2.0,
    mtl                      >= 2.0       && < 3.0,
    parallel                 >= 3.2       && < 4.0,
    pretty-tree              >= 0.1       && < 0.2,
    QuickCheck               >= 2.12      && < 3.0,
    -- required for Data.Semigroup.Foldable.toNonEmpty
    semigroupoids            >= 5.2.1     && < 5.4,
    smallcheck               >= 1.1.5     && < 2.0,
    text                     >= 1.2       && < 2.0,
    text-short               >= 0.1.3     && < 1.0,
    text-show                >= 3.8.1     && < 4.0,
    text-show-instances      >= 3.0       && < 4.0,
    unordered-containers     >= 0.2.9     && < 1.0,
    -- >=0.12.0.2 required for compatibility with "compact regions"
    vector                   >= 0.12.0.2  && < 0.13,
    vector-builder           >= 0.3.7     && < 0.4,
    vector-binary-instances  >= 0.2.1.1   && < 0.3,
    -- >=3.4 required for corrected definition of (!) & index
    vector-instances         >= 3.4       && < 3.5,
    xml                      >= 1.3.14    && < 1.4,

  exposed-modules:
    Bio.Character
    Bio.Character.Decoration.Additive
    Bio.Character.Decoration.Continuous
    Bio.Character.Decoration.Discrete
    Bio.Character.Decoration.Discrete.Class
    Bio.Character.Decoration.Dynamic
    Bio.Character.Decoration.Fitch
    Bio.Character.Decoration.Metric
    Bio.Character.Decoration.NonMetric
    Bio.Character.Encodable
    Bio.Character.Encodable.Continuous
    Bio.Metadata
    Bio.Metadata.CharacterName
    Bio.Metadata.Continuous
    Bio.Metadata.Discrete
    Bio.Metadata.DiscreteWithTCM
    Bio.Metadata.Dynamic
    Bio.Metadata.Metric
    Bio.Sequence
    Bio.Sequence.Block
    Bio.Sequence.Character
    Bio.Sequence.Metadata
    Bio.Graph
    Bio.Graph.Component
    Bio.Graph.Constructions
    Bio.Graph.LeafSet
    Bio.Graph.Node
    Bio.Graph.Node.Context
    Bio.Graph.PhylogeneticDAG
    Bio.Graph.PhylogeneticDAG.Substitute
    Bio.Graph.ReferenceDAG
    Bio.Graph.ReferenceDAG.Internal
    Bio.Graph.ReferenceDAG.Network
    Bio.Graph.ReferenceDAG.Traversal
    Bio.Graph.ReferenceDAG.Utility
    Bio.Graph.Solution
    Data.EdgeLength
    Data.NodeLabel
    Data.TopologyRepresentation
    Test.Custom.NucleotideSequence

  other-modules:
    Bio.Character.Decoration.Additive.Class
    Bio.Character.Decoration.Additive.Internal
    Bio.Character.Decoration.Continuous.Class
    Bio.Character.Decoration.Continuous.Internal
    Bio.Character.Decoration.Dynamic.Class
    Bio.Character.Decoration.Dynamic.Internal
    Bio.Character.Decoration.Fitch.Class
    Bio.Character.Decoration.Fitch.Internal
    Bio.Character.Decoration.Metric.Class
    Bio.Character.Decoration.Metric.Internal
    Bio.Character.Decoration.NonMetric.Class
    Bio.Character.Decoration.NonMetric.Internal
    Bio.Character.Decoration.Shared
    Bio.Character.Encodable.Continuous.Class
    Bio.Character.Encodable.Continuous.Internal
    Bio.Character.Encodable.Dynamic
    Bio.Character.Encodable.Dynamic.AmbiguityGroup
    Bio.Character.Encodable.Dynamic.Class
    Bio.Character.Encodable.Dynamic.Element
    Bio.Character.Encodable.Dynamic.Internal
    Bio.Character.Encodable.Internal
    Bio.Character.Encodable.Static
    Bio.Character.Encodable.Static.Class
    Bio.Character.Encodable.Static.Internal
    Bio.Character.Encodable.Stream
    Bio.Metadata.General
    Bio.Metadata.General.Class
    Bio.Metadata.General.Internal
    Bio.Metadata.Discrete.Class
    Bio.Metadata.Discrete.Internal
    Bio.Metadata.DiscreteWithTCM.Class
    Bio.Metadata.DiscreteWithTCM.Internal
    Bio.Metadata.Dynamic.Class
    Bio.Metadata.Dynamic.Internal
    Bio.Metadata.Metric.Class
    Bio.Metadata.Metric.Internal
    Bio.Graph.BinaryRenderingTree
    Bio.Graph.Forest
    Bio.Graph.Node.Internal
    Bio.Graph.PhylogeneticDAG.Class
    Bio.Graph.PhylogeneticDAG.Internal
    Bio.Graph.PhylogeneticDAG.NetworkEdgeQuantification
    Bio.Graph.PhylogeneticDAG.DynamicCharacterRerooting
    Bio.Graph.PhylogeneticDAG.Postorder
    Bio.Graph.PhylogeneticDAG.Preorder
    Bio.Graph.PhylogeneticDAG.Reification
    Bio.Sequence.Block.Builder
    Bio.Sequence.Block.Character
    Bio.Sequence.Block.Internal
    Bio.Sequence.Block.Metadata
    Bio.Sequence.Internal
    Data.EdgeSet


-- Checking consistentcy and unifiying data from disprate input sources.

-- Library for taking data from disperate input sources and unified the data into
-- a consistent form.

library data-unification

  import:             
    ghc-flags,
    language-specs

  default-language: Haskell2010

  visibility: public
  
  hs-source-dirs:
    lib/data-unification/src

  build-depends:
    core,
    data-normalization,
    file-source,
    serialize,
    utility,
    base                     >= 4.11      && < 5.0,
    -- >=0.5.8 Required for Data.Map.restrictKeys
    containers               >= 0.5.8     && < 1.0,
    data-default             >= 0.5.2     && < 0.8,
    deepseq                  >= 1.4       && < 2.0,
    dlist-nonempty           >= 0.1.1     && < 1.0,
    keys                     >= 3.0       && < 4.0,
    lens                     >= 4.18      && < 5.0,
    mtl                      >= 2.0       && < 3.0,
    parallel                 >= 3.2       && < 4.0,
    -- required for Data.Semigroup.Foldable.toNonEmpty
    semigroupoids            >= 5.2.1     && < 5.4,
    semigroups               >= 0.18      && < 1.0,
    text                     >= 1.2       && < 2.0,
    text-short               >= 0.1.3     && < 1.0,
    text-show                >= 3.8.1     && < 4.0,
    transformers             >= 0.5.6     && < 1.0,
    validation               >= 1.1       && < 2.0,
    vector                   >= 0.12.0.2  && < 0.13,

  exposed-modules:
    Data.Unification

  other-modules:
    Data.Unification.Error
    Data.Unification.InputData


-- Monad transformer for managing the stateful evaluation of PCG scripts.

-- This monad transformer provides a concrete, efficient implementation for many
-- useful monad typeclasses required to manage the effects of the evaluating PCG
-- scripts. PCG script evaluation is inherently stateful, requiring management of
-- random seeds, logs, IO, global state variables, and error short-ciruiting.

library evaluation

  import:
    ghc-flags,
    language-specs

  default-language: Haskell2010

  visibility: public

  hs-source-dirs:
    lib/evaluation/src

  build-depends:
    base                     >= 4.11      && < 5.0,
    bimap                    >= 0.3       && < 1.0,
    containers               >= 0.5.8     && < 1.0,
    deepseq                  >= 1.4       && < 2.0,
    dlist,            
    mtl                      >= 2.0       && < 3.0,
    QuickCheck               >= 2.12      && < 3.0,
    quickcheck-instances     >= 0.3.17    && < 1.0,
    semigroupoids            >= 5.2.1     && < 5.4,
    semigroups               >= 0.18      && < 1.0,
    text                     >= 1.2       && < 2.0,
    text-show                >= 3.8.1     && < 4.0,            
    transformers             >= 0.5.6     && < 1.0,
                
  exposed-modules:
    Control.Evaluation
    Control.Monad.Logger
    System.ErrorPhase              

  other-modules:
    Control.Evaluation.Notification
    Control.Evaluation.Result
    Control.Evaluation.Trans


library exportable

  import:
    ghc-flags,
    language-specs,

  default-language: Haskell2010

  visibility: private

  hs-source-dirs:
    lib/exportable/src

  build-depends:
    base                     >= 4.11      && < 5.0,
    lens                     >= 4.18      && < 5.0,
    mono-traversable         >= 1.0       && < 2.0,
    semigroups               >= 0.18      && < 1.0,

  exposed-modules:
    Bio.Character.Exportable

  other-modules:
    Bio.Character.Exportable.Class


-- Parsers for the input file types accepted by PCG

-- Defines file parsers for Fasta files with sequence splitting, Newick files with
-- support for extended newick format, Nexus files (though many block types are
-- skipped), DOT files as graph input, TNT files (though many commands are
-- skipped), and custom file formats for parsing transition cost matrices with an
-- alphabet, and the depricated vertex/edge/root set format.

library file-parsers

  import:
    ghc-flags,
    language-specs

  default-language: Haskell2010

  visibility: public

  hs-source-dirs:
    lib/file-parsers/src

  build-depends:
    alphabet,
    utility,
    base                     >= 4.11      && < 5.0,
    bimap                    >= 0.3       && < 1.0,
    case-insensitive         >= 1.2.0     && < 1.3,
    containers               >= 0.5.8     && < 1.0,
    deepseq                  >= 1.4       && < 2.0,
    dlist                    >= 0.8       && < 1.0,
    -- >=2999.20 Required for forgiving construction of DOT object
    graphviz                 >= 2999.20   && < 3000,
    integer-gmp              >= 1.0       && < 2.0,
    keys                     >= 3.0       && < 4.0,
    matrix                   >= 0.3.6     && < 0.4,
    megaparsec               >= 8.0       && < 9.0,
    mtl                      >= 2.0       && < 3.0,
    parser-combinators       >= 1.0       && < 2.0,
    safe                     >= 0.3.17    && < 0.4,
    scientific               >= 0.3.6     && < 0.4,
    -- required for Data.Semigroup.Foldable.toNonEmpty
    semigroupoids            >= 5.2.1     && < 5.4,
    semigroups               >= 0.18      && < 1.0,
    text                     >= 1.2       && < 2.0,
    text-short               >= 0.1.3     && < 1.0,
    transformers             >= 0.5.6     && < 1.0,
    -- >=0.12.0.2 required for compatibility with "compact regions"
    vector                   >= 0.12.0.2  && < 0.13,
    vector-builder           >= 0.3       && < 1.0,             

  exposed-modules:
    File.Format.Dot
    File.Format.Fasta
    File.Format.Fastc
    File.Format.Newick
    File.Format.Nexus
    File.Format.TNT
    File.Format.TransitionCostMatrix
    File.Format.VertexEdgeRoot

  other-modules:
    File.Format.Fasta.Converter
    File.Format.Fasta.Internal
    File.Format.Fasta.Parser
    File.Format.Fastc.Parser
    File.Format.Newick.Internal
    File.Format.Newick.Parser
    File.Format.Nexus.Data
    File.Format.Nexus.Parser
    File.Format.Nexus.Partition
    File.Format.Nexus.Validate
    File.Format.TNT.Command.CCode
    File.Format.TNT.Command.CNames
    File.Format.TNT.Command.Cost
    File.Format.TNT.Command.NStates
    File.Format.TNT.Command.Procedure
    File.Format.TNT.Command.TRead
    File.Format.TNT.Command.XRead
    File.Format.TNT.Parser
    File.Format.TNT.Partitioning
    File.Format.TNT.Internal
    File.Format.TransitionCostMatrix.Parser
    File.Format.VertexEdgeRoot.Parser
    Text.Megaparsec.Custom


-- Library for interacting with file paths in a type-safe manner.
                    
-- Exposes a well-typed file path type and functionality for interacting with the
-- file system through with this type.
        
library file-source

  import:
    ghc-flags,
    language-specs

  default-language: Haskell2010

  visibility: public

  hs-source-dirs:
    lib/file-source/src

  build-depends:
    serialize,
    validation-transformer,
    base                     >= 4.11      && < 5.0,
    binary                   >= 0.6       && < 1.0,
    bytestring               >= 0.10.8    && < 0.11,
    -- >=0.5.8 Required for Data.Map.restrictKeys
    compact                  >= 0.1       && < 2.0,
    deepseq                  >= 1.4       && < 2.0,
    directory                >= 1.3       && < 2.0,
    filepath                 >= 1.4       && < 2.0,
    Glob                     >= 0.9       && < 2.0,
    hashable                 >= 1.2       && < 2.0,
    keys                     >= 3.0       && < 4.0,
    megaparsec               >= 8.0       && < 9.0,                        
    mono-traversable         >= 1.0       && < 2.0,
    mono-traversable-keys    >= 0.1       && < 1.0,
    pipes                    >= 4.0       && < 5.0,            
    QuickCheck               >= 2.12      && < 3.0,
    -- required for Data.Semigroup.Foldable.toNonEmpty
    semigroupoids            >= 5.2.1     && < 5.4,
    semigroups               >= 0.18      && < 1.0,
    text                     >= 1.2       && < 2.0,
    text-short               >= 0.1.3     && < 1.0,
    text-show                >= 3.8.1     && < 4.0,
    validation               >= 1.1       && < 2.0,
    -- >=0.12.0.2 required for compatibility with "compact regions"
    vector                   >= 0.12.0.2  && < 0.13,
                
  exposed-modules:
    Data.FileSource
    Data.FileSource.IO
    Data.FileSource.InputStreamError
    Data.FileSource.ParseStreamError
    Data.FileSource.OutputStreamError


-- Library for phylogenetic graphs

-- Defines data type for phylogenetic graphs and various helper functions.

library graph

  import:
    ghc-flags,
    language-specs

  default-language: Haskell2010

  visibility: public

  hs-source-dirs:
    lib/graph/src

  build-depends:
    utility,
    base                     >= 4.11      && < 5.0,
    bifunctors               ^>= 5.5.4            ,
    -- >=0.5.8 Required for Data.Map.restrictKeys
    comonad                  ^>= 5.0.5            ,
    containers               >= 0.5.8     && < 0.7,
    deepseq                  >= 1.4       && < 2.0,
    foldl                    >= 1.3.2     && < 2.0,
    hashable                 >= 1.2       && < 2.0,
    keys                     >= 3.0       && < 4.0,
    lens                     >= 4.17      && < 5.0,
    mtl                      ^>= 2.2.2            ,
    parallel                 >= 3.2       && < 4.0,    
    QuickCheck               >= 2.12      && < 3.0,
    text                     >= 1.2       && < 2.0,
    semigroupoids            >= 5.2.1     && < 5.4,
    text-show                >= 3.0       && < 4.0,
    text-show-instances      >= 3.0       && < 4.0,
    -- >=0.12.0.2 required for compatibility with "compact regions"
    vector                   >= 0.12.0.2  && < 0.13,
    vector-builder           >= 0.3.7.2   && < 0.4,
    -- >=3.4 required for corrected definition of (!) & index
    vector-instances         >= 3.4       && < 3.5,


  exposed-modules:
    Data.Graph
    Data.Graph.Type
    Data.Graph.Memo
    Data.Graph.Internal
    Data.Graph.Indices
    Data.Graph.NodeContext
    Data.Graph.Moves
    Data.Graph.Hash
    Data.Graph.Intermediate
    Data.Graph.Build
    Data.Graph.Sequence.Class


-- Defines the grammar & specific commands of the PCG language

-- In addition to the grammar definition, this library exports a parser for the
-- grammar. Each command available in PCG is defined here and a script parser is
-- exported to parse a sequence of commands which represents the computation to
-- be performed by PCG.

library language

  import:
    ghc-flags,
    language-specs

  default-language: Haskell2010

  visibility: public

  hs-source-dirs:
    lib/language/src

  build-depends:
    file-source,
    base                     >= 4.11      && < 5.0,
    case-insensitive         >= 1.2.0     && < 1.3,
    -- >=0.5.8 Required for Data.Map.restrictKeys
    containers               >= 0.5.8     && < 1.0,
    free                     >= 5.0       && < 6.0,
    keys                     >= 3.0       && < 4.0,
    megaparsec               >= 8.0       && < 9.0,
    parser-combinators       >= 1.0       && < 2.0,
    scientific               >= 0.3.6     && < 0.4,
    semigroups               >= 0.18      && < 1.0,
    text-short               >= 0.1.3     && < 1.0,
    time                     >= 1.8.0     && < 2.0,

  exposed-modules:
    PCG.Syntax
    PCG.Command.Build
    PCG.Command.Echo
    PCG.Command.Read
    PCG.Command.Report
    PCG.Command.Save
    PCG.Command.Load
    PCG.Syntax.Combinators

  other-modules:
    PCG.Syntax.Parser
    PCG.Syntax.Primitive


-- A library for defining custom serialisation and rendering functionality.

-- Defines custom helper functions for serializing to data formats and related
-- to text representations.

library serialize

  import:
    ghc-flags,
    language-specs

  default-language: Haskell2010

  visibility: private

  hs-source-dirs:
    lib/serialize/src

  build-depends:
    base                     >= 4.11      && < 5.0,
    keys                     >= 3.0       && < 4.0,
    semigroups               >= 0.18      && < 1.0,
    text                     >= 1.2       && < 2.0,
    text-short               >= 0.1.3     && < 1.0,
    text-show                >= 3.8.1     && < 4.0,
    xml                      >= 1.3.14    && < 1.4,

  exposed-modules:
    Data.Text.Short.Custom
    TextShow.Custom
    Text.Newick.Class
    Text.XML
    Text.XML.Class
    Text.XML.Custom
 
                    
-- Library for working with TCMs and SCMs in various representations.

-- General purpose library for working with transition cost matrices (TCMs)
-- and symbol change matrices (SCMs). Specialization options are provided
-- for the discrete metric (non-additive) and the L1 norm (additive) TCMs &
-- SCMs. Exposes a memoized binding for sparsely indexed, large TCMs.

library tcm

  import:
    ffi-buildinfo,
    ghc-flags,
    language-specs,

  default-language: Haskell2010

  visibility: private

  hs-source-dirs:
    lib/core/tcm/src

  build-depends:
    exportable,
    serialize,
    tcm-memo,
    utility,
    base                     >= 4.11      && < 5.0,
    containers               >= 0.5.8     && < 1.0,
    deepseq                  >= 1.4       && < 2.0,
    QuickCheck               >= 2.12      && < 3.0,
    mono-traversable         >= 1.0       && < 2.0,
    vector                   >= 0.12.0.2  && < 0.13,

  exposed-modules:
    Data.MetricRepresentation
    Data.TCM
    Data.TCM.Dense

  other-modules:
    Data.TCM.Internal
    Data.TCM.Dense.FFI


-- A binding to a C++ hashtable for thread-safe memoization.

-- This package is designed to provide a thread safe binding to a "pure"
-- memoization of two-way and three-way Sankoff character cost and median
-- computations.

library tcm-memo

  import:
    ffi-buildinfo,
    ghc-flags,
    language-specs,

  default-language: Haskell2010

  visibility: private

  hs-source-dirs:
    lib/tcm-memo/src

  cc-options:       --std=c11

  cxx-options:      --std=c++14

  -- This library is required for linking to the C++ standard template library.
  extra-libraries:  stdc++

  hs-source-dirs:   lib/tcm-memo/ffi

  c-sources:
    lib/tcm-memo/ffi/memoized-tcm/costMatrixWrapper.c
    lib/tcm-memo/ffi/memoized-tcm/dynamicCharacterOperations.c

  cxx-sources:
    lib/tcm-memo/ffi/memoized-tcm/costMatrix_2d.cpp
    lib/tcm-memo/ffi/memoized-tcm/costMatrix_3d.cpp

  -- Here we list all directories that contain C & C++ header files that the FFI
  -- tools will need to locate when preprocessing the C files. Without listing
  -- the directories containing the C header files here, the FFI preprocessor
  -- (hsc2hs, c2hs, etc.) will fail to locate the requisite files. Note also,
  -- that the parent directory of the nessicary C & C++ header files must be
  -- specified. The preprocessor will not recursively look in subdirectories for
  -- header files!
  include-dirs:
    lib/tcm-memo/ffi/memoized-tcm

  build-depends:
    exportable,
    base                     >= 4.11      && < 5.0,
    deepseq                  >= 1.4       && < 2.0,
    QuickCheck               >= 2.12      && < 3.0,
    semigroups               >= 0.18      && < 1.0,

  exposed-modules:
    Data.TCM.Memoized
    Data.TCM.Memoized.Types

  other-modules:
    Data.TCM.Memoized.FFI


-- Collection of utility functions and data structures
                    
-- Defines custom data structures for special use cases, more abstract functions
-- that base provides, and re-exported correcting to deficient libraries.

library utility

  import:
    ghc-flags,
    language-specs

  default-language: Haskell2010

  visibility: private

  hs-source-dirs:
    lib/utility/src

  build-depends:
    base                     >= 4.11      && < 5.0,
    binary                   >= 0.6       && < 1.0,
    bv-little                >= 1.0.1     && < 2.0,
    bytestring               >= 0.10.8    && < 0.11,
    -- >=0.5.8 Required for Data.Map.restrictKeys
    containers               >= 0.5.8     && < 1.0,
    deepseq                  >= 1.4       && < 2.0,
    directory                >= 1.3       && < 2.0,
    foldl                    >= 1.3.2     && < 2.0,
    hashable                 >= 1.2       && < 2.0,
    integer-gmp              >= 1.0       && < 2.0,
    keys                     >= 3.0       && < 4.0,
    lens                     >= 4.18      && < 5.0,
    matrix                   >= 0.3.6     && < 0.4,
    mono-traversable         >= 1.0       && < 2.0,
--    mono-traversable-keys    >= 0.1       && < 1.0,
    parallel                 >= 3.2       && < 4.0,
    pipes                    >= 4.0       && < 5.0,            
    pointed                  >= 5.0       && < 6.0,
    QuickCheck               >= 2.12      && < 3.0,
    -- required for Data.Semigroup.Foldable.toNonEmpty
    semigroupoids            >= 5.2.1     && < 5.4,
    semigroups               >= 0.18      && < 1.0,
    tasty-hunit              >= 0.10      && < 1.0,
    text                     >= 1.2       && < 2.0,
    text-short               >= 0.1.3     && < 1.0,
    text-show                >= 3.8.1     && < 4.0,
    text-show-instances      >= 3.0       && < 4.0,
    transformers             >= 0.5.6     && < 1.0,
    validation               >= 1.1       && < 2.0,
    -- >=0.12.0.2 required for compatibility with "compact regions"
    vector                   >= 0.12.0.2  && < 0.13,
    -- >=3.4 required for corrected definition of (!) & index
    vector-instances         >= 3.4       && < 3.5,

  exposed-modules:
    Control.Parallel.Custom
    Data.BitMatrix
    Data.Either.Custom
    Data.Foldable.Custom
    Data.List.Utility
    Data.Matrix.NotStupid
    Data.MutualExclusionSet
    Data.Pair.Strict
    Data.Range
    Data.ShortText.Custom
    Data.TextShow.Custom
    Data.UnionSet
    Data.Vector.Custom
    Data.Vector.Memo
    Data.Vector.NonEmpty
    Numeric.Cost
    Numeric.Extended
    Numeric.Extended.Natural
    Numeric.Extended.Real
    Numeric.NonNegativeAverage
    Test.HUnit.Custom
    Test.QuickCheck.Arbitrary.Instances

  other-modules:
    Data.BitMatrix.Internal
    Data.MutualExclusionSet.Internal
    Numeric.Extended.Internal


-- Monad transformer for collecting failures through the applicative instance.

-- This monad transformer provides a data-type for collection failures through
-- the applicative instance. The monad, and monad transformer instances will
-- "short-circuit" with all collected errors at the first monadic bind.

library validation-transformer

  import:
    ghc-flags,
    language-specs

  default-language: Haskell2010

  visibility: public

  hs-source-dirs:
    lib/validation-transformer/src

  build-depends:    
    base                     >= 4.11      && < 5.0,
    deepseq                  >= 1.4       && < 2.0,
    mtl                      >= 2.0       && < 3.0,
    QuickCheck               >= 2.12      && < 3.0,
    -- required for Data.Semigroup.Foldable.toNonEmpty
    semigroupoids            >= 5.2.1     && < 5.4,
    semigroups               >= 0.18      && < 1.0,
    transformers             >= 0.5.6     && < 1.0,
    validation               >= 1.1       && < 2.0,

  exposed-modules:
    Control.Monad.Trans.Validation


executable pcg

  import:
    ghc-flags,
    language-specs

  default-language: Haskell2010

  main-is:
    Main.hs

  ghc-options:
    -threaded -rtsopts

  hs-source-dirs:
    app/pcg

  build-depends:
    alphabet,
    evaluation,
    core,
    data-normalization,
    data-unification,
    file-parsers,
    file-source,
    language,
    serialize,
    utility,
    validation-transformer,
    ansi-wl-pprint           >= 0.6.8     && < 0.7,
    base                     >= 4.11      && < 5.0,
    bimap                    >= 0.3       && < 2.0,
    bytestring               >= 0.10.8    && < 0.11,
    compact                  >= 0.1       && < 2.0,
    -- >=0.5.8 Required for Data.Map.restrictKeys
    containers               >= 0.5.8     && < 1.0,
    deepseq                  >= 1.4       && < 2.0,
    filepath                 >= 1.4       && < 2.0,
    foldl                    >= 1.3.2     && < 2.0,
    gitrev                   >= 1.3       && < 2.0,
    -- >=2999.20 Required for forgiving construction of DOT object
    graphviz                 >= 2999.20   && < 3000,
    integer-gmp              >= 1.0       && < 2.0,
    keys                     >= 3.0       && < 4.0,
    lens                     >= 4.17      && < 5.0,
    matrices                 >= 0.5       && < 0.6,
    megaparsec               >= 8.0       && < 9.0,
    mmark                    >= 0.0.7.2   && < 1.0,
    modern-uri               >= 0.3       && < 1.0,
    mono-traversable         >= 1.0       && < 2.0,
    mtl                      >= 2.0       && < 3.0,
    optparse-applicative     >= 0.15      && < 2.0,
    parallel                 >= 3.2       && < 4.0,
    perfect-vector-shuffle   ^>= 0.1             ,
    random-shuffle           >= 0.0.4     && < 0.1,
    -- required for Data.Semigroup.Foldable.toNonEmpty
    semigroupoids            >= 5.2.1     && < 5.4,
    semigroups               >= 0.18      && < 1.0,
    template-haskell         >= 2.13      && < 3.0,
    text                     >= 1.2       && < 2.0,
    text-short               >= 0.1       && < 1.0,
    text-show                >= 3.8.1     && < 4.0,
    th-lift-instances        >= 0.1       && < 1.0,            
    transformers             >= 0.5.5     && < 1.0,
    validation               >= 1.1       && < 2.0,
    vector                   >= 0.12.0.2  && < 0.13,
    xml                      >= 1.3.14    && < 1.4,

  -- Apparently this is needed to compile with profiling, which is really stupid.
  -- It should only be in the modules which use TemplateHaskell, not all modules.
  -- I consider this a temporary hack to get things to compile with profiling.
  -- TODO: remove this in the future when cabal gets it's act together.
  other-extensions: TemplateHaskell
  
  other-modules:
    Paths_phylogenetic_component_graph
    PCG.Command.Build.Evaluate
    PCG.Command.Echo.Evaluate
    PCG.Command.Load.Evaluate
    PCG.Command.Read.DecorationInitialization
    PCG.Command.Read.Evaluate
    PCG.Command.Read.InputStreams
    PCG.Command.Read.ParseStreams
    PCG.Command.Read.ReadCommandError
    PCG.Command.Report.Distance
    PCG.Command.Report.Evaluate
    PCG.Command.Report.GraphViz
    PCG.Command.Report.Metadata
    PCG.Command.Save.Evaluate
    PCG.CommandLineOptions
    PCG.CommandLineOptions.Display
    PCG.CommandLineOptions.Types
    PCG.Computation.Internal
    PCG.Software.Credits
    PCG.Software.Metadata            


executable 2d-do-comparison

  import:
    ghc-flags,
    language-specs

  default-language: Haskell2010

  main-is:
    2d-do-comparison.hs

  hs-source-dirs:
    app

  build-depends:
    alphabet,
    core,
    tcm-memo,
    base                     >= 4.11      && < 5.0,
    bimap                    >= 0.3       && < 2.0,
    mono-traversable         >= 1.0       && < 2.0,
    QuickCheck               >= 2.12      && < 3.0,
    tasty                    >= 1.2       && < 2.0,
    tasty-quickcheck         >= 0.9       && < 1.0,


executable 3d-do-comparison

  import:
    ghc-flags,
    language-specs

  default-language: Haskell2010

  main-is:
    3d-do-comparison.hs

  hs-source-dirs:
    app

  build-depends:
    alphabet,
    core,
    tcm-memo,
    base                     >= 4.11      && < 5.0,
    bimap                    >= 0.3       && < 2.0,
    deepseq                  >= 1.4       && < 2.0,
    QuickCheck               >= 2.12      && < 3.0,


executable affine-safety

  import:
    ghc-flags,
    language-specs

  default-language: Haskell2010

  main-is:
    affine-safety.hs

  hs-source-dirs:
    app

  build-depends:
    alphabet,
    core,
    tcm-memo,
    base                     >= 4.11      && < 5.0,
    bimap                    >= 0.3       && < 2.0,
    QuickCheck               >= 2.12      && < 3.0,


executable fasta-differ

  import:
    ghc-flags,
    language-specs

  default-language: Haskell2010

  main-is:
    fasta-differ.hs

  hs-source-dirs:
    app

  build-depends:
    file-parsers,
    base                     >= 4.11      && < 5.0,
    -- >=0.5.8 Required for Data.Map.restrictKeys
    containers               >= 0.5.8     && < 1.0,
    keys                     >= 3.0       && < 4.0,
    megaparsec               >= 8.0       && < 9.0,
    text-short               >= 0.1       && < 1.0,
    -- >=0.12.0.2 required for compatibility with "compact regions"
    vector                   >= 0.12.0.2  && < 0.13,


executable file-tests

  import:
    ghc-flags,
    language-specs

  default-language: Haskell2010

  main-is:
    FileTests.hs

  ghc-options:
    -threaded

  hs-source-dirs:
    lib/file-parsers/test
  
  build-depends:
    file-parsers,
    base                     >= 4.11      && < 5.0,
    containers               >= 0.5.8     && < 1.0,
    directory                >= 1.3       && < 2.0,
    megaparsec               >= 8.0       && < 9.0,
    semigroups               >= 0.18      && < 1.0,
    tasty                    >= 1.2       && < 2.0,
    tasty-hunit              >= 0.10      && < 1.0,

  other-modules:
    Test.Custom.Parse
    TestSuite.GeneratedTests
    TestSuite.GeneratedTests.Fasta
    TestSuite.GeneratedTests.Fastc
    TestSuite.GeneratedTests.Internal
    TestSuite.GeneratedTests.Nexus
    TestSuite.GeneratedTests.TNT


executable generate-data-set

  import:
    ghc-flags,
    language-specs

  default-language: Haskell2010

  main-is:
    generate-data-set.hs

  hs-source-dirs:
    app

  build-depends:             
    alphabet,
    ansi-wl-pprint           >= 0.6.8     && < 0.7,
    base                     >= 4.11      && < 5.0,
    containers               >= 0.5.8     && < 1.0,
    deepseq                  >= 1.4       && < 2.0,
    keys                     >= 3.0       && < 4.0,
    optparse-applicative     >= 0.15      && < 2.0,
    mtl                      >= 2.0       && < 3.0,
    mwc-random               >= 0.14      && < 1.0,                         
    random-shuffle           >= 0.0.4     && < 0.1,
    scientific               >= 0.3.6     && < 0.4,
    text                     >= 1.2       && < 2.0,
    text-show                >= 3.8.1     && < 4.0,
    validation               >= 1.1       && < 2.0,
    vector                   >= 0.12.0.2  && < 0.13,


executable generate-random-sequence

  import:
    ghc-flags,
    language-specs

  default-language: Haskell2010

  main-is:
    generate-random-sequence.hs

  hs-source-dirs:
    app

  build-depends:             
    alphabet,
    ansi-wl-pprint           >= 0.6.8     && < 0.7,
    base                     >= 4.11      && < 5.0,
    bimap                    >= 0.3       && < 1.0,
    bv-little                >= 1.1.1     && < 2.0,
    containers               >= 0.5.8     && < 1.0,
    deepseq                  >= 1.4       && < 2.0,
    keys                     >= 3.0       && < 4.0,
    optparse-applicative     >= 0.15      && < 2.0,
    mtl                      >= 2.0       && < 3.0,
    random                   >= 1.0       && < 2.0,
    scientific               >= 0.3.6     && < 0.4,
    text                     >= 1.2       && < 2.0,
    text-show                >= 3.8.1     && < 4.0,
    validation               >= 1.1       && < 2.0,
    vector                   >= 0.12.0.2  && < 0.13,


executable generate-tcm

  import:
    ghc-flags,
    language-specs

  default-language: Haskell2010

  main-is:
    generate-tcm.hs

  hs-source-dirs:
    app

  build-depends:
    utility,
    ansi-wl-pprint           >= 0.6.8     && < 0.7,
    base                     >= 4.11      && < 5.0,
    -- >=0.5.8 Required for Data.Map.restrictKeys
    containers               >= 0.5.8     && < 1.0,
    keys                     >= 3.0       && < 4.0,
    matrix                   >= 0.3.6     && < 0.4,
    optparse-applicative     >= 0.15      && < 2.0,
    -- >=0.12.0.2 required for compatibility with "compact regions"
    vector                   >= 0.12.0.2  && < 0.13,


executable graphviz-examples

  import:
    ghc-flags,
    language-specs

  default-language: Haskell2010

  main-is:
    graphviz-examples.hs

  hs-source-dirs:
    app/graphviz-examples

  other-modules:
    DisplayTree
    NetworkEdges
    ProjectOverview

  build-depends:
    base                     >= 4.11      && < 5.0,
    directory                >= 1.3.3     && < 1.4,
    filepath                 >= 1.4.2     && < 1.5,
    graphviz                 >= 2999.20   && < 3000,
    text                     >= 1.2.3     && < 1.3,
    algebraic-graphs         >= 0.3       && < 1.0


executable newick-resolver

  import:
    ghc-flags,
    language-specs

  default-language: Haskell2010

  main-is:
    newick-resolver.hs

  hs-source-dirs:
    app

  build-depends:
    file-parsers,
    base                     >= 4.11      && < 5.0,
    megaparsec               >= 8.0       && < 9.0,
    -- required for Data.Semigroup.Foldable.toNonEmpty
    semigroupoids            >= 5.2.1     && < 5.4,
    text                     >= 1.2       && < 2.0,
    text-short               >= 0.1       && < 1.0,


executable reduce-fastc

  import:
    ghc-flags,
    language-specs

  main-is:
    reduce-fastc.hs

  hs-source-dirs:
    app

  build-depends:             
    alphabet,
    file-parsers,
    utility,                         
    ansi-wl-pprint           >= 0.6.8     && < 0.7,
    base                     >= 4.11      && < 5.0,
    bimap                    >= 0.3       && < 1.0,
    bv-little                >= 1.1.1     && < 2.0,
    containers               >= 0.5.8     && < 1.0,
    deepseq                  >= 1.4       && < 2.0,
    keys                     >= 3.0       && < 4.0,
    optparse-applicative     >= 0.15      && < 2.0,
    megaparsec               >= 8.0       && < 9.0,
    mtl                      >= 2.0       && < 3.0,
    random                   >= 1.0       && < 2.0,
    scientific               >= 0.3.6     && < 0.4,
    semigroupoids            >= 5.2.1     && < 5.4,
    text                     >= 1.2       && < 2.0,
    text-short               >= 0.1.3     && < 1.0,
    text-show                >= 3.8.1     && < 4.0,
    validation               >= 1.1       && < 2.0,
    vector                   >= 0.12.0.2  && < 0.13,


executable ukkonen-do-comparison

  import:
    ghc-flags,
    language-specs

  default-language: Haskell2010

  main-is:
    ukkonen-do-comparison.hs

  hs-source-dirs:
    app

  build-depends:
    alphabet,
    core,
    tcm-memo,
    base                     >= 4.11      && < 5.0,
    bimap                    >= 0.3       && < 2.0,
    QuickCheck               >= 2.12      && < 3.0,


executable use-the-memoized-ffi

  import:
    ghc-flags,
    language-specs,

  default-language: Haskell2010

  main-is:
    Main.hs

  hs-source-dirs:
    lib/tcm-memo

  build-depends:
    exportable,
    tcm-memo,
    base                     >= 4.11      && < 5.0,
    safe                     >= 0.3.17    && < 0.4,
    semigroups               >= 0.18      && < 1.0,


test-suite integration-tests

  import:
    ghc-flags,
    language-specs

  default-language: Haskell2010

  main-is:
    IntegrationTests.hs

  type:
    exitcode-stdio-1.0

  ghc-options:
    -threaded -with-rtsopts=-N

  hs-source-dirs:
    test

  build-depends:
    core,
    evaluation,
    utility,
    base                     >= 4.11      && < 5.0,
    bimap                    >= 0.3       && < 2.0,
    binary                   >= 0.6       && < 1.0,
    bytestring               >= 0.10.8    && < 0.11,
    -- >=0.5.8 Required for Data.Map.restrictKeys
    containers               >= 0.5.8     && < 1.0,
    deepseq                  >= 1.4       && < 2.0,
    directory                >= 1.3       && < 2.0,
    filepath                 >= 1.4       && < 2.0,
    keys                     >= 3.0       && < 4.0,
    lens                     >= 4.17      && < 5.0,
    mtl                      >= 2.0       && < 3.0,
    process                  >= 1.6       && < 2.0,
    -- required for Data.Semigroup.Foldable.toNonEmpty
    semigroupoids            >= 5.2.1     && < 5.4,
    semigroups               >= 0.18      && < 1.0,
    tasty                    >= 1.2       && < 2.0,
    tasty-golden             >= 2.3       && < 3.0,
    tasty-hunit              >= 0.10      && < 1.0,
    tasty-rerun              >= 1.1.14    && < 2.0,
    transformers             >= 0.5.5     && < 1.0,

  other-modules:
    TestSuite.GoldenTests
    TestSuite.ScriptTests
    TestSuite.SubProcess


test-suite test-suite-alphabet

  main-is:
    TestSuite.hs

  default-language: Haskell2010

  type:
    exitcode-stdio-1.0

  hs-source-dirs:
    lib/alphabet/test

  ghc-options:
    -threaded

  build-depends:
    alphabet,
    base                     >= 4.11      && < 5.0,
    QuickCheck               >= 2.12      && < 3.0,
    semigroups               >= 0.18      && < 1.0,
    tasty                    >= 1.2       && < 2.0,
    tasty-hunit              >= 0.10      && < 1.0,
    tasty-quickcheck         >= 0.9       && < 1.0,
    tasty-rerun              >= 1.1.14    && < 2.0,

  other-modules:
    Data.Alphabet.Test


test-suite test-suite-analysis

  import:
    ghc-flags,
    language-specs

  default-language: Haskell2010

  main-is:
    TestSuite.hs

  type:
    exitcode-stdio-1.0

  hs-source-dirs:
    lib/core/analysis/test

  build-depends:
    alphabet,
    analysis,
    data-structures,
    tcm,
    tcm-memo,
    utility,
    base                     >= 4.11      && < 5.0,
    clustering               >= 0.4       && < 0.5,
    mono-traversable         >= 1.0       && < 2.0,
    QuickCheck               >= 2.12      && < 3.0,
    semigroups               >= 0.18      && < 1.0,
    smallcheck               >= 1.1.5     && < 2.0,
    tasty                    >= 1.2       && < 2.0,
    tasty-quickcheck         >= 0.9       && < 1.0,
    tasty-rerun              >= 1.1.14    && < 2.0,
    tasty-smallcheck         >= 0.8       && < 1.0,
    vector                   >= 0.12.0.2  && < 0.13,

  other-modules:
    Analysis.Parsimony.Dynamic.DirectOptimization.Pairwise.Test
    Analysis.Clustering.Test


test-suite test-suite-data-structures

  import:
    ghc-flags,
    language-specs

  default-language: Haskell2010

  main-is:
    TestSuite.hs

  type:
    exitcode-stdio-1.0

  ghc-options:
    -threaded
--    -with-rtsopts=-N4

  hs-source-dirs:
    lib/core/data-structures/test

  build-depends:
    alphabet,
    data-structures,
    base                     >= 4.11      && < 5.0,
    containers               >= 0.5.8     && < 1.0,
    deepseq                  >= 1.4       && < 2.0,
    keys                     >= 3.0       && < 4.0,
    lens                     >= 4.18      && < 5.0,
    mono-traversable         >= 1.0       && < 2.0,
    QuickCheck               >= 2.12      && < 3.0,
    semigroups               >= 0.18      && < 1.0,
    tasty                    >= 1.2       && < 2.0,
    tasty-hunit              >= 0.10      && < 1.0,
    tasty-quickcheck         >= 0.9       && < 1.0,
    tasty-rerun              >= 1.1.14    && < 2.0,
    vector                   >= 0.12.0.2  && < 0.13,

  other-modules:
    Bio.Character.Encodable.Dynamic.Test
    Bio.Character.Encodable.Static.Test
    Bio.Graph.ReferenceDAG.Test
    Bio.Graph.ReferenceDAG.Test.NetworkPropertyTests
    Bio.Graph.ReferenceDAG.Test.NetworkUnitTests


test-suite test-suite-evaluation

  import:
    ghc-flags,
    language-specs

  default-language: Haskell2010

  main-is:
    TestSuite.hs

  type:
    exitcode-stdio-1.0

  hs-source-dirs:
    lib/evaluation/test

  ghc-options:
    -threaded

  build-depends:
    evaluation,
    base                     >= 4.11      && < 5.0,
    deepseq                  >= 1.4       && < 2.0,
    dlist,            
    mtl                      >= 2.0       && < 3.0,
    QuickCheck               >= 2.12      && < 3.0,
    -- required for Data.Semigroup.Foldable.toNonEmpty
    semigroupoids            >= 5.2.1     && < 5.4,
    semigroups               >= 0.18      && < 1.0,
    transformers             >= 0.5.6     && < 1.0,
    tasty                    >= 1.2       && < 2.0,
    tasty-quickcheck         >= 0.9       && < 1.0,
    tasty-rerun              >= 1.1.14    && < 2.0,

  other-modules:
    Control.Evaluation.Test
    System.ErrorPhase.Test


test-suite test-suite-file-parsers

  import:
    ghc-flags,
    language-specs

  default-language: Haskell2010

  main-is:          
    TestSuite.hs

  type:             
    exitcode-stdio-1.0

  hs-source-dirs:   
    lib/file-parsers/src,
    lib/file-parsers/test

  ghc-options:      
    -threaded

  build-depends:
    alphabet,
    utility,
    base                     >= 4.11      && < 5.0,
    bimap                    >= 0.3       && < 1.0,
    case-insensitive         >= 1.2.0     && < 1.3,
    containers               >= 0.5.8     && < 1.0,
    deepseq                  >= 1.4       && < 2.0,
    dlist                    >= 0.8       && < 1.0,
    integer-gmp              >= 1.0       && < 2.0,
    keys                     >= 3.0       && < 4.0,
    matrix                   >= 0.3.6     && < 0.4,
    megaparsec               >= 8.0       && < 9.0,
    parser-combinators       >= 1.0       && < 2.0,
    QuickCheck               >= 2.12      && < 3.0,
    safe                     >= 0.3.17    && < 0.4,
    scientific               >= 0.3.6     && < 0.4,
    semigroupoids            >= 5.2.1     && < 5.4,
    semigroups               >= 0.18      && < 1.0,
    smallcheck               >= 1.1.5     && < 2.0,
    tasty                    >= 1.2       && < 2.0,
    tasty-hunit              >= 0.10      && < 1.0,
    tasty-quickcheck         >= 0.9       && < 1.0,
    tasty-rerun              >= 1.1.14    && < 2.0,
    text                     >= 1.2       && < 2.0,
    text-short               >= 0.1.3     && < 1.0,
    vector                   >= 0.12.0.2  && < 0.13,
    vector-builder           >= 0.3       && < 1.0,             

  other-modules:
    File.Format.Fasta.Internal
    File.Format.Fasta.Parser
    File.Format.Fasta.Test
    File.Format.Fastc.Parser
    File.Format.Fastc.Test
    File.Format.Newick.Internal
    File.Format.Newick.Parser
    File.Format.Newick.Test
    File.Format.TNT.Command.CCode
    File.Format.TNT.Command.CNames
    File.Format.TNT.Command.Procedure
    File.Format.TNT.Command.TRead
    File.Format.TNT.Command.XRead
    File.Format.TNT.Internal
    File.Format.TNT.Test
    File.Format.TransitionCostMatrix.Parser
    File.Format.TransitionCostMatrix.Test
    File.Format.VertexEdgeRoot.Parser
    File.Format.VertexEdgeRoot.Test
    Test.Custom.Parse
    Text.Megaparsec.Custom
    Text.Megaparsec.Custom.Test


test-suite test-suite-graph

  import:
    ghc-flags,
    language-specs

  default-language: Haskell2010

  main-is:
    TestSuite.hs

  type:
    exitcode-stdio-1.0

  hs-source-dirs:
    lib/graph/test

  build-depends:
    graph,
    utility,
    base                     >= 4.11      && < 5.0,
    QuickCheck               >= 2.12      && < 3.0,
    tasty                    >= 1.2       && < 2.0,
    tasty-hunit              >= 0.10      && < 1.0,
    tasty-quickcheck         >= 0.9       && < 1.0,
    tasty-rerun              >= 1.1.14    && < 2.0,
    vector                   >= 0.12.0.2  && < 0.13,
                    
  other-modules:
    Data.Graph.Test


-- Library for exporting dynamic characters across the FFI

-- Exports a type-cless for exporting dynamic characters across the FFI in
-- multiple formats.


test-suite test-suite-tcm

  import:
    ghc-flags,
    language-specs

  default-language: Haskell2010

  main-is:
    TestSuite.hs

  type:
    exitcode-stdio-1.0

  hs-source-dirs:
    lib/core/tcm/test

  ghc-options:
    -threaded

  build-depends:
    tcm,
    tcm-memo,
    utility,
    base                     >= 4.11      && < 5.0,
    mono-traversable         >= 1.0       && < 2.0,
    QuickCheck               >= 2.12      && < 3.0,
    semigroups               >= 0.18      && < 1.0,
    tasty                    >= 1.2       && < 2.0,
    tasty-hunit              >= 0.10      && < 1.0,
    tasty-quickcheck         >= 0.9       && < 1.0,
    tasty-rerun              >= 1.1.14    && < 2.0,

  other-modules:
    Data.TCM.Test


test-suite test-suite-utility

  import:
    ghc-flags,
    language-specs

  default-language: Haskell2010

  main-is:          
    TestSuite.hs

  type:             
    exitcode-stdio-1.0

  hs-source-dirs:
    lib/utility/test

  build-depends:
    utility,
    base                     >= 4.11      && < 5.0,
    bv-little                >= 1.0.1     && < 2.0,
    deepseq                  >= 1.4       && < 2.0,
    integer-gmp              >= 1.0       && < 2.0,
    mono-traversable         >= 1.0       && < 2.0,
    parallel                 >= 3.2       && < 4.0,
    QuickCheck               >= 2.12      && < 3.0,
    semigroups               >= 0.18      && < 1.0,
    tasty                    >= 1.2       && < 2.0,
    tasty-hunit              >= 0.10      && < 1.0,
    tasty-quickcheck         >= 0.9       && < 1.0,
    tasty-rerun              >= 1.1.14    && < 2.0,
                    
  other-modules:
    Control.Parallel.Test
    Data.BitMatrix.Test
    Data.MutualExclusionSet.Test
    Numeric.Cost.Test            
    Numeric.Extended.Natural.Test
    Numeric.Extended.Real.Test
    Numeric.NonNegativeAverage.Test
    Data.List.Test


test-suite test-suite-validation-transformer

  import:
    ghc-flags,
    language-specs

  default-language: Haskell2010

  main-is:
    TestSuite.hs

  type:
    exitcode-stdio-1.0

  hs-source-dirs:
    lib/validation-transformer/test

  ghc-options:
    -threaded

  build-depends:
    validation-transformer,
    base                     >= 4.11      && < 5.0,
    deepseq                  >= 1.4       && < 2.0,
    mtl                      >= 2.0       && < 3.0,
    QuickCheck               >= 2.12      && < 3.0,
    -- required for Data.Semigroup.Foldable.toNonEmpty
    semigroupoids            >= 5.2.1     && < 5.4,
    semigroups               >= 0.18      && < 1.0,
    tasty                    >= 1.2       && < 2.0,
    tasty-quickcheck         >= 0.9       && < 1.0,
    tasty-rerun              >= 1.1.14    && < 2.0,
    transformers             >= 0.5.6     && < 1.0,

  other-modules:
    Control.Monad.Trans.Validation.Test


benchmark bench-file-parsers-space

  import:
    ghc-flags,
    language-specs
         
  default-language: Haskell2010

  main-is:
    Space.hs

  type:
    exitcode-stdio-1.0  
    
  ghc-options:
    -threaded

  hs-source-dirs:
    lib/file-parsers/bench
  
  build-depends:
    file-parsers,
    base                     >= 4.11      && < 5.0,
    case-insensitive         >= 1.2.0     && < 1.3,
    containers               >= 0.5.8     && < 1.0,
    criterion                >= 1.5       && < 2.0,
    deepseq                  >= 1.4       && < 2.0,
    filepath                 >= 1.4       && < 2.0,
    megaparsec               >= 8.0       && < 9.0,
    semigroups               >= 0.18      && < 1.0,
    text                     >= 1.2       && < 2.0,
    weigh                    >= 0.0.14    && < 1.0,

  other-modules:
    Benchmark.FASTA.Files
    Benchmark.FASTA.Space
    Benchmark.FASTC.Files
    Benchmark.FASTC.Space
    Benchmark.Internal
    Benchmark.Newick.Files            
    Benchmark.Newick.Space
    Benchmark.TCM.Files            
    Benchmark.TCM.Space
    Benchmark.VER.Files            
    Benchmark.VER.Space


benchmark bench-file-parsers-time

  import:
    ghc-flags,
    language-specs
         
  default-language: Haskell2010

  main-is:
    Time.hs

  type:
    exitcode-stdio-1.0  
    
  ghc-options:
    -threaded

  hs-source-dirs:
    lib/file-parsers/bench
  
  build-depends:
    file-parsers,
    base                     >= 4.11      && < 5.0,
    case-insensitive         >= 1.2.0     && < 1.3,
    containers               >= 0.5.8     && < 1.0,
    criterion                >= 1.5       && < 2.0,
    deepseq                  >= 1.4       && < 2.0,
    filepath                 >= 1.4       && < 2.0,
    megaparsec               >= 8.0       && < 9.0,
    semigroups               >= 0.18      && < 1.0,
    text                     >= 1.2       && < 2.0,
    weigh                    >= 0.0.14    && < 1.0,

  other-modules:
    Benchmark.FASTA.Files
    Benchmark.FASTA.Time
    Benchmark.FASTC.Files
    Benchmark.FASTC.Time
    Benchmark.Internal
    Benchmark.Newick.Files
    Benchmark.Newick.Time
    Benchmark.TCM.Files            
    Benchmark.TCM.Time
    Benchmark.VER.Files
    Benchmark.VER.Time


benchmark bench-graph

  import:
    ghc-flags,
    language-specs

  default-language: Haskell2010

  main-is:          
    Benchmarks.hs

  type:             
    exitcode-stdio-1.0

  hs-source-dirs: 
    lib/graph/bench

  build-depends:
    utility,
    base                     >= 4.11      && < 5.0,
    criterion                >= 1.5       && < 2.0,

  ghc-options:
    -fdicts-cheap
    -fmax-simplifier-iterations=10
    -fspec-constr-count=6
    -threaded
                    
  other-modules:
    Data.Graph.Bench


benchmark bench-string-alignment

  import:
    ghc-flags,
    language-specs

  default-language: Haskell2010

  main-is:
    bench-string-alignment.hs

  type:
    exitcode-stdio-1.0

  ghc-options:
    -threaded
    -rtsopts
    -with-rtsopts=-N

  build-depends:
    alphabet,
    core,
    data-normalization,
    data-unification,
    evaluation,
    file-parsers,
    file-source,
    language,
    utility,
    validation-transformer,
    base                     >= 4.11      && < 5.0,
    containers               >= 0.5.8     && < 1.0,
    criterion,
    deepseq                  >= 1.4       && < 2.0,
    directory                >= 1.3       && < 1.4,
    filepath                 >= 1.4       && < 2.0,
    keys                     >= 3.0       && < 4.0,
    lens                     >= 4.17      && < 5.0,
    megaparsec               >= 8.0       && < 9.0,
    mono-traversable         >= 1.0       && < 2.0,
    parallel                 >= 3.2       && < 4.0,
    semigroupoids            >= 5.2.1     && < 5.4,
    text                     >= 1.2       && < 2.0,
    text-short               >= 0.1       && < 1.0,
    text-show                >= 3.8.1     && < 4.0,
    validation               >= 1.1       && < 2.0,
    vector                   >= 0.12.0.2  && < 0.13,

  hs-source-dirs:
    app/pcg
    bench

  other-modules:
    Benchmark.StringAlignment
    PCG.Command.Read.InputStreams
    PCG.Command.Read.ParseStreams
    PCG.Command.Read.ReadCommandError
            

benchmark bench-string-alignment-small

  import:
    ghc-flags,
    language-specs

  default-language: Haskell2010

  main-is:
    bench-string-alignment-small.hs

  type:
    exitcode-stdio-1.0

  ghc-options:
    -threaded
    -rtsopts
    -with-rtsopts=-N

  build-depends:
    alphabet,
    core,
    data-normalization,
    data-unification,
    evaluation,
    file-parsers,
    file-source,
    language,
    utility,
    validation-transformer,
    base                     >= 4.11      && < 5.0,
    containers               >= 0.5.8     && < 1.0,
    criterion,
    deepseq                  >= 1.4       && < 2.0,
    directory                >= 1.3       && < 1.4,
    filepath                 >= 1.4       && < 2.0,
    keys                     >= 3.0       && < 4.0,
    lens                     >= 4.17      && < 5.0,
    megaparsec               >= 8.0       && < 9.0,
    mono-traversable         >= 1.0       && < 2.0,
    parallel                 >= 3.2       && < 4.0,
    semigroupoids            >= 5.2.1     && < 5.4,
    text                     >= 1.2       && < 2.0,
    text-short               >= 0.1       && < 1.0,
    text-show                >= 3.8.1     && < 4.0,
    validation               >= 1.1       && < 2.0,
    vector                   >= 0.12.0.2  && < 0.13,

  hs-source-dirs:
    app/pcg
    bench

  other-modules:
    Benchmark.StringAlignment
    PCG.Command.Read.InputStreams
    PCG.Command.Read.ParseStreams
    PCG.Command.Read.ReadCommandError
            

benchmark bench-new-str-align

  import:
    ghc-flags,
    language-specs

  default-language: Haskell2010

  main-is:
    bench-new-str-align.hs

  type:
    exitcode-stdio-1.0

  ghc-options:
    -threaded
    -rtsopts
    -with-rtsopts=-T

  build-depends:
    alphabet,
    core,
    data-normalization,
    data-unification,
    evaluation,
    file-parsers,
    file-source,
    language,
    tcm-memo,
    utility,
    validation-transformer,
    base                     >= 4.11      && < 5.0,
    bench-show               >= 0.3       && < 1.0,            
    containers               >= 0.5.8     && < 1.0,
    criterion                >= 1.5       && < 2.0,
    deepseq                  >= 1.4       && < 2.0,
    directory                >= 1.3       && < 1.4,
    filepath                 >= 1.4       && < 2.0,
    keys                     >= 3.0       && < 4.0,
    lens                     >= 4.17      && < 5.0,
    megaparsec               >= 8.0       && < 9.0,
    mono-traversable         >= 1.0       && < 2.0,
    parallel                 >= 3.2       && < 4.0,
    semigroupoids            >= 5.2.1     && < 5.4,
    split                    >= 0.2       && < 1.0,            
    text                     >= 1.2       && < 2.0,
    text-short               >= 0.1       && < 1.0,
    text-show                >= 3.8.1     && < 4.0,
    validation               >= 1.1       && < 2.0,
    vector                   >= 0.12.0.2  && < 0.13,
    weigh                    >= 0.0.16    && < 1.0,            

  hs-source-dirs:
    bench


benchmark bench-utility

  import:
    ghc-flags,
    language-specs

  default-language: Haskell2010

  main-is:          
    Benchmarks.hs

  type:             
    exitcode-stdio-1.0

  hs-source-dirs:
    lib/utility/bench

  build-depends:
    utility,
    base                     >= 4.11      && < 5.0,
    criterion                >= 1.5       && < 2.0,
    deepseq                  >= 1.4       && < 2.0,
    semigroups               >= 0.18      && < 1.0,

  ghc-options:
    -fdicts-cheap
    -fmax-simplifier-iterations=10
    -fspec-constr-count=6
    -threaded
                    
  other-modules:
    Data.MutualExclusionSet.Bench
    Numeric.Extended.Natural.Bench

<|MERGE_RESOLUTION|>--- conflicted
+++ resolved
@@ -194,11 +194,7 @@
     foldl                    >= 1.3.2     && < 2.0,
     keys                     >= 3.0       && < 4.0,
     lens                     >= 4.18      && < 5.0,
-<<<<<<< HEAD
     matrices                 >= 0.5       && < 1.0,            
-=======
-    matrices                 >= 0.5       && < 0.6,
->>>>>>> 5959be49
     mono-traversable         >= 1.0       && < 2.0,
     mtl                      >= 2.0       && < 3.0,
     -- required for Data.Semigroup.Foldable.toNonEmpty
