cabal-version:      3.0
Category:           Biology
build-type:         Simple
name:               phylogenetic-component-graph
version:            0.2.0

author:             Ward Wheeler
maintainer:         wheeler@amnh.org
license:            BSD-3-Clause
license-file:       LICENSE

synopsis:           Program and library for general phylogenetic graph search

description:        Phylogenetic Componet Graph provides a library for
                    interacting with phylogenetic graphs. It defines a
                    decalartive scripting language for defining phylogenetic
                    searches. Said scripts can be evaluated by the provided pcg
                    program to perform a phylogenetic search on an input dataset.

extra-source-files:
    AUTHORS.md
    CHANGELOG.md
    FUNDING.md
    README.md
    
        
-- Group of buildinfo specifications to correctly build and link to the C & C++:
-- FFI code.
common ffi-buildinfo

  cc-options:
    --std=c11

  hs-source-dirs:
    lib/core/ffi

  c-sources:
    lib/core/ffi/external-direct-optimization/alignCharacters.c
    lib/core/ffi/external-direct-optimization/alignmentMatrices.c
    lib/core/ffi/external-direct-optimization/c_alignment_interface.c
    lib/core/ffi/external-direct-optimization/c_code_alloc_setup.c
    lib/core/ffi/external-direct-optimization/costMatrix.c
    lib/core/ffi/external-direct-optimization/dyn_character.c
    lib/core/ffi/external-direct-optimization/ukkCheckPoint.c
    lib/core/ffi/external-direct-optimization/ukkCommon.c

  -- Here we list all directories that contain C & C++ header files that the FFI
  -- tools will need to locate when preprocessing the C files. Without listing
  -- the directories containing the C header files here, the FFI preprocessor
  -- (hsc2hs, c2hs, etc.) will fail to locate the requisite files. Note also,
  -- that the parent directory of the nessicary C & C++ header files must be
  -- specified. The preprocessor will not recursively look in subdirectories for
  -- header files!
  include-dirs:
    lib/core/ffi/external-direct-optimization


-- A litany of GHC warnings designed to alert us during the build of any common
-- pitfalls, future compatibility issues, or coding conventions.
common ghc-flags

  ghc-options:
    -- Optimization flags
    -O2
    -fexcess-precision
    -fexpose-all-unfoldings
    -flate-specialise
    -foptimal-applicative-do
    -fspecialize-aggressively
    -fstatic-argument-transformation
    -- Usability flags
    -fdiagnostics-color=always
    -fhide-source-paths
    -j
    -- Sanity check warnings
    -Wall
    -Wcompat
    -Wdodgy-foreign-imports
    -Wduplicate-exports
    -Wempty-enumerations
    -Widentities
    -Wincomplete-patterns
    -Wincomplete-record-updates
    -Wincomplete-uni-patterns
    -Wmissing-deriving-strategies          
    -Wmissing-fields
    -Wmissing-home-modules
    -Wmissing-monadfail-instances
    -Wmissing-signatures
    -Wnoncanonical-monad-instances
    -Wnoncanonical-monoid-instances
    -Woverflowed-literals
    -Woverlapping-patterns
    -Wredundant-constraints
    -Wsemigroup
    -Wtabs
    -Wunrecognised-warning-flags
    -Wunused-binds
    -Wunused-do-bind
    -Wunused-foralls
    -Wunused-imports
    -Wunused-matches
    -Wwrong-do-bind

-- Global deviations from Haskell98
common language-specs

  default-language: Haskell2010

  -- Always use MonadFail(fail), not Monad(fail)
  other-extensions:
    MonadFailDesugaring
    DerivingStrategies


library alphabet

  import:
    ghc-flags,
    language-specs

  visibility: public

  hs-source-dirs:
    lib/alphabet/src

  build-depends:
    serialize,
    utility,
    base                     >= 4.11      && < 5.0,
    bimap                    >= 0.3       && < 1.0,
    -- >=0.5.8 Required for Data.Map.restrictKeys
    containers               >= 0.5.8     && < 1.0,
    deepseq                  >= 1.4       && < 2.0,
    keys                     >= 3.0       && < 4.0,
    mtl                      >= 2.0       && < 3.0,
    QuickCheck               >= 2.12      && < 3.0,
    semigroupoids            >= 5.2.1     && < 5.4,
    semigroups               >= 0.18      && < 1.0,
    text-show                >= 3.8.1     && < 4.0,
    transformers             >= 0.5.6     && < 1.0,

  exposed-modules:
    Data.Alphabet
    Data.Alphabet.IUPAC
    Data.Alphabet.Special
 
  other-modules:
    Data.Alphabet.Internal


-- Library for performing parsimony analysis.

-- Provides various metrics for scoring static characters and
-- performing string alignment on dynamic characters.

library analysis

  import:
    ghc-flags,
    language-specs

  visibility: private

  hs-source-dirs:
    lib/core/analysis/src

  build-depends:
    data-structures,
    exportable,
    tcm,
    tcm-memo,
    utility,
    base                     >= 4.11      && < 5.0,
    clustering               >= 0.4       && < 0.5,
    -- >=0.5.8 Required for Data.Map.restrictKeys
    containers               >= 0.5.8     && < 1.0,
    data-default             >= 0.5.2     && < 0.8,
    deepseq                  >= 1.4       && < 2.0,
    dlist                    >= 0.8       && < 1.0,
    foldl                    >= 1.3.2     && < 2.0,
    keys                     >= 3.0       && < 4.0,
    lens                     >= 4.18      && < 5.0,
    mono-traversable         >= 1.0       && < 2.0,
    mtl                      >= 2.0       && < 3.0,
    -- required for Data.Semigroup.Foldable.toNonEmpty
    semigroupoids            >= 5.2.1     && < 5.4,
    text-show                >= 3.8.1     && < 4.0,
    -- >=0.12.0.2 required for compatability with "compact regions"
    vector                   >= 0.12.0.2  && < 0.13,
    vector-builder           >= 0.3.7     && < 0.4,
    -- >=3.4 required for corrected definition of (!) & index
    vector-instances         >= 3.4       && < 3.5,

  exposed-modules:
    Analysis.Clustering
    Analysis.Clustering.Hierarchical
    Analysis.Parsimony.Additive
    Analysis.Parsimony.Dynamic.DirectOptimization
    Analysis.Parsimony.Dynamic.DirectOptimization.Pairwise
    Analysis.Parsimony.Fitch
    Analysis.Parsimony.Sankoff
    Analysis.Scoring
    Analysis.TotalEdgeCost

  other-modules:
    Analysis.Clustering.Metric
    Analysis.Parsimony.Additive.Internal
    Analysis.Parsimony.Dynamic.DirectOptimization.Internal
    Analysis.Parsimony.Dynamic.DirectOptimization.Pairwise.Internal
    Analysis.Parsimony.Dynamic.DirectOptimization.Pairwise.Ukkonen.Internal
    Analysis.Parsimony.Fitch.Internal
    Analysis.Parsimony.Sankoff.Internal
    Analysis.Parsimony.Dynamic.DirectOptimization.Pairwise.FFI
    Analysis.Parsimony.Dynamic.DirectOptimization.Pairwise.NeedlemanWunsch
    Analysis.Parsimony.Dynamic.DirectOptimization.Pairwise.Ukkonen
    Analysis.Parsimony.Dynamic.DirectOptimization.Pairwise.Ukkonen.Ribbon


-- Data-types for defining and interacting with phylogenetic components.
   
-- Exposes core data-types for constructing, mutating, and scoring phylogenetic
-- components. Phylogenetic forests, the primitive component type, are defined
-- here along with the interface for interacting with phylogenetic forests.
-- Character sequences and matricies, character and graph metadata, and scoring
-- methods are defined as well.

library core

  import:
    language-specs

  visibility: public

  build-depends:
    analysis,
    data-structures,
    tcm

  reexported-modules:
    Analysis.Clustering,
    Analysis.Parsimony.Additive,
    Analysis.Parsimony.Dynamic.DirectOptimization,
    Analysis.Parsimony.Dynamic.DirectOptimization.Pairwise,
    Analysis.Parsimony.Fitch,
    Analysis.Parsimony.Sankoff,
    Analysis.Scoring,
    Analysis.TotalEdgeCost,
    Bio.Character,
    Bio.Character.Decoration.Additive,
    Bio.Character.Decoration.Continuous,
    Bio.Character.Decoration.Discrete,
    Bio.Character.Decoration.Discrete.Class,
    Bio.Character.Decoration.Dynamic,
    Bio.Character.Decoration.Fitch,
    Bio.Character.Decoration.Metric,
    Bio.Character.Decoration.NonMetric,
    Bio.Character.Encodable,
    Bio.Character.Encodable.Continuous,
    Bio.Metadata,
    Bio.Metadata.CharacterName,
    Bio.Metadata.Continuous,
    Bio.Metadata.Discrete,
    Bio.Metadata.DiscreteWithTCM,
    Bio.Metadata.Dynamic,
    Bio.Metadata.Metric,
    Bio.Sequence,
    Bio.Sequence.Block,
    Bio.Sequence.Character,
    Bio.Sequence.Metadata,
    Bio.Graph,
    Bio.Graph.Component,
    Bio.Graph.Constructions,
    Bio.Graph.LeafSet,
    Bio.Graph.Node,
    Bio.Graph.Node.Context,
    Bio.Graph.PhylogeneticDAG,
    Bio.Graph.PhylogeneticDAG.Substitute,
    Bio.Graph.ReferenceDAG,
    Bio.Graph.ReferenceDAG.Internal,
    Bio.Graph.ReferenceDAG.Network,
    Bio.Graph.ReferenceDAG.Traversal,
    Bio.Graph.ReferenceDAG.Utility,
    Bio.Graph.Solution,
    Bio.Graph.ZipperDAG,
    Data.EdgeLength,
    Data.MetricRepresentation,
    Data.NodeLabel,
    Data.TCM,
    Data.TCM.Dense,
    Data.TopologyRepresentation,
    Test.Custom.NucleotideSequence,


-- Normalizing disparate input sources

-- Library for taking data from disperate input sources and converting the data
-- to a normalized form. Normalization does *not* check that the disparate data
-- sources are consistent. That check is performed by the data-unification
-- library.

library data-normalization

  import:             
    ghc-flags,
    language-specs

  visibility: public
        
  hs-source-dirs:
    lib/data-normalization/src

  build-depends:
    alphabet,
    core,
    file-parsers,
    utility,
    base                     >= 4.11      && < 5.0,
    -- >=0.5.8 Required for Data.Map.restrictKeys
    containers               >= 0.5.8     && < 1.0,
    deepseq                  >= 1.4       && < 2.0,
    -- >=2999.20 Required for forgiving construction of DOT object
    graphviz                 >= 2999.20   && < 3000,
    hashable                 >= 1.2       && < 2.0,
    keys                     >= 3.0       && < 4.0,
    -- required for Data.Semigroup.Foldable.toNonEmpty
    semigroupoids            >= 5.2.1     && < 5.4,
    semigroups               >= 0.18      && < 1.0,
    text-short               >= 0.1.3     && < 1.0,
    -- >=0.12.0.2 required for compatability with "compact regions"
    vector                   >= 0.12.0.2  && < 0.13,
    -- >=3.4 required for corrected definition of (!) & index
    vector-instances         >= 3.4       && < 3.5,

  exposed-modules:
    Data.Normalization.Character
    Data.Normalization.Metadata
    Data.Normalization.Topology
  
  other-modules:
    Data.Normalization.Character.Class
    Data.Normalization.Character.Internal
    Data.Normalization.Metadata.Class
    Data.Normalization.Metadata.Internal


library data-structures

  import:
    ghc-flags,
    language-specs

  visibility: private

  hs-source-dirs:
    lib/core/data-structures/src

  build-depends:
    alphabet,
    evaluation,
    exportable,
    file-source,
    serialize,
    tcm,
    tcm-memo,
    utility,
    base                     >= 4.11      && < 5.0,
    bimap                    >= 0.3       && < 1.0,
    binary                   >= 0.6       && < 1.0,
    bv-little                >= 1.0.1     && < 2.0,
    compact                  >= 0.1       && < 2.0,
    -- >=0.5.8 Required for Data.Map.restrictKeys
    containers               >= 0.5.8     && < 1.0,
    data-default             >= 0.5.2     && < 0.8,
    deepseq                  >= 1.4       && < 2.0,
    dlist                    >= 0.8       && < 1.0,
    foldl                    >= 1.3.2     && < 2.0,
    -- >=2999.20 Required for forgiving construction of DOT object
    graphviz                 >= 2999.20   && < 3000,
    hashable                 >= 1.2       && < 2.0,
    keys                     >= 3.0       && < 4.0,
    lens                     >= 4.18      && < 5.0,
    monad-loops              >= 0.4       && < 1.0,
    mono-traversable         >= 1.0       && < 2.0,
    mtl                      >= 2.0       && < 3.0,
    parallel                 >= 3.2       && < 4.0,
    pretty-tree              >= 0.1       && < 0.2,
    QuickCheck               >= 2.12      && < 3.0,
    -- required for Data.Semigroup.Foldable.toNonEmpty
    semigroupoids            >= 5.2.1     && < 5.4,
    smallcheck               >= 1.1.5     && < 2.0,
    text                     >= 1.2       && < 2.0,
    text-short               >= 0.1.3     && < 1.0,
    text-show                >= 3.8.1     && < 4.0,
    text-show-instances      >= 3.0       && < 4.0,
    unordered-containers     >= 0.2.9     && < 1.0,
    -- >=0.12.0.2 required for compatability with "compact regions"
    vector                   >= 0.12.0.2  && < 0.13,
    vector-builder           >= 0.3.7     && < 0.4,
    vector-binary-instances  >= 0.2.1.1   && < 0.3,
    -- >=3.4 required for corrected definition of (!) & index
    vector-instances         >= 3.4       && < 3.5,
    xml                      >= 1.3.14    && < 1.4,

  exposed-modules:
    Bio.Character
    Bio.Character.Decoration.Additive
    Bio.Character.Decoration.Continuous
    Bio.Character.Decoration.Discrete
    Bio.Character.Decoration.Discrete.Class
    Bio.Character.Decoration.Dynamic
    Bio.Character.Decoration.Fitch
    Bio.Character.Decoration.Metric
    Bio.Character.Decoration.NonMetric
    Bio.Character.Encodable
    Bio.Character.Encodable.Continuous
    Bio.Metadata
    Bio.Metadata.CharacterName
    Bio.Metadata.Continuous
    Bio.Metadata.Discrete
    Bio.Metadata.DiscreteWithTCM
    Bio.Metadata.Dynamic
    Bio.Metadata.Metric
    Bio.Sequence
    Bio.Sequence.Block
    Bio.Sequence.Character
    Bio.Sequence.Metadata
    Bio.Graph
    Bio.Graph.Component
    Bio.Graph.Constructions
    Bio.Graph.LeafSet
    Bio.Graph.Node
    Bio.Graph.Node.Context
    Bio.Graph.PhylogeneticDAG
    Bio.Graph.PhylogeneticDAG.Substitute
    Bio.Graph.ReferenceDAG
    Bio.Graph.ReferenceDAG.Internal
    Bio.Graph.ReferenceDAG.Network
    Bio.Graph.ReferenceDAG.Traversal
    Bio.Graph.ReferenceDAG.Utility
    Bio.Graph.Solution
    Bio.Graph.ZipperDAG
    Data.EdgeLength
    Data.NodeLabel
    Data.TopologyRepresentation
    Test.Custom.NucleotideSequence

  other-modules:
    Bio.Character.Decoration.Additive.Class
    Bio.Character.Decoration.Additive.Internal
    Bio.Character.Decoration.Continuous.Class
    Bio.Character.Decoration.Continuous.Internal
    Bio.Character.Decoration.Dynamic.Class
    Bio.Character.Decoration.Dynamic.Internal
    Bio.Character.Decoration.Fitch.Class
    Bio.Character.Decoration.Fitch.Internal
    Bio.Character.Decoration.Metric.Class
    Bio.Character.Decoration.Metric.Internal
    Bio.Character.Decoration.NonMetric.Class
    Bio.Character.Decoration.NonMetric.Internal
    Bio.Character.Decoration.Shared
    Bio.Character.Encodable.Continuous.Class
    Bio.Character.Encodable.Continuous.Internal
    Bio.Character.Encodable.Dynamic
    Bio.Character.Encodable.Dynamic.Class
    Bio.Character.Encodable.Dynamic.Internal
    Bio.Character.Encodable.Internal
    Bio.Character.Encodable.Static
    Bio.Character.Encodable.Static.Class
    Bio.Character.Encodable.Static.Internal
    Bio.Character.Encodable.Stream
    Bio.Metadata.General
    Bio.Metadata.General.Class
    Bio.Metadata.General.Internal
    Bio.Metadata.Discrete.Class
    Bio.Metadata.Discrete.Internal
    Bio.Metadata.DiscreteWithTCM.Class
    Bio.Metadata.DiscreteWithTCM.Internal
    Bio.Metadata.Dynamic.Class
    Bio.Metadata.Dynamic.Internal
    Bio.Metadata.Metric.Class
    Bio.Metadata.Metric.Internal
    Bio.Graph.BinaryRenderingTree
    Bio.Graph.Forest
    Bio.Graph.Node.Internal
    Bio.Graph.PhylogeneticDAG.Class
    Bio.Graph.PhylogeneticDAG.Internal
    Bio.Graph.PhylogeneticDAG.NetworkEdgeQuantification
    Bio.Graph.PhylogeneticDAG.DynamicCharacterRerooting
    Bio.Graph.PhylogeneticDAG.Postorder
    Bio.Graph.PhylogeneticDAG.Preorder
    Bio.Graph.PhylogeneticDAG.Reification
    Bio.Graph.ZipperDAG.Internal
    Bio.Sequence.Block.Builder
    Bio.Sequence.Block.Character
    Bio.Sequence.Block.Internal
    Bio.Sequence.Block.Metadata
    Bio.Sequence.Internal
    Data.EdgeSet


-- Checking consistentcy and unifiying data from disprate input sources.

-- Library for taking data from disperate input sources and unified the data into
-- a consistent form.

library data-unification

  import:             
    ghc-flags,
    language-specs

  visibility: public
  
  hs-source-dirs:
    lib/data-unification/src

  build-depends:
    core,
    data-normalization,
    file-source,
    serialize,
    utility,
    base                     >= 4.11      && < 5.0,
    -- >=0.5.8 Required for Data.Map.restrictKeys
    containers               >= 0.5.8     && < 1.0,
    data-default             >= 0.5.2     && < 0.8,
    deepseq                  >= 1.4       && < 2.0,
    dlist-nonempty           >= 0.1.1     && < 1.0,
    keys                     >= 3.0       && < 4.0,
    lens                     >= 4.18      && < 5.0,
    mtl                      >= 2.0       && < 3.0,
    parallel                 >= 3.2       && < 4.0,
    -- required for Data.Semigroup.Foldable.toNonEmpty
    semigroupoids            >= 5.2.1     && < 5.4,
    semigroups               >= 0.18      && < 1.0,
    text                     >= 1.2       && < 2.0,
    text-short               >= 0.1.3     && < 1.0,
    text-show                >= 3.8.1     && < 4.0,
    transformers             >= 0.5.6     && < 1.0,
    validation               >= 1.1       && < 2.0,
    vector                   >= 0.12.0.2  && < 0.13,

  exposed-modules:
    Data.Unification

  other-modules:
    Data.Unification.Error
    Data.Unification.InputData


-- Monad transformer for managing the stateful evaluation of PCG scripts.

-- This monad transformer provides a concrete, efficient implementation for many
-- useful monad typeclasses required to manage the effects of the evaluating PCG
-- scripts. PCG script evaluation is inherently stateful, requiring management of
-- random seeds, logs, IO, global state variables, and error short-ciruiting.

library evaluation

  import:
    ghc-flags,
    language-specs

  visibility: public

  hs-source-dirs:
    lib/evaluation/src

  build-depends:
    base                     >= 4.11      && < 5.0,
    bimap                    >= 0.3       && < 1.0,
    containers               >= 0.5.8     && < 1.0,
    deepseq                  >= 1.4       && < 2.0,
    dlist,            
    mtl                      >= 2.0       && < 3.0,
    QuickCheck               >= 2.12      && < 3.0,
    quickcheck-instances     >= 0.3.17    && < 1.0,
    semigroupoids            >= 5.2.1     && < 5.4,
    semigroups               >= 0.18      && < 1.0,
    text                     >= 1.2       && < 2.0,
    text-show                >= 3.8.1     && < 4.0,            
    transformers             >= 0.5.6     && < 1.0,
                
  exposed-modules:
    Control.Evaluation
    Control.Monad.Logger
    System.ErrorPhase              

  other-modules:
    Control.Evaluation.Notification
    Control.Evaluation.Result
    Control.Evaluation.Trans


library exportable

  import:
    ghc-flags,
    language-specs,

  visibility: private

  hs-source-dirs:
    lib/exportable/src

  build-depends:
    base                     >= 4.11      && < 5.0,
    lens                     >= 4.18      && < 5.0,
    semigroups               >= 0.18      && < 1.0,

  exposed-modules:
    Bio.Character.Exportable

  other-modules:
    Bio.Character.Exportable.Class


-- Parsers for the input file types accepted by PCG

-- Defines file parsers for Fasta files with sequence spliting, Newick files with
-- support for extended newick format, Nexus files (though many block types are
-- skipped), DOT files as graph input, TNT files (though many commands are
-- skipped), and custom file formats for parsing transition cost matrices with an
-- alphabet, and the depricated vertex/edge/root set format.

library file-parsers

  import:
    ghc-flags,
    language-specs

  visibility: public

  hs-source-dirs:
    lib/file-parsers/src

  build-depends:
    alphabet,
    utility,
    base                     >= 4.11      && < 5.0,
    bimap                    >= 0.3       && < 1.0,
    case-insensitive         >= 1.2.0     && < 1.3,
    containers               >= 0.5.8     && < 1.0,
    deepseq                  >= 1.4       && < 2.0,
    dlist                    >= 0.8       && < 1.0,
    -- >=2999.20 Required for forgiving construction of DOT object
    graphviz                 >= 2999.20   && < 3000,
    integer-gmp              >= 1.0       && < 2.0,
    keys                     >= 3.0       && < 4.0,
    matrix                   >= 0.3.6     && < 0.4,
    megaparsec               >= 8.0       && < 9.0,
    mtl                      >= 2.0       && < 3.0,
    parser-combinators       >= 1.0       && < 2.0,
    safe                     >= 0.3.17    && < 0.4,
    scientific               >= 0.3.6     && < 0.4,
    -- required for Data.Semigroup.Foldable.toNonEmpty
    semigroupoids            >= 5.2.1     && < 5.4,
    semigroups               >= 0.18      && < 1.0,
    text                     >= 1.2       && < 2.0,
    text-short               >= 0.1.3     && < 1.0,
    transformers             >= 0.5.6     && < 1.0,
    -- >=0.12.0.2 required for compatability with "compact regions"
    vector                   >= 0.12.0.2  && < 0.13,
    vector-builder           >= 0.3       && < 1.0,             

  exposed-modules:
    File.Format.Dot
    File.Format.Fasta
    File.Format.Fastc
    File.Format.Newick
    File.Format.Nexus
    File.Format.TNT
    File.Format.TransitionCostMatrix
    File.Format.VertexEdgeRoot

  other-modules:
    File.Format.Fasta.Converter
    File.Format.Fasta.Internal
    File.Format.Fasta.Parser
    File.Format.Fastc.Parser
    File.Format.Newick.Internal
    File.Format.Newick.Parser
    File.Format.Nexus.Data
    File.Format.Nexus.Parser
    File.Format.Nexus.Partition
    File.Format.Nexus.Validate
    File.Format.TNT.Command.CCode
    File.Format.TNT.Command.CNames
    File.Format.TNT.Command.Cost
    File.Format.TNT.Command.NStates
    File.Format.TNT.Command.Procedure
    File.Format.TNT.Command.TRead
    File.Format.TNT.Command.XRead
    File.Format.TNT.Parser
    File.Format.TNT.Partitioning
    File.Format.TNT.Internal
    File.Format.TransitionCostMatrix.Parser
    File.Format.VertexEdgeRoot.Parser
    Text.Megaparsec.Custom


-- Library for interacting with file paths in a type-safe manner.
                    
-- Exposes a well-typed file path type and functionality for interacting with the
-- file system through with this type.
        
library file-source

  import:
    ghc-flags,
    language-specs

  visibility: public

  hs-source-dirs:
    lib/file-source/src

  build-depends:
    serialize,
    validation-transformer,
    base                     >= 4.11      && < 5.0,
    binary                   >= 0.6       && < 1.0,
    bytestring               >= 0.10.8    && < 0.11,
    -- >=0.5.8 Required for Data.Map.restrictKeys
    compact                  >= 0.1       && < 2.0,
    deepseq                  >= 1.4       && < 2.0,
    directory                >= 1.3       && < 2.0,
    filepath                 >= 1.4       && < 2.0,
    Glob                     >= 0.9       && < 2.0,
    hashable                 >= 1.2       && < 2.0,
    keys                     >= 3.0       && < 4.0,
    megaparsec               >= 8.0       && < 9.0,                        
    mono-traversable         >= 1.0       && < 2.0,
    mono-traversable-keys    >= 0.1       && < 1.0,
    pipes                    >= 4.0       && < 5.0,            
    QuickCheck               >= 2.12      && < 3.0,
    -- required for Data.Semigroup.Foldable.toNonEmpty
    semigroupoids            >= 5.2.1     && < 5.4,
    semigroups               >= 0.18      && < 1.0,
    text                     >= 1.2       && < 2.0,
    text-short               >= 0.1.3     && < 1.0,
    text-show                >= 3.8.1     && < 4.0,
    validation               >= 1.1       && < 2.0,
    -- >=0.12.0.2 required for compatability with "compact regions"
    vector                   >= 0.12.0.2  && < 0.13,
                
  exposed-modules:
    Data.FileSource
    Data.FileSource.IO
    Data.FileSource.InputStreamError
    Data.FileSource.ParseStreamError
    Data.FileSource.OutputStreamError


-- Library for phylogenetic graphs

-- Defines data type for phylogenetic graphs and various helper functions.

library graph

  import:
    ghc-flags,
    language-specs

  visibility: public

  hs-source-dirs:
    lib/graph/src

  build-depends:
    utility,
    base                     >= 4.11      && < 5.0,
    bifunctors               ^>= 5.5.4            ,
    -- >=0.5.8 Required for Data.Map.restrictKeys
    comonad                  ^>= 5.0.5            ,
    containers               >= 0.5.8     && < 0.7,
    deepseq                  >= 1.4       && < 2.0,
    foldl                    >= 1.3.2     && < 2.0,
    hashable                 >= 1.2       && < 2.0,
    keys                     >= 3.0       && < 4.0,
    lens                     >= 4.17      && < 5.0,
    mtl                      ^>= 2.2.2            ,
    parallel                 >= 3.2       && < 4.0,    
    QuickCheck               >= 2.12      && < 3.0,
    text                     >= 1.2       && < 2.0,
    semigroupoids            >= 5.2.1     && < 5.4,
    text-show                >= 3.0       && < 4.0,
    text-show-instances      >= 3.0       && < 4.0,
    -- >=0.12.0.2 required for compatability with "compact regions"
    vector                   >= 0.12.0.2  && < 0.13,
    vector-builder           >= 0.3.7.2   && < 0.4,
    -- >=3.4 required for corrected definition of (!) & index
    vector-instances         >= 3.4       && < 3.5,


  exposed-modules:
    Data.Graph
    Data.Graph.Type
    Data.Graph.Memo
    Data.Graph.Internal
    Data.Graph.Indices
    Data.Graph.NodeContext
    Data.Graph.Moves
    Data.Graph.Hash
    Data.Graph.Intermediate
    Data.Graph.Build
    Data.Graph.Sequence.Class


-- Defines the grammar & specific commands of the PCG langauge

-- In addition to the grammar definition, this library exports a parser for the
-- grammar. Each command available in PCG is defined here and a script parser is
-- exported to parse a sequence of commands which represents the computation to
-- be performed by PCG.

library language

  import:
    ghc-flags,
    language-specs

  visibility: public

  hs-source-dirs:
    lib/language/src

  build-depends:
    file-source,
    base                     >= 4.11      && < 5.0,
    case-insensitive         >= 1.2.0     && < 1.3,
    -- >=0.5.8 Required for Data.Map.restrictKeys
    containers               >= 0.5.8     && < 1.0,
    free                     >= 5.0       && < 6.0,
    keys                     >= 3.0       && < 4.0,
    megaparsec               >= 8.0       && < 9.0,
    parser-combinators       >= 1.0       && < 2.0,
    scientific               >= 0.3.6     && < 0.4,
    semigroups               >= 0.18      && < 1.0,
    text-short               >= 0.1.3     && < 1.0,
    time                     >= 1.8.0     && < 2.0,

  exposed-modules:
    PCG.Syntax
    PCG.Command.Build
    PCG.Command.Echo
    PCG.Command.Read
    PCG.Command.Report
    PCG.Command.Save
    PCG.Command.Load
    PCG.Syntax.Combinators

  other-modules:
    PCG.Syntax.Parser
    PCG.Syntax.Primitive


-- A library for defining custom serialisation and rendering functionality.

-- Defines custom helper functions for serializing to data formats and related
-- to text representations.

library serialize

  import:
    ghc-flags,
    language-specs

  visibility: private

  hs-source-dirs:
    lib/serialize/src

  build-depends:
    base                     >= 4.11      && < 5.0,
    keys                     >= 3.0       && < 4.0,
    semigroups               >= 0.18      && < 1.0,
    text                     >= 1.2       && < 2.0,
    text-short               >= 0.1.3     && < 1.0,
    text-show                >= 3.8.1     && < 4.0,
    xml                      >= 1.3.14    && < 1.4,

  exposed-modules:
    Data.Text.Short.Custom
    TextShow.Custom
    Text.Newick.Class
    Text.XML
    Text.XML.Class
    Text.XML.Custom
 
                    
-- Library for working with TCMs and SCMs in various representations.

-- General purpose library for working with transition cost matrices (TCMs)
-- and symbol change matrices (SCMs). Specialization options are provided
-- for the discrete metric (non-additive) and the L1 norm (additive) TCMs &
-- SCMs. Exposes a memoized binding for sparsely indexed, large TCMs.

library tcm

  import:
    ffi-buildinfo,
    ghc-flags,
    language-specs,

  visibility: private

  hs-source-dirs:
    lib/core/tcm/src

  build-depends:
    exportable,
    serialize,
    tcm-memo,
    utility,
    base                     >= 4.11      && < 5.0,
    containers               >= 0.5.8     && < 1.0,
    deepseq                  >= 1.4       && < 2.0,
    QuickCheck               >= 2.12      && < 3.0,
    mono-traversable         >= 1.0       && < 2.0,
    vector                   >= 0.12.0.2  && < 0.13,

  exposed-modules:
    Data.MetricRepresentation
    Data.TCM
    Data.TCM.Dense

  other-modules:
    Data.TCM.Internal
    Data.TCM.Dense.FFI


-- A binding to a C++ hashtable for thread-safe memoization.

-- This package is designed to provide a thread safe binding to a "pure"
-- memoization of two-way and three-way Sankoff character cost and median
-- computations.

library tcm-memo

  import:
    ghc-flags,
    language-specs,

  visibility: private

  hs-source-dirs:
    lib/tcm-memo/src

  cc-options:       --std=c11

  cxx-options:      --std=c++14

  -- This library is required for linking to the C++ standard template library.
  extra-libraries:  stdc++

  hs-source-dirs:   lib/tcm-memo/ffi

  c-sources:
    lib/tcm-memo/ffi/memoized-tcm/costMatrixWrapper.c
    lib/tcm-memo/ffi/memoized-tcm/dynamicCharacterOperations.c

  cxx-sources:
    lib/tcm-memo/ffi/memoized-tcm/costMatrix_2d.cpp
    lib/tcm-memo/ffi/memoized-tcm/costMatrix_3d.cpp

  -- Here we list all directories that contain C & C++ header files that the FFI
  -- tools will need to locate when preprocessing the C files. Without listing
  -- the directories containing the C header files here, the FFI preprocessor
  -- (hsc2hs, c2hs, etc.) will fail to locate the requisite files. Note also,
  -- that the parent directory of the nessicary C & C++ header files must be
  -- specified. The preprocessor will not recursively look in subdirectories for
  -- header files!
  include-dirs:
    lib/tcm-memo/ffi/memoized-tcm

  build-depends:
    exportable,
    base                     >= 4.11      && < 5.0,
    deepseq                  >= 1.4       && < 2.0,
    QuickCheck               >= 2.12      && < 3.0,
    semigroups               >= 0.18      && < 1.0,

  exposed-modules:
    Data.TCM.Memoized
    Data.TCM.Memoized.Types

  other-modules:
    Data.TCM.Memoized.FFI


-- Collection of utility functions and data structures
                    
-- Defines custom data structures for special use cases, more abstract functions
-- that base provides, and re-exported correcting to deficient libraries.

library utility

  import:
    ghc-flags,
    language-specs

  visibility: private

  hs-source-dirs:
    lib/utility/src

  build-depends:
    base                     >= 4.11      && < 5.0,
    binary                   >= 0.6       && < 1.0,
    bv-little                >= 1.0.1     && < 2.0,
    bytestring               >= 0.10.8    && < 0.11,
    -- >=0.5.8 Required for Data.Map.restrictKeys
    containers               >= 0.5.8     && < 1.0,
    deepseq                  >= 1.4       && < 2.0,
    directory                >= 1.3       && < 2.0,
    foldl                    >= 1.3.2     && < 2.0,
    hashable                 >= 1.2       && < 2.0,
    integer-gmp              >= 1.0       && < 2.0,
    keys                     >= 3.0       && < 4.0,
    lens                     >= 4.18      && < 5.0,
    matrix                   >= 0.3.6     && < 0.4,
    mono-traversable         >= 1.0       && < 2.0,
--    mono-traversable-keys    >= 0.1       && < 1.0,
    parallel                 >= 3.2       && < 4.0,
    pipes                    >= 4.0       && < 5.0,            
    pointed                  >= 5.0       && < 6.0,
    QuickCheck               >= 2.12      && < 3.0,
    -- required for Data.Semigroup.Foldable.toNonEmpty
    semigroupoids            >= 5.2.1     && < 5.4,
    semigroups               >= 0.18      && < 1.0,
    tasty-hunit              >= 0.10      && < 1.0,
    text                     >= 1.2       && < 2.0,
    text-short               >= 0.1.3     && < 1.0,
    text-show                >= 3.8.1     && < 4.0,
    text-show-instances      >= 3.0       && < 4.0,
    transformers             >= 0.5.6     && < 1.0,
    validation               >= 1.1       && < 2.0,
    -- >=0.12.0.2 required for compatability with "compact regions"
    vector                   >= 0.12.0.2  && < 0.13,
    -- >=3.4 required for corrected definition of (!) & index
    vector-instances         >= 3.4       && < 3.5,

  exposed-modules:
    Control.Parallel.Custom
    Data.BitMatrix
    Data.Binary.Utility
    Data.Either.Custom
    Data.Foldable.Custom
    Data.List.Utility
    Data.Matrix.NotStupid
    Data.MutualExclusionSet
    Data.Pair.Strict
    Data.Range
    Data.ShortText.Custom
    Data.TextShow.Custom
    Data.UnionSet
    Data.Vector.Custom
    Data.Vector.Memo
    Data.Vector.NonEmpty
    Numeric.Cost
    Numeric.Extended
    Numeric.Extended.Natural
    Numeric.Extended.Real
    Numeric.NonNegativeAverage
    Test.HUnit.Custom
    Test.QuickCheck.Arbitrary.Instances

  other-modules:
    Data.BitMatrix.Internal
    Data.MutualExclusionSet.Internal
    Numeric.Extended.Internal


-- Monad transformer for collecting failures through the applicative instance.

-- This monad transformer provides a data-type for collection failures through
-- the applicative instance. The monad, and monad transformer instances will
-- "short-circuit" with all collected errors at the first monadic bind.

library validation-transformer

  import:
    ghc-flags,
    language-specs

  visibility: public

  hs-source-dirs:
    lib/validation-transformer/src

  build-depends:    
    base                     >= 4.11      && < 5.0,
    deepseq                  >= 1.4       && < 2.0,
    mtl                      >= 2.0       && < 3.0,
    QuickCheck               >= 2.12      && < 3.0,
    -- required for Data.Semigroup.Foldable.toNonEmpty
    semigroupoids            >= 5.2.1     && < 5.4,
    semigroups               >= 0.18      && < 1.0,
    transformers             >= 0.5.6     && < 1.0,
    validation               >= 1.1       && < 2.0,

  exposed-modules:
    Control.Monad.Trans.Validation


executable pcg

  import:
    ghc-flags,
    language-specs

  main-is:
    Main.hs

  ghc-options:
    -threaded -rtsopts

  hs-source-dirs:
    app/pcg

  build-depends:
    alphabet,
    evaluation,
    core,
    data-normalization,
    data-unification,
    file-parsers,
    file-source,
    language,
    serialize,
    utility,
    validation-transformer,
    ansi-wl-pprint           >= 0.6.8     && < 0.7,
    base                     >= 4.11      && < 5.0,
    bimap                    >= 0.3       && < 2.0,
    bytestring               >= 0.10.8    && < 0.11,
    compact                  >= 0.1       && < 2.0,
    -- >=0.5.8 Required for Data.Map.restrictKeys
    containers               >= 0.5.8     && < 1.0,
    deepseq                  >= 1.4       && < 2.0,
    filepath                 >= 1.4       && < 2.0,
    foldl                    >= 1.3.2     && < 2.0,
    gitrev                   >= 1.3       && < 2.0,
    -- >=2999.20 Required for forgiving construction of DOT object
    graphviz                 >= 2999.20   && < 3000,
    integer-gmp              >= 1.0       && < 2.0,
    keys                     >= 3.0       && < 4.0,
    lens                     >= 4.17      && < 5.0,
    megaparsec               >= 8.0       && < 9.0,
    mmark                    >= 0.0.7.2   && < 1.0,
    modern-uri               >= 0.3       && < 1.0,
    mono-traversable         >= 1.0       && < 2.0,
    mtl                      >= 2.0       && < 3.0,
    optparse-applicative     >= 0.15      && < 2.0,
    parallel                 >= 3.2       && < 4.0,
    perfect-vector-shuffle   ^>= 0.1             ,
    random-shuffle           >= 0.0.4     && < 0.1,
    -- required for Data.Semigroup.Foldable.toNonEmpty
    semigroupoids            >= 5.2.1     && < 5.4,
    semigroups               >= 0.18      && < 1.0,
    template-haskell         >= 2.13      && < 3.0,
    text                     >= 1.2       && < 2.0,
    text-short               >= 0.1       && < 1.0,
    text-show                >= 3.8.1     && < 4.0,
    th-lift-instances        >= 0.1       && < 1.0,            
    transformers             >= 0.5.5     && < 1.0,
    validation               >= 1.1       && < 2.0,
    vector                   >= 0.12.0.2  && < 0.13,
    xml                      >= 1.3.14    && < 1.4,

  -- Apparently this is needed to compile with profiling, which is really stupid.
  -- It should only be in the modules which use TemplateHaskell, not all modules.
  -- I consider this a temporary hack to get things to compile with profiling.
  -- TODO: remove this in the future when cabal gets it's act together.
  other-extensions: TemplateHaskell
  
  other-modules:
    Paths_phylogenetic_component_graph
    PCG.Command.Build.Evaluate
    PCG.Command.Echo.Evaluate
    PCG.Command.Load.Evaluate
    PCG.Command.Read.DecorationInitialization
    PCG.Command.Read.Evaluate
    PCG.Command.Read.InputStreams
    PCG.Command.Read.ParseStreams
    PCG.Command.Read.ReadCommandError
    PCG.Command.Report.Evaluate
    PCG.Command.Report.GraphViz
    PCG.Command.Report.Metadata
    PCG.Command.Save.Evaluate
    PCG.CommandLineOptions
    PCG.CommandLineOptions.Display
    PCG.CommandLineOptions.Types
    PCG.Computation.Internal
    PCG.Software.Credits
    PCG.Software.Metadata            


executable 2d-do-comparison

  import:
    ghc-flags,
    language-specs

  main-is:
    2d-do-comparison.hs

  hs-source-dirs:
    app

  build-depends:
    alphabet,
    core,
    tcm-memo,
    base                     >= 4.11      && < 5.0,
    bimap                    >= 0.3       && < 2.0,
    QuickCheck               >= 2.12      && < 3.0,


executable 3d-do-comparison

  import:
    ghc-flags,
    language-specs

  main-is:
    3d-do-comparison.hs

  hs-source-dirs:
    app

  build-depends:
    alphabet,
    core,
    tcm-memo,
    base                     >= 4.11      && < 5.0,
    bimap                    >= 0.3       && < 2.0,
    deepseq                  >= 1.4       && < 2.0,
    QuickCheck               >= 2.12      && < 3.0,


executable affine-safety

  import:
    ghc-flags,
    language-specs

  main-is:
    affine-safety.hs

  hs-source-dirs:
    app

  build-depends:
    alphabet,
    core,
    base                     >= 4.11      && < 5.0,
    bimap                    >= 0.3       && < 2.0,
    QuickCheck               >= 2.12      && < 3.0,


executable fasta-differ

  import:
    ghc-flags,
    language-specs

  main-is:
    fasta-differ.hs

  hs-source-dirs:
    app

  build-depends:
    file-parsers,
    base                     >= 4.11      && < 5.0,
    -- >=0.5.8 Required for Data.Map.restrictKeys
    containers               >= 0.5.8     && < 1.0,
    keys                     >= 3.0       && < 4.0,
    megaparsec               >= 8.0       && < 9.0,
    text-short               >= 0.1       && < 1.0,
    -- >=0.12.0.2 required for compatability with "compact regions"
    vector                   >= 0.12.0.2  && < 0.13,


executable file-tests

  import:
    ghc-flags,
    language-specs

  main-is:
    FileTests.hs

  ghc-options:
    -threaded

  hs-source-dirs:
    lib/file-parsers/test
  
  build-depends:
    file-parsers,
    base                     >= 4.11      && < 5.0,
    containers               >= 0.5.8     && < 1.0,
    directory                >= 1.3       && < 2.0,
    megaparsec               >= 8.0       && < 9.0,
    semigroups               >= 0.18      && < 1.0,
    tasty                    >= 1.2       && < 2.0,
    tasty-hunit              >= 0.10      && < 1.0,

  other-modules:
    Test.Custom.Parse
    TestSuite.GeneratedTests
    TestSuite.GeneratedTests.Fasta
    TestSuite.GeneratedTests.Fastc
    TestSuite.GeneratedTests.Internal
    TestSuite.GeneratedTests.Nexus
    TestSuite.GeneratedTests.TNT


executable generate-data-set

  import:
    ghc-flags,
    language-specs

  main-is:
    generate-data-set.hs

  hs-source-dirs:
    app

  build-depends:             
    alphabet,
    ansi-wl-pprint           >= 0.6.8     && < 0.7,
    base                     >= 4.11      && < 5.0,
    -- >=0.5.8 Required for Data.Map.restrictKeys
    containers               >= 0.5.8     && < 1.0,
    deepseq                  >= 1.4       && < 2.0,
    keys                     >= 3.0       && < 4.0,
    optparse-applicative     >= 0.15      && < 2.0,
    mtl                      >= 2.0       && < 3.0,
    mwc-random               >= 0.14      && < 1.0,                         
    random-shuffle           >= 0.0.4     && < 0.1,
    scientific               >= 0.3.6     && < 0.4,
    text                     >= 1.2       && < 2.0,
    text-show                >= 3.8.1     && < 4.0,
    validation               >= 1.1       && < 2.0,
    -- >=0.12.0.2 required for compatability with "compact regions"
    vector                   >= 0.12.0.2  && < 0.13,


executable generate-tcm

  import:
    ghc-flags,
    language-specs

  main-is:
    generate-tcm.hs

  hs-source-dirs:
    app

  build-depends:
    utility,
    ansi-wl-pprint           >= 0.6.8     && < 0.7,
    base                     >= 4.11      && < 5.0,
    -- >=0.5.8 Required for Data.Map.restrictKeys
    containers               >= 0.5.8     && < 1.0,
    keys                     >= 3.0       && < 4.0,
    matrix                   >= 0.3.6     && < 0.4,
    optparse-applicative     >= 0.15      && < 2.0,
    -- >=0.12.0.2 required for compatability with "compact regions"
    vector                   >= 0.12.0.2  && < 0.13,


executable graphviz-examples

  import:
    ghc-flags,
    language-specs

  main-is:
    graphviz-examples.hs

  hs-source-dirs:
    app/graphviz-examples

  other-modules:
    DisplayTree
    NetworkEdges
    ProjectOverview

  build-depends:
    base                     >= 4.11      && < 5.0,
    directory                >= 1.3.3     && < 1.4,
    filepath                 >= 1.4.2     && < 1.5,
    graphviz                 >= 2999.20   && < 3000,
    text                     >= 1.2.3     && < 1.3,
    algebraic-graphs         >= 0.3       && < 1.0


executable newick-resolver

  import:
    ghc-flags,
    language-specs

  main-is:
    newick-resolver.hs

  hs-source-dirs:
    app

  build-depends:
    file-parsers,
    base                     >= 4.11      && < 5.0,
    megaparsec               >= 8.0       && < 9.0,
    -- required for Data.Semigroup.Foldable.toNonEmpty
    semigroupoids            >= 5.2.1     && < 5.4,
    text                     >= 1.2       && < 2.0,
    text-short               >= 0.1       && < 1.0,


executable ukkonen-do-comparison

  import:
    ghc-flags,
    language-specs

  main-is:
    ukkonen-do-comparison.hs

  hs-source-dirs:
    app

  build-depends:
    alphabet,
    core,
    tcm-memo,
    base                     >= 4.11      && < 5.0,
    bimap                    >= 0.3       && < 2.0,
    QuickCheck               >= 2.12      && < 3.0,


executable use-the-memoized-ffi

  import:
    ghc-flags,
    language-specs,

  main-is:
    Main.hs

  hs-source-dirs:
    lib/tcm-memo

  build-depends:
    exportable,
    tcm-memo,
    base                     >= 4.11      && < 5.0,
    safe                     >= 0.3.17    && < 0.4,
    semigroups               >= 0.18      && < 1.0,


test-suite integration-tests

  import:
    ghc-flags,
    language-specs

  main-is:
    IntegrationTests.hs

  type:
    exitcode-stdio-1.0

  ghc-options:
    -threaded -with-rtsopts=-N

  hs-source-dirs:
    test

  build-depends:
    core,
    evaluation,
    utility,
    base                     >= 4.11      && < 5.0,
    bimap                    >= 0.3       && < 2.0,
    binary                   >= 0.6       && < 1.0,
    bytestring               >= 0.10.8    && < 0.11,
    -- >=0.5.8 Required for Data.Map.restrictKeys
    containers               >= 0.5.8     && < 1.0,
    deepseq                  >= 1.4       && < 2.0,
    directory                >= 1.3       && < 2.0,
    filepath                 >= 1.4       && < 2.0,
    keys                     >= 3.0       && < 4.0,
    lens                     >= 4.17      && < 5.0,
    mtl                      >= 2.0       && < 3.0,
    process                  >= 1.6       && < 2.0,
    -- required for Data.Semigroup.Foldable.toNonEmpty
    semigroupoids            >= 5.2.1     && < 5.4,
    semigroups               >= 0.18      && < 1.0,
    tasty                    >= 1.2       && < 2.0,
    tasty-golden             >= 2.3       && < 3.0,
    tasty-hunit              >= 0.10      && < 1.0,
    tasty-rerun              >= 1.1.14    && < 2.0,
    transformers             >= 0.5.5     && < 1.0,

  other-modules:
    TestSuite.GoldenTests
    TestSuite.ScriptTests
    TestSuite.SubProcess


<<<<<<< HEAD
benchmark benchmark
=======
test-suite test-suite-alphabet
>>>>>>> 16a7f0b5

  import:
    ghc-flags,
    language-specs

<<<<<<< HEAD
  type:
    exitcode-stdio-1.0

  main-is:
    BenchSuite/StringAlignment.hs

  build-depends:
    pcg-alphabet,
    pcg-core,
    pcg-data-normalization,
    pcg-data-unification,
    pcg-evaluation,
    pcg-file-parsers,
    pcg-file-source,
    pcg-language,
    pcg-utility,
    pcg-validation-transformer,
    base                     >= 4.11      && < 5.0,
    containers               >= 0.5.8     && < 1.0,
    criterion,
    deepseq                  >= 1.4       && < 2.0,
    directory                >= 1.3       && < 1.4,
    filepath                 >= 1.4       && < 2.0,
    keys                     >= 3.0       && < 4.0,
    lens                     >= 4.17      && < 5.0,
    megaparsec               >= 8.0       && < 9.0,
    mono-traversable         >= 1.0       && < 2.0,
    semigroupoids            >= 5.2.1     && < 5.4,
    text                     >= 1.2       && < 2.0,
    text-short               >= 0.1       && < 1.0,
    text-show                >= 3.8.1     && < 4.0,
    validation               >= 1.1       && < 2.0,
    vector                   >= 0.12.0.2  && < 0.13,

  hs-source-dirs:
    app/pcg
    bench

  other-modules:
--    BenchSuite.FileStreaming
--    BenchSuite.StringAlignment
    PCG.Command.Read.InputStreams
    PCG.Command.Read.ParseStreams
    PCG.Command.Read.ReadCommandError
            
=======
  main-is:
    TestSuite.hs

  type:
    exitcode-stdio-1.0

  hs-source-dirs:
    lib/alphabet/test

  ghc-options:
    -threaded

  build-depends:
    alphabet,
    base                     >= 4.11      && < 5.0,
    QuickCheck               >= 2.12      && < 3.0,
    semigroups               >= 0.18      && < 1.0,
    tasty                    >= 1.2       && < 2.0,
    tasty-hunit              >= 0.10      && < 1.0,
    tasty-quickcheck         >= 0.9       && < 1.0,
    tasty-rerun              >= 1.1.14    && < 2.0,

  other-modules:
    Data.Alphabet.Test


test-suite test-suite-analysis

  import:
    ghc-flags,
    language-specs

  main-is:
    TestSuite.hs

  type:
    exitcode-stdio-1.0

  hs-source-dirs:
    lib/core/analysis/test

  build-depends:
    alphabet,
    analysis,
    data-structures,
    tcm,
    tcm-memo,
    utility,
    base                     >= 4.11      && < 5.0,
    clustering               >= 0.4       && < 0.5,
    mono-traversable         >= 1.0       && < 2.0,
    QuickCheck               >= 2.12      && < 3.0,
    semigroups               >= 0.18      && < 1.0,
    smallcheck               >= 1.1.5     && < 2.0,
    tasty                    >= 1.2       && < 2.0,
    tasty-quickcheck         >= 0.9       && < 1.0,
    tasty-rerun              >= 1.1.14    && < 2.0,
    tasty-smallcheck         >= 0.8       && < 1.0,
    vector                   >= 0.12.0.2  && < 0.13,

  other-modules:
    Analysis.Parsimony.Dynamic.DirectOptimization.Pairwise.Test
    Analysis.Clustering.Test


test-suite test-suite-data-structures

  import:
    ghc-flags,
    language-specs

  main-is:
    TestSuite.hs

  type:
    exitcode-stdio-1.0

  ghc-options:
    -threaded
--    -with-rtsopts=-N4

  hs-source-dirs:
    lib/core/data-structures/test

  build-depends:
    alphabet,
    data-structures,
    base                     >= 4.11      && < 5.0,
    containers               >= 0.5.8     && < 1.0,
    deepseq                  >= 1.4       && < 2.0,
    keys                     >= 3.0       && < 4.0,
    lens                     >= 4.18      && < 5.0,
    mono-traversable         >= 1.0       && < 2.0,
    QuickCheck               >= 2.12      && < 3.0,
    semigroups               >= 0.18      && < 1.0,
    tasty                    >= 1.2       && < 2.0,
    tasty-hunit              >= 0.10      && < 1.0,
    tasty-quickcheck         >= 0.9       && < 1.0,
    tasty-rerun              >= 1.1.14    && < 2.0,
    vector                   >= 0.12.0.2  && < 0.13,

  other-modules:
    Bio.Character.Encodable.Dynamic.Test
    Bio.Character.Encodable.Static.Test
    Bio.Graph.ReferenceDAG.Test
    Bio.Graph.ReferenceDAG.Test.NetworkPropertyTests
    Bio.Graph.ReferenceDAG.Test.NetworkUnitTests


test-suite test-suite-evaluation

  import:
    ghc-flags,
    language-specs

  main-is:
    TestSuite.hs

  type:
    exitcode-stdio-1.0

  hs-source-dirs:
    lib/evaluation/test

  ghc-options:
    -threaded

  build-depends:
    evaluation,
    base                     >= 4.11      && < 5.0,
    deepseq                  >= 1.4       && < 2.0,
    dlist,            
    mtl                      >= 2.0       && < 3.0,
    QuickCheck               >= 2.12      && < 3.0,
    -- required for Data.Semigroup.Foldable.toNonEmpty
    semigroupoids            >= 5.2.1     && < 5.4,
    semigroups               >= 0.18      && < 1.0,
    transformers             >= 0.5.6     && < 1.0,
    tasty                    >= 1.2       && < 2.0,
    tasty-quickcheck         >= 0.9       && < 1.0,
    tasty-rerun              >= 1.1.14    && < 2.0,

  other-modules:
    Control.Evaluation.Test
    System.ErrorPhase.Test


test-suite test-suite-file-parsers

  import:
    ghc-flags,
    language-specs

  main-is:          
    TestSuite.hs

  type:             
    exitcode-stdio-1.0

  hs-source-dirs:   
    lib/file-parsers/src,
    lib/file-parsers/test

  ghc-options:      
    -threaded

  build-depends:
    alphabet,
    utility,
    base                     >= 4.11      && < 5.0,
    bimap                    >= 0.3       && < 1.0,
    case-insensitive         >= 1.2.0     && < 1.3,
    containers               >= 0.5.8     && < 1.0,
    deepseq                  >= 1.4       && < 2.0,
    dlist                    >= 0.8       && < 1.0,
    integer-gmp              >= 1.0       && < 2.0,
    keys                     >= 3.0       && < 4.0,
    matrix                   >= 0.3.6     && < 0.4,
    megaparsec               >= 8.0       && < 9.0,
    parser-combinators       >= 1.0       && < 2.0,
    QuickCheck               >= 2.12      && < 3.0,
    safe                     >= 0.3.17    && < 0.4,
    scientific               >= 0.3.6     && < 0.4,
    semigroupoids            >= 5.2.1     && < 5.4,
    semigroups               >= 0.18      && < 1.0,
    smallcheck               >= 1.1.5     && < 2.0,
    tasty                    >= 1.2       && < 2.0,
    tasty-hunit              >= 0.10      && < 1.0,
    tasty-quickcheck         >= 0.9       && < 1.0,
    tasty-rerun              >= 1.1.14    && < 2.0,
    text                     >= 1.2       && < 2.0,
    text-short               >= 0.1.3     && < 1.0,
    vector                   >= 0.12.0.2  && < 0.13,
    vector-builder           >= 0.3       && < 1.0,             

  other-modules:
    File.Format.Fasta.Internal
    File.Format.Fasta.Parser
    File.Format.Fasta.Test
    File.Format.Fastc.Parser
    File.Format.Fastc.Test
    File.Format.Newick.Internal
    File.Format.Newick.Parser
    File.Format.Newick.Test
    File.Format.TNT.Command.CCode
    File.Format.TNT.Command.CNames
    File.Format.TNT.Command.Procedure
    File.Format.TNT.Command.TRead
    File.Format.TNT.Command.XRead
    File.Format.TNT.Internal
    File.Format.TNT.Test
    File.Format.TransitionCostMatrix.Parser
    File.Format.TransitionCostMatrix.Test
    File.Format.VertexEdgeRoot.Parser
    File.Format.VertexEdgeRoot.Test
    Test.Custom.Parse
    Text.Megaparsec.Custom
    Text.Megaparsec.Custom.Test


test-suite test-suite-graph

  import:
    ghc-flags,
    language-specs

  main-is:
    TestSuite.hs

  type:
    exitcode-stdio-1.0

  hs-source-dirs:
    lib/graph/test

  build-depends:
    graph,
    utility,
    base                     >= 4.11      && < 5.0,
    QuickCheck               >= 2.12      && < 3.0,
    tasty                    >= 1.2       && < 2.0,
    tasty-hunit              >= 0.10      && < 1.0,
    tasty-quickcheck         >= 0.9       && < 1.0,
    tasty-rerun              >= 1.1.14    && < 2.0,
    vector                   >= 0.12.0.2  && < 0.13,
                    
  other-modules:
    Data.Graph.Test


-- Library for exporting dynamic characters across the FFI

-- Exports a type-cless for exporting dynamic characters across the FFI in
-- multiple formats.


test-suite test-suite-tcm

  import:
    ghc-flags,
    language-specs

  main-is:
    TestSuite.hs

  type:
    exitcode-stdio-1.0

  hs-source-dirs:
    lib/core/tcm/test

  ghc-options:
    -threaded

  build-depends:
    tcm,
    tcm-memo,
    utility,
    base                     >= 4.11      && < 5.0,
    mono-traversable         >= 1.0       && < 2.0,
    QuickCheck               >= 2.12      && < 3.0,
    semigroups               >= 0.18      && < 1.0,
    tasty                    >= 1.2       && < 2.0,
    tasty-hunit              >= 0.10      && < 1.0,
    tasty-quickcheck         >= 0.9       && < 1.0,
    tasty-rerun              >= 1.1.14    && < 2.0,

  other-modules:
    Data.TCM.Test


test-suite test-suite-utility

  import:
    ghc-flags,
    language-specs

  main-is:          
    TestSuite.hs

  type:             
    exitcode-stdio-1.0

  hs-source-dirs:
    lib/utility/test

  build-depends:
    utility,
    base                     >= 4.11      && < 5.0,
    bv-little                >= 1.0.1     && < 2.0,
    deepseq                  >= 1.4       && < 2.0,
    integer-gmp              >= 1.0       && < 2.0,
    mono-traversable         >= 1.0       && < 2.0,
    parallel                 >= 3.2       && < 4.0,
    QuickCheck               >= 2.12      && < 3.0,
    semigroups               >= 0.18      && < 1.0,
    tasty                    >= 1.2       && < 2.0,
    tasty-hunit              >= 0.10      && < 1.0,
    tasty-quickcheck         >= 0.9       && < 1.0,
    tasty-rerun              >= 1.1.14    && < 2.0,
                    
  other-modules:
    Control.Parallel.Test
    Data.BitMatrix.Test
    Data.MutualExclusionSet.Test
    Numeric.Cost.Test            
    Numeric.Extended.Natural.Test
    Numeric.Extended.Real.Test
    Numeric.NonNegativeAverage.Test
    Data.List.Test


test-suite test-suite-validation-transformer

  import:
    ghc-flags,
    language-specs

  main-is:
    TestSuite.hs

  type:
    exitcode-stdio-1.0

  hs-source-dirs:
    lib/validation-transformer/test

  ghc-options:
    -threaded

  build-depends:
    validation-transformer,
    base                     >= 4.11      && < 5.0,
    deepseq                  >= 1.4       && < 2.0,
    mtl                      >= 2.0       && < 3.0,
    QuickCheck               >= 2.12      && < 3.0,
    -- required for Data.Semigroup.Foldable.toNonEmpty
    semigroupoids            >= 5.2.1     && < 5.4,
    semigroups               >= 0.18      && < 1.0,
    tasty                    >= 1.2       && < 2.0,
    tasty-quickcheck         >= 0.9       && < 1.0,
    tasty-rerun              >= 1.1.14    && < 2.0,
    transformers             >= 0.5.6     && < 1.0,

  other-modules:
    Control.Monad.Trans.Validation.Test


benchmark bench-file-parsers-space

  import:
    ghc-flags,
    language-specs
         
  main-is:
    Space.hs

  type:
    exitcode-stdio-1.0  
    
  ghc-options:
    -threaded

  hs-source-dirs:
    lib/file-parsers/bench
  
  build-depends:
    file-parsers,
    base                     >= 4.11      && < 5.0,
    case-insensitive         >= 1.2.0     && < 1.3,
    containers               >= 0.5.8     && < 1.0,
    criterion                >= 1.5       && < 2.0,
    deepseq                  >= 1.4       && < 2.0,
    filepath                 >= 1.4       && < 2.0,
    megaparsec               >= 8.0       && < 9.0,
    semigroups               >= 0.18      && < 1.0,
    text                     >= 1.2       && < 2.0,
    weigh                    >= 0.0.14    && < 1.0,

  other-modules:
    Benchmark.FASTA.Files
    Benchmark.FASTA.Space
    Benchmark.FASTC.Files
    Benchmark.FASTC.Space
    Benchmark.Internal
    Benchmark.Newick.Files            
    Benchmark.Newick.Space
    Benchmark.TCM.Files            
    Benchmark.TCM.Space
    Benchmark.VER.Files            
    Benchmark.VER.Space


benchmark bench-file-parsers-time

  import:
    ghc-flags,
    language-specs
         
  main-is:
    Time.hs

  type:
    exitcode-stdio-1.0  
    
  ghc-options:
    -threaded

  hs-source-dirs:
    lib/file-parsers/bench
  
  build-depends:
    file-parsers,
    base                     >= 4.11      && < 5.0,
    case-insensitive         >= 1.2.0     && < 1.3,
    containers               >= 0.5.8     && < 1.0,
    criterion                >= 1.5       && < 2.0,
    deepseq                  >= 1.4       && < 2.0,
    filepath                 >= 1.4       && < 2.0,
    megaparsec               >= 8.0       && < 9.0,
    semigroups               >= 0.18      && < 1.0,
    text                     >= 1.2       && < 2.0,
    weigh                    >= 0.0.14    && < 1.0,

  other-modules:
    Benchmark.FASTA.Files
    Benchmark.FASTA.Time
    Benchmark.FASTC.Files
    Benchmark.FASTC.Time
    Benchmark.Internal
    Benchmark.Newick.Files
    Benchmark.Newick.Time
    Benchmark.TCM.Files            
    Benchmark.TCM.Time
    Benchmark.VER.Files
    Benchmark.VER.Time


benchmark bench-graph

  import:
    ghc-flags,
    language-specs

  main-is:          
    Benchmarks.hs

  type:             
    exitcode-stdio-1.0

  hs-source-dirs: 
    lib/graph/bench

  build-depends:
    utility,
    base                     >= 4.11      && < 5.0,
    criterion                >= 1.5       && < 2.0,

  ghc-options:
    -fdicts-cheap
    -fmax-simplifier-iterations=10
    -fspec-constr-count=6
    -threaded
                    
  other-modules:
    Data.Graph.Bench


benchmark bench-utility

  import:
    ghc-flags,
    language-specs

  main-is:          
    Benchmarks.hs

  type:             
    exitcode-stdio-1.0

  hs-source-dirs:
    lib/utility/bench

  build-depends:
    utility,
    base                     >= 4.11      && < 5.0,
    criterion                >= 1.5       && < 2.0,
    deepseq                  >= 1.4       && < 2.0,
    semigroups               >= 0.18      && < 1.0,

  ghc-options:
    -fdicts-cheap
    -fmax-simplifier-iterations=10
    -fspec-constr-count=6
    -threaded
                    
  other-modules:
    Data.MutualExclusionSet.Bench
    Numeric.Extended.Natural.Bench
>>>>>>> 16a7f0b5
<|MERGE_RESOLUTION|>--- conflicted
+++ resolved
@@ -1516,63 +1516,8 @@
     TestSuite.SubProcess
 
 
-<<<<<<< HEAD
-benchmark benchmark
-=======
 test-suite test-suite-alphabet
->>>>>>> 16a7f0b5
-
-  import:
-    ghc-flags,
-    language-specs
-
-<<<<<<< HEAD
-  type:
-    exitcode-stdio-1.0
-
-  main-is:
-    BenchSuite/StringAlignment.hs
-
-  build-depends:
-    pcg-alphabet,
-    pcg-core,
-    pcg-data-normalization,
-    pcg-data-unification,
-    pcg-evaluation,
-    pcg-file-parsers,
-    pcg-file-source,
-    pcg-language,
-    pcg-utility,
-    pcg-validation-transformer,
-    base                     >= 4.11      && < 5.0,
-    containers               >= 0.5.8     && < 1.0,
-    criterion,
-    deepseq                  >= 1.4       && < 2.0,
-    directory                >= 1.3       && < 1.4,
-    filepath                 >= 1.4       && < 2.0,
-    keys                     >= 3.0       && < 4.0,
-    lens                     >= 4.17      && < 5.0,
-    megaparsec               >= 8.0       && < 9.0,
-    mono-traversable         >= 1.0       && < 2.0,
-    semigroupoids            >= 5.2.1     && < 5.4,
-    text                     >= 1.2       && < 2.0,
-    text-short               >= 0.1       && < 1.0,
-    text-show                >= 3.8.1     && < 4.0,
-    validation               >= 1.1       && < 2.0,
-    vector                   >= 0.12.0.2  && < 0.13,
-
-  hs-source-dirs:
-    app/pcg
-    bench
-
-  other-modules:
---    BenchSuite.FileStreaming
---    BenchSuite.StringAlignment
-    PCG.Command.Read.InputStreams
-    PCG.Command.Read.ParseStreams
-    PCG.Command.Read.ReadCommandError
-            
-=======
+
   main-is:
     TestSuite.hs
 
@@ -2061,6 +2006,58 @@
     Data.Graph.Bench
 
 
+benchmark benchmark
+
+  import:
+    ghc-flags,
+    language-specs
+
+  type:
+    exitcode-stdio-1.0
+
+  main-is:
+    BenchSuite/StringAlignment.hs
+
+  build-depends:
+    pcg-alphabet,
+    pcg-core,
+    pcg-data-normalization,
+    pcg-data-unification,
+    pcg-evaluation,
+    pcg-file-parsers,
+    pcg-file-source,
+    pcg-language,
+    pcg-utility,
+    pcg-validation-transformer,
+    base                     >= 4.11      && < 5.0,
+    containers               >= 0.5.8     && < 1.0,
+    criterion,
+    deepseq                  >= 1.4       && < 2.0,
+    directory                >= 1.3       && < 1.4,
+    filepath                 >= 1.4       && < 2.0,
+    keys                     >= 3.0       && < 4.0,
+    lens                     >= 4.17      && < 5.0,
+    megaparsec               >= 8.0       && < 9.0,
+    mono-traversable         >= 1.0       && < 2.0,
+    semigroupoids            >= 5.2.1     && < 5.4,
+    text                     >= 1.2       && < 2.0,
+    text-short               >= 0.1       && < 1.0,
+    text-show                >= 3.8.1     && < 4.0,
+    validation               >= 1.1       && < 2.0,
+    vector                   >= 0.12.0.2  && < 0.13,
+
+  hs-source-dirs:
+    app/pcg
+    bench
+
+  other-modules:
+--    BenchSuite.FileStreaming
+--    BenchSuite.StringAlignment
+    PCG.Command.Read.InputStreams
+    PCG.Command.Read.ParseStreams
+    PCG.Command.Read.ReadCommandError
+            
+
 benchmark bench-utility
 
   import:
@@ -2092,4 +2089,4 @@
   other-modules:
     Data.MutualExclusionSet.Bench
     Numeric.Extended.Natural.Bench
->>>>>>> 16a7f0b5
+
