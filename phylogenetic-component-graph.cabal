cabal-version:      3.0
Category:           Biology
build-type:         Simple
name:               phylogenetic-component-graph
version:            0.2.0

author:             Ward Wheeler
maintainer:         wheeler@amnh.org
license:            BSD-3-Clause
license-file:       LICENSE

synopsis:           Program and library for general phylogenetic graph search

description:        Phylogenetic Componet Graph provides a library for
                    interacting with phylogenetic graphs. It defines a
                    decalartive scripting language for defining phylogenetic
                    searches. Said scripts can be evaluated by the provided pcg
                    program to perform a phylogenetic search on an input dataset.

extra-source-files:
    AUTHORS.md
    CHANGELOG.md
    FUNDING.md
    README.md
    
        
-- Group of buildinfo specifications to correctly build and link to the C & C++:
-- FFI code.
common ffi-buildinfo

  cc-options:
    --std=c11

  hs-source-dirs:
    lib/core/ffi

  c-sources:
    lib/core/ffi/external-direct-optimization/alignCharacters.c
    lib/core/ffi/external-direct-optimization/alignmentMatrices.c
    lib/core/ffi/external-direct-optimization/c_alignment_interface.c
    lib/core/ffi/external-direct-optimization/c_code_alloc_setup.c
    lib/core/ffi/external-direct-optimization/costMatrix.c
    lib/core/ffi/external-direct-optimization/dyn_character.c
    lib/core/ffi/external-direct-optimization/ukkCheckPoint.c
    lib/core/ffi/external-direct-optimization/ukkCommon.c

  -- Here we list all directories that contain C & C++ header files that the FFI
  -- tools will need to locate when preprocessing the C files. Without listing
  -- the directories containing the C header files here, the FFI preprocessor
  -- (hsc2hs, c2hs, etc.) will fail to locate the requisite files. Note also,
  -- that the parent directory of the nessicary C & C++ header files must be
  -- specified. The preprocessor will not recursively look in subdirectories for
  -- header files!
  include-dirs:
    lib/core/ffi/external-direct-optimization


-- A litany of GHC warnings designed to alert us during the build of any common
-- pitfalls, future compatibility issues, or coding conventions.
common ghc-flags

  ghc-options:
    -- Optimization flags
    -O2
    -fexcess-precision
    -fexpose-all-unfoldings
    -flate-specialise
    -foptimal-applicative-do
    -fspecialize-aggressively
    -fstatic-argument-transformation
    -- Usability flags
    -fdiagnostics-color=always
    -fhide-source-paths
    -j
    -- Sanity check warnings
    -Wall
    -Wcompat
    -Wdodgy-foreign-imports
    -Wduplicate-exports
    -Wempty-enumerations
    -Widentities
    -Wincomplete-patterns
    -Wincomplete-record-updates
    -Wincomplete-uni-patterns
    -Wmissing-deriving-strategies          
    -Wmissing-fields
    -Wmissing-home-modules
    -Wmissing-monadfail-instances
    -Wmissing-signatures
    -Wnoncanonical-monad-instances
    -Wnoncanonical-monoid-instances
    -Woverflowed-literals
    -Woverlapping-patterns
    -Wredundant-constraints
    -Wsemigroup
    -Wtabs
    -Wunrecognised-warning-flags
    -Wunused-binds
    -Wunused-do-bind
    -Wunused-foralls
    -Wunused-imports
    -Wunused-matches
    -Wwrong-do-bind

-- Global deviations from Haskell98
common language-specs

  default-language: Haskell2010

  -- Always use MonadFail(fail), not Monad(fail)
  other-extensions:
    MonadFailDesugaring
    DerivingStrategies


library alphabet

  import:
    ghc-flags,
    language-specs

  visibility: public

  hs-source-dirs:
    lib/alphabet/src

  build-depends:
    serialize,
    utility,
    base                     >= 4.11      && < 5.0,
    bimap                    >= 0.3       && < 1.0,
    -- >=0.5.8 Required for Data.Map.restrictKeys
    containers               >= 0.5.8     && < 1.0,
    deepseq                  >= 1.4       && < 2.0,
    keys                     >= 3.0       && < 4.0,
    mtl                      >= 2.0       && < 3.0,
    QuickCheck               >= 2.12      && < 3.0,
    semigroupoids            >= 5.2.1     && < 5.4,
    semigroups               >= 0.18      && < 1.0,
    text-show                >= 3.8.1     && < 4.0,
    transformers             >= 0.5.6     && < 1.0,

  -- Apparently this is needed to compile with profiling, which is really stupid.
  -- It should only be in the modules which use TemplateHaskell, not all modules.
  -- I consider this a temporary hack to get things to compile with profiling.
  -- TODO: remove this in the future when cabal gets it's act together.
  other-extensions: TemplateHaskell
  
  exposed-modules:
    Data.Alphabet
    Data.Alphabet.IUPAC
    Data.Alphabet.Special
 
  other-modules:
    Data.Alphabet.Internal


-- Library for performing parsimony analysis.

-- Provides various metrics for scoring static characters and
-- performing string alignment on dynamic characters.

library analysis

  import:
    ghc-flags,
    language-specs

  visibility: private

  hs-source-dirs:
    lib/core/analysis/src

  build-depends:
    data-structures,
    exportable,
    tcm,
    tcm-memo,
    utility,
    base                     >= 4.11      && < 5.0,
    clustering               >= 0.4       && < 0.5,
    -- >=0.5.8 Required for Data.Map.restrictKeys
    containers               >= 0.5.8     && < 1.0,
    data-default             >= 0.5.2     && < 0.8,
    deepseq                  >= 1.4       && < 2.0,
    dlist                    >= 0.8       && < 1.0,
    foldl                    >= 1.3.2     && < 2.0,
    keys                     >= 3.0       && < 4.0,
    lens                     >= 4.18      && < 5.0,
    mono-traversable         >= 1.0       && < 2.0,
    mtl                      >= 2.0       && < 3.0,
    -- required for Data.Semigroup.Foldable.toNonEmpty
    semigroupoids            >= 5.2.1     && < 5.4,
    text-show                >= 3.8.1     && < 4.0,
    -- >=0.12.0.2 required for compatibility with "compact regions"
    vector                   >= 0.12.0.2  && < 0.13,
    vector-builder           >= 0.3.7     && < 0.4,
    -- >=3.4 required for corrected definition of (!) & index
    vector-instances         >= 3.4       && < 3.5,

  exposed-modules:
    Analysis.Clustering
    Analysis.Clustering.Hierarchical
    Analysis.Parsimony.Additive
    Analysis.Parsimony.Dynamic.DirectOptimization
    Analysis.Parsimony.Dynamic.DirectOptimization.Pairwise
    Analysis.Parsimony.Fitch
    Analysis.Parsimony.Sankoff
    Analysis.Scoring
    Analysis.TotalEdgeCost

  other-modules:
    Analysis.Clustering.Metric
    Analysis.Parsimony.Additive.Internal
    Analysis.Parsimony.Dynamic.DirectOptimization.Internal
    Analysis.Parsimony.Dynamic.DirectOptimization.Pairwise.Internal
    Analysis.Parsimony.Dynamic.DirectOptimization.Pairwise.Ukkonen.Internal
    Analysis.Parsimony.Fitch.Internal
    Analysis.Parsimony.Sankoff.Internal
    Analysis.Parsimony.Dynamic.DirectOptimization.Pairwise.FFI
    Analysis.Parsimony.Dynamic.DirectOptimization.Pairwise.NeedlemanWunsch
    Analysis.Parsimony.Dynamic.DirectOptimization.Pairwise.Ukkonen
    Analysis.Parsimony.Dynamic.DirectOptimization.Pairwise.Ukkonen.Ribbon


-- Data-types for defining and interacting with phylogenetic components.
   
-- Exposes core data-types for constructing, mutating, and scoring phylogenetic
-- components. Phylogenetic forests, the primitive component type, are defined
-- here along with the interface for interacting with phylogenetic forests.
-- Character sequences and matricies, character and graph metadata, and scoring
-- methods are defined as well.

library core

  import:
    language-specs

  visibility: public

  build-depends:
    analysis,
    data-structures,
    tcm

  reexported-modules:
    Analysis.Clustering,
    Analysis.Parsimony.Additive,
    Analysis.Parsimony.Dynamic.DirectOptimization,
    Analysis.Parsimony.Dynamic.DirectOptimization.Pairwise,
    Analysis.Parsimony.Fitch,
    Analysis.Parsimony.Sankoff,
    Analysis.Scoring,
    Analysis.TotalEdgeCost,
    Bio.Character,
    Bio.Character.Decoration.Additive,
    Bio.Character.Decoration.Continuous,
    Bio.Character.Decoration.Discrete,
    Bio.Character.Decoration.Discrete.Class,
    Bio.Character.Decoration.Dynamic,
    Bio.Character.Decoration.Fitch,
    Bio.Character.Decoration.Metric,
    Bio.Character.Decoration.NonMetric,
    Bio.Character.Encodable,
    Bio.Character.Encodable.Continuous,
    Bio.Metadata,
    Bio.Metadata.CharacterName,
    Bio.Metadata.Continuous,
    Bio.Metadata.Discrete,
    Bio.Metadata.DiscreteWithTCM,
    Bio.Metadata.Dynamic,
    Bio.Metadata.Metric,
    Bio.Sequence,
    Bio.Sequence.Block,
    Bio.Sequence.Character,
    Bio.Sequence.Metadata,
    Bio.Graph,
    Bio.Graph.Component,
    Bio.Graph.Constructions,
    Bio.Graph.LeafSet,
    Bio.Graph.Node,
    Bio.Graph.Node.Context,
    Bio.Graph.PhylogeneticDAG,
    Bio.Graph.PhylogeneticDAG.Substitute,
    Bio.Graph.ReferenceDAG,
    Bio.Graph.ReferenceDAG.Internal,
    Bio.Graph.ReferenceDAG.Network,
    Bio.Graph.ReferenceDAG.Traversal,
    Bio.Graph.ReferenceDAG.Utility,
    Bio.Graph.Solution,
    Bio.Graph.ZipperDAG,
    Data.EdgeLength,
    Data.MetricRepresentation,
    Data.NodeLabel,
    Data.TCM,
    Data.TCM.Dense,
    Data.TopologyRepresentation,
    Test.Custom.NucleotideSequence,


-- Normalizing disparate input sources

-- Library for taking data from disperate input sources and converting the data
-- to a normalized form. Normalization does *not* check that the disparate data
-- sources are consistent. That check is performed by the data-unification
-- library.

library data-normalization

  import:             
    ghc-flags,
    language-specs

  visibility: public
        
  hs-source-dirs:
    lib/data-normalization/src

  build-depends:
    alphabet,
    core,
    file-parsers,
    utility,
    base                     >= 4.11      && < 5.0,
    -- >=0.5.8 Required for Data.Map.restrictKeys
    containers               >= 0.5.8     && < 1.0,
    deepseq                  >= 1.4       && < 2.0,
    -- >=2999.20 Required for forgiving construction of DOT object
    graphviz                 >= 2999.20   && < 3000,
    hashable                 >= 1.2       && < 2.0,
    keys                     >= 3.0       && < 4.0,
    -- required for Data.Semigroup.Foldable.toNonEmpty
    semigroupoids            >= 5.2.1     && < 5.4,
    semigroups               >= 0.18      && < 1.0,
    text-short               >= 0.1.3     && < 1.0,
    -- >=0.12.0.2 required for compatibility with "compact regions"
    vector                   >= 0.12.0.2  && < 0.13,
    -- >=3.4 required for corrected definition of (!) & index
    vector-instances         >= 3.4       && < 3.5,

  exposed-modules:
    Data.Normalization.Character
    Data.Normalization.Metadata
    Data.Normalization.Topology
  
  other-modules:
    Data.Normalization.Character.Class
    Data.Normalization.Character.Internal
    Data.Normalization.Metadata.Class
    Data.Normalization.Metadata.Internal


library data-structures

  import:
    ghc-flags,
    language-specs

  visibility: private

  hs-source-dirs:
    lib/core/data-structures/src

  build-depends:
    alphabet,
    evaluation,
    exportable,
    file-source,
    serialize,
    tcm,
    tcm-memo,
    utility,
    base                     >= 4.11      && < 5.0,
    bimap                    >= 0.3       && < 1.0,
    binary                   >= 0.6       && < 1.0,
    bv-little                >= 1.0.1     && < 2.0,
    compact                  >= 0.1       && < 2.0,
    -- >=0.5.8 Required for Data.Map.restrictKeys
    containers               >= 0.5.8     && < 1.0,
    data-default             >= 0.5.2     && < 0.8,
    deepseq                  >= 1.4       && < 2.0,
    dlist                    >= 0.8       && < 1.0,
    foldl                    >= 1.3.2     && < 2.0,
    -- >=2999.20 Required for forgiving construction of DOT object
    graphviz                 >= 2999.20   && < 3000,
    hashable                 >= 1.2       && < 2.0,
    keys                     >= 3.0       && < 4.0,
    lens                     >= 4.18      && < 5.0,
    monad-loops              >= 0.4       && < 1.0,
    mono-traversable         >= 1.0       && < 2.0,
    mtl                      >= 2.0       && < 3.0,
    parallel                 >= 3.2       && < 4.0,
    pretty-tree              >= 0.1       && < 0.2,
    QuickCheck               >= 2.12      && < 3.0,
    -- required for Data.Semigroup.Foldable.toNonEmpty
    semigroupoids            >= 5.2.1     && < 5.4,
    smallcheck               >= 1.1.5     && < 2.0,
    text                     >= 1.2       && < 2.0,
    text-short               >= 0.1.3     && < 1.0,
    text-show                >= 3.8.1     && < 4.0,
    text-show-instances      >= 3.0       && < 4.0,
    unordered-containers     >= 0.2.9     && < 1.0,
    -- >=0.12.0.2 required for compatibility with "compact regions"
    vector                   >= 0.12.0.2  && < 0.13,
    vector-builder           >= 0.3.7     && < 0.4,
    vector-binary-instances  >= 0.2.1.1   && < 0.3,
    -- >=3.4 required for corrected definition of (!) & index
    vector-instances         >= 3.4       && < 3.5,
    xml                      >= 1.3.14    && < 1.4,

  exposed-modules:
    Bio.Character
    Bio.Character.Decoration.Additive
    Bio.Character.Decoration.Continuous
    Bio.Character.Decoration.Discrete
    Bio.Character.Decoration.Discrete.Class
    Bio.Character.Decoration.Dynamic
    Bio.Character.Decoration.Fitch
    Bio.Character.Decoration.Metric
    Bio.Character.Decoration.NonMetric
    Bio.Character.Encodable
    Bio.Character.Encodable.Continuous
    Bio.Metadata
    Bio.Metadata.CharacterName
    Bio.Metadata.Continuous
    Bio.Metadata.Discrete
    Bio.Metadata.DiscreteWithTCM
    Bio.Metadata.Dynamic
    Bio.Metadata.Metric
    Bio.Sequence
    Bio.Sequence.Block
    Bio.Sequence.Character
    Bio.Sequence.Metadata
    Bio.Graph
    Bio.Graph.Component
    Bio.Graph.Constructions
    Bio.Graph.LeafSet
    Bio.Graph.Node
    Bio.Graph.Node.Context
    Bio.Graph.PhylogeneticDAG
    Bio.Graph.PhylogeneticDAG.Substitute
    Bio.Graph.ReferenceDAG
    Bio.Graph.ReferenceDAG.Internal
    Bio.Graph.ReferenceDAG.Network
    Bio.Graph.ReferenceDAG.Traversal
    Bio.Graph.ReferenceDAG.Utility
    Bio.Graph.Solution
    Bio.Graph.ZipperDAG
    Data.EdgeLength
    Data.NodeLabel
    Data.TopologyRepresentation
    Test.Custom.NucleotideSequence

  other-modules:
    Bio.Character.Decoration.Additive.Class
    Bio.Character.Decoration.Additive.Internal
    Bio.Character.Decoration.Continuous.Class
    Bio.Character.Decoration.Continuous.Internal
    Bio.Character.Decoration.Dynamic.Class
    Bio.Character.Decoration.Dynamic.Internal
    Bio.Character.Decoration.Fitch.Class
    Bio.Character.Decoration.Fitch.Internal
    Bio.Character.Decoration.Metric.Class
    Bio.Character.Decoration.Metric.Internal
    Bio.Character.Decoration.NonMetric.Class
    Bio.Character.Decoration.NonMetric.Internal
    Bio.Character.Decoration.Shared
    Bio.Character.Encodable.Continuous.Class
    Bio.Character.Encodable.Continuous.Internal
    Bio.Character.Encodable.Dynamic
    Bio.Character.Encodable.Dynamic.Class
    Bio.Character.Encodable.Dynamic.Internal
    Bio.Character.Encodable.Internal
    Bio.Character.Encodable.Static
    Bio.Character.Encodable.Static.Class
    Bio.Character.Encodable.Static.Internal
    Bio.Character.Encodable.Stream
    Bio.Metadata.General
    Bio.Metadata.General.Class
    Bio.Metadata.General.Internal
    Bio.Metadata.Discrete.Class
    Bio.Metadata.Discrete.Internal
    Bio.Metadata.DiscreteWithTCM.Class
    Bio.Metadata.DiscreteWithTCM.Internal
    Bio.Metadata.Dynamic.Class
    Bio.Metadata.Dynamic.Internal
    Bio.Metadata.Metric.Class
    Bio.Metadata.Metric.Internal
    Bio.Graph.BinaryRenderingTree
    Bio.Graph.Forest
    Bio.Graph.Node.Internal
    Bio.Graph.PhylogeneticDAG.Class
    Bio.Graph.PhylogeneticDAG.Internal
    Bio.Graph.PhylogeneticDAG.NetworkEdgeQuantification
    Bio.Graph.PhylogeneticDAG.DynamicCharacterRerooting
    Bio.Graph.PhylogeneticDAG.Postorder
    Bio.Graph.PhylogeneticDAG.Preorder
    Bio.Graph.PhylogeneticDAG.Reification
    Bio.Graph.ZipperDAG.Internal
    Bio.Sequence.Block.Builder
    Bio.Sequence.Block.Character
    Bio.Sequence.Block.Internal
    Bio.Sequence.Block.Metadata
    Bio.Sequence.Internal
    Data.EdgeSet


-- Checking consistentcy and unifiying data from disprate input sources.

-- Library for taking data from disperate input sources and unified the data into
-- a consistent form.

library data-unification

  import:             
    ghc-flags,
    language-specs

  visibility: public
  
  hs-source-dirs:
    lib/data-unification/src

  build-depends:
    core,
    data-normalization,
    file-source,
    serialize,
    utility,
    base                     >= 4.11      && < 5.0,
    -- >=0.5.8 Required for Data.Map.restrictKeys
    containers               >= 0.5.8     && < 1.0,
    data-default             >= 0.5.2     && < 0.8,
    deepseq                  >= 1.4       && < 2.0,
    dlist-nonempty           >= 0.1.1     && < 1.0,
    keys                     >= 3.0       && < 4.0,
    lens                     >= 4.18      && < 5.0,
    mtl                      >= 2.0       && < 3.0,
    parallel                 >= 3.2       && < 4.0,
    -- required for Data.Semigroup.Foldable.toNonEmpty
    semigroupoids            >= 5.2.1     && < 5.4,
    semigroups               >= 0.18      && < 1.0,
    text                     >= 1.2       && < 2.0,
    text-short               >= 0.1.3     && < 1.0,
    text-show                >= 3.8.1     && < 4.0,
    transformers             >= 0.5.6     && < 1.0,
    validation               >= 1.1       && < 2.0,
    vector                   >= 0.12.0.2  && < 0.13,

  exposed-modules:
    Data.Unification

  other-modules:
    Data.Unification.Error
    Data.Unification.InputData


-- Monad transformer for managing the stateful evaluation of PCG scripts.

-- This monad transformer provides a concrete, efficient implementation for many
-- useful monad typeclasses required to manage the effects of the evaluating PCG
-- scripts. PCG script evaluation is inherently stateful, requiring management of
-- random seeds, logs, IO, global state variables, and error short-ciruiting.

library evaluation

  import:
    ghc-flags,
    language-specs

  visibility: public

  hs-source-dirs:
    lib/evaluation/src

  build-depends:
    base                     >= 4.11      && < 5.0,
    bimap                    >= 0.3       && < 1.0,
    containers               >= 0.5.8     && < 1.0,
    deepseq                  >= 1.4       && < 2.0,
    dlist,            
    mtl                      >= 2.0       && < 3.0,
    QuickCheck               >= 2.12      && < 3.0,
    quickcheck-instances     >= 0.3.17    && < 1.0,
    semigroupoids            >= 5.2.1     && < 5.4,
    semigroups               >= 0.18      && < 1.0,
    text                     >= 1.2       && < 2.0,
    text-show                >= 3.8.1     && < 4.0,            
    transformers             >= 0.5.6     && < 1.0,
                
  exposed-modules:
    Control.Evaluation
    Control.Monad.Logger
    System.ErrorPhase              

  other-modules:
    Control.Evaluation.Notification
    Control.Evaluation.Result
    Control.Evaluation.Trans


library exportable

  import:
    ghc-flags,
    language-specs,

  visibility: private

  hs-source-dirs:
    lib/exportable/src

  build-depends:
    base                     >= 4.11      && < 5.0,
    lens                     >= 4.18      && < 5.0,
    semigroups               >= 0.18      && < 1.0,

  exposed-modules:
    Bio.Character.Exportable

  other-modules:
    Bio.Character.Exportable.Class


-- Parsers for the input file types accepted by PCG

-- Defines file parsers for Fasta files with sequence splitting, Newick files with
-- support for extended newick format, Nexus files (though many block types are
-- skipped), DOT files as graph input, TNT files (though many commands are
-- skipped), and custom file formats for parsing transition cost matrices with an
-- alphabet, and the depricated vertex/edge/root set format.

library file-parsers

  import:
    ghc-flags,
    language-specs

  visibility: public

  hs-source-dirs:
    lib/file-parsers/src

  build-depends:
    alphabet,
    utility,
    base                     >= 4.11      && < 5.0,
    bimap                    >= 0.3       && < 1.0,
    case-insensitive         >= 1.2.0     && < 1.3,
    containers               >= 0.5.8     && < 1.0,
    deepseq                  >= 1.4       && < 2.0,
    dlist                    >= 0.8       && < 1.0,
    -- >=2999.20 Required for forgiving construction of DOT object
    graphviz                 >= 2999.20   && < 3000,
    integer-gmp              >= 1.0       && < 2.0,
    keys                     >= 3.0       && < 4.0,
    matrix                   >= 0.3.6     && < 0.4,
    megaparsec               >= 8.0       && < 9.0,
    mtl                      >= 2.0       && < 3.0,
    parser-combinators       >= 1.0       && < 2.0,
    safe                     >= 0.3.17    && < 0.4,
    scientific               >= 0.3.6     && < 0.4,
    -- required for Data.Semigroup.Foldable.toNonEmpty
    semigroupoids            >= 5.2.1     && < 5.4,
    semigroups               >= 0.18      && < 1.0,
    text                     >= 1.2       && < 2.0,
    text-short               >= 0.1.3     && < 1.0,
    transformers             >= 0.5.6     && < 1.0,
    -- >=0.12.0.2 required for compatibility with "compact regions"
    vector                   >= 0.12.0.2  && < 0.13,
    vector-builder           >= 0.3       && < 1.0,             

  exposed-modules:
    File.Format.Dot
    File.Format.Fasta
    File.Format.Fastc
    File.Format.Newick
    File.Format.Nexus
    File.Format.TNT
    File.Format.TransitionCostMatrix
    File.Format.VertexEdgeRoot

  other-modules:
    File.Format.Fasta.Converter
    File.Format.Fasta.Internal
    File.Format.Fasta.Parser
    File.Format.Fastc.Parser
    File.Format.Newick.Internal
    File.Format.Newick.Parser
    File.Format.Nexus.Data
    File.Format.Nexus.Parser
    File.Format.Nexus.Partition
    File.Format.Nexus.Validate
    File.Format.TNT.Command.CCode
    File.Format.TNT.Command.CNames
    File.Format.TNT.Command.Cost
    File.Format.TNT.Command.NStates
    File.Format.TNT.Command.Procedure
    File.Format.TNT.Command.TRead
    File.Format.TNT.Command.XRead
    File.Format.TNT.Parser
    File.Format.TNT.Partitioning
    File.Format.TNT.Internal
    File.Format.TransitionCostMatrix.Parser
    File.Format.VertexEdgeRoot.Parser
    Text.Megaparsec.Custom


-- Library for interacting with file paths in a type-safe manner.
                    
-- Exposes a well-typed file path type and functionality for interacting with the
-- file system through with this type.
        
library file-source

  import:
    ghc-flags,
    language-specs

  visibility: public

  hs-source-dirs:
    lib/file-source/src

  build-depends:
    serialize,
    validation-transformer,
    base                     >= 4.11      && < 5.0,
    binary                   >= 0.6       && < 1.0,
    bytestring               >= 0.10.8    && < 0.11,
    -- >=0.5.8 Required for Data.Map.restrictKeys
    compact                  >= 0.1       && < 2.0,
    deepseq                  >= 1.4       && < 2.0,
    directory                >= 1.3       && < 2.0,
    filepath                 >= 1.4       && < 2.0,
    Glob                     >= 0.9       && < 2.0,
    hashable                 >= 1.2       && < 2.0,
    keys                     >= 3.0       && < 4.0,
    megaparsec               >= 8.0       && < 9.0,                        
    mono-traversable         >= 1.0       && < 2.0,
    mono-traversable-keys    >= 0.1       && < 1.0,
    pipes                    >= 4.0       && < 5.0,            
    QuickCheck               >= 2.12      && < 3.0,
    -- required for Data.Semigroup.Foldable.toNonEmpty
    semigroupoids            >= 5.2.1     && < 5.4,
    semigroups               >= 0.18      && < 1.0,
    text                     >= 1.2       && < 2.0,
    text-short               >= 0.1.3     && < 1.0,
    text-show                >= 3.8.1     && < 4.0,
    validation               >= 1.1       && < 2.0,
    -- >=0.12.0.2 required for compatibility with "compact regions"
    vector                   >= 0.12.0.2  && < 0.13,
                
  exposed-modules:
    Data.FileSource
    Data.FileSource.IO
    Data.FileSource.InputStreamError
    Data.FileSource.ParseStreamError
    Data.FileSource.OutputStreamError


-- Library for phylogenetic graphs

-- Defines data type for phylogenetic graphs and various helper functions.

library graph

  import:
    ghc-flags,
    language-specs

  visibility: public

  hs-source-dirs:
    lib/graph/src

  build-depends:
    utility,
    base                     >= 4.11      && < 5.0,
    bifunctors               ^>= 5.5.4            ,
    -- >=0.5.8 Required for Data.Map.restrictKeys
    comonad                  ^>= 5.0.5            ,
    containers               >= 0.5.8     && < 0.7,
    deepseq                  >= 1.4       && < 2.0,
    foldl                    >= 1.3.2     && < 2.0,
    hashable                 >= 1.2       && < 2.0,
    keys                     >= 3.0       && < 4.0,
    lens                     >= 4.17      && < 5.0,
    mtl                      ^>= 2.2.2            ,
    parallel                 >= 3.2       && < 4.0,    
    QuickCheck               >= 2.12      && < 3.0,
    text                     >= 1.2       && < 2.0,
    semigroupoids            >= 5.2.1     && < 5.4,
    text-show                >= 3.0       && < 4.0,
    text-show-instances      >= 3.0       && < 4.0,
    -- >=0.12.0.2 required for compatibility with "compact regions"
    vector                   >= 0.12.0.2  && < 0.13,
    vector-builder           >= 0.3.7.2   && < 0.4,
    -- >=3.4 required for corrected definition of (!) & index
    vector-instances         >= 3.4       && < 3.5,


  exposed-modules:
    Data.Graph
    Data.Graph.Type
    Data.Graph.Memo
    Data.Graph.Internal
    Data.Graph.Indices
    Data.Graph.NodeContext
    Data.Graph.Moves
    Data.Graph.Hash
    Data.Graph.Intermediate
    Data.Graph.Build
    Data.Graph.Sequence.Class


-- Defines the grammar & specific commands of the PCG language

-- In addition to the grammar definition, this library exports a parser for the
-- grammar. Each command available in PCG is defined here and a script parser is
-- exported to parse a sequence of commands which represents the computation to
-- be performed by PCG.

library language

  import:
    ghc-flags,
    language-specs

  visibility: public

  hs-source-dirs:
    lib/language/src

  build-depends:
    file-source,
    base                     >= 4.11      && < 5.0,
    case-insensitive         >= 1.2.0     && < 1.3,
    -- >=0.5.8 Required for Data.Map.restrictKeys
    containers               >= 0.5.8     && < 1.0,
    free                     >= 5.0       && < 6.0,
    keys                     >= 3.0       && < 4.0,
    megaparsec               >= 8.0       && < 9.0,
    parser-combinators       >= 1.0       && < 2.0,
    scientific               >= 0.3.6     && < 0.4,
    semigroups               >= 0.18      && < 1.0,
    text-short               >= 0.1.3     && < 1.0,
    time                     >= 1.8.0     && < 2.0,

  exposed-modules:
    PCG.Syntax
    PCG.Command.Build
    PCG.Command.Echo
    PCG.Command.Read
    PCG.Command.Report
    PCG.Command.Save
    PCG.Command.Load
    PCG.Syntax.Combinators

  other-modules:
    PCG.Syntax.Parser
    PCG.Syntax.Primitive


-- A library for defining custom serialisation and rendering functionality.

-- Defines custom helper functions for serializing to data formats and related
-- to text representations.

library serialize

  import:
    ghc-flags,
    language-specs

  visibility: private

  hs-source-dirs:
    lib/serialize/src

  build-depends:
    base                     >= 4.11      && < 5.0,
    keys                     >= 3.0       && < 4.0,
    semigroups               >= 0.18      && < 1.0,
    text                     >= 1.2       && < 2.0,
    text-short               >= 0.1.3     && < 1.0,
    text-show                >= 3.8.1     && < 4.0,
    xml                      >= 1.3.14    && < 1.4,

  exposed-modules:
    Data.Text.Short.Custom
    TextShow.Custom
    Text.Newick.Class
    Text.XML
    Text.XML.Class
    Text.XML.Custom
 
                    
-- Library for working with TCMs and SCMs in various representations.

-- General purpose library for working with transition cost matrices (TCMs)
-- and symbol change matrices (SCMs). Specialization options are provided
-- for the discrete metric (non-additive) and the L1 norm (additive) TCMs &
-- SCMs. Exposes a memoized binding for sparsely indexed, large TCMs.

library tcm

  import:
    ffi-buildinfo,
    ghc-flags,
    language-specs,

  visibility: private

  hs-source-dirs:
    lib/core/tcm/src

  build-depends:
    exportable,
    serialize,
    tcm-memo,
    utility,
    base                     >= 4.11      && < 5.0,
    containers               >= 0.5.8     && < 1.0,
    deepseq                  >= 1.4       && < 2.0,
    QuickCheck               >= 2.12      && < 3.0,
    mono-traversable         >= 1.0       && < 2.0,
    vector                   >= 0.12.0.2  && < 0.13,

  exposed-modules:
    Data.MetricRepresentation
    Data.TCM
    Data.TCM.Dense

  other-modules:
    Data.TCM.Internal
    Data.TCM.Dense.FFI


-- A binding to a C++ hashtable for thread-safe memoization.

-- This package is designed to provide a thread safe binding to a "pure"
-- memoization of two-way and three-way Sankoff character cost and median
-- computations.

library tcm-memo

  import:
    ghc-flags,
    language-specs,

  visibility: private

  hs-source-dirs:
    lib/tcm-memo/src

  cc-options:       --std=c11

  cxx-options:      --std=c++14

  -- This library is required for linking to the C++ standard template library.
  extra-libraries:  stdc++

  hs-source-dirs:   lib/tcm-memo/ffi

  c-sources:
    lib/tcm-memo/ffi/memoized-tcm/costMatrixWrapper.c
    lib/tcm-memo/ffi/memoized-tcm/dynamicCharacterOperations.c

  cxx-sources:
    lib/tcm-memo/ffi/memoized-tcm/costMatrix_2d.cpp
    lib/tcm-memo/ffi/memoized-tcm/costMatrix_3d.cpp

  -- Here we list all directories that contain C & C++ header files that the FFI
  -- tools will need to locate when preprocessing the C files. Without listing
  -- the directories containing the C header files here, the FFI preprocessor
  -- (hsc2hs, c2hs, etc.) will fail to locate the requisite files. Note also,
  -- that the parent directory of the nessicary C & C++ header files must be
  -- specified. The preprocessor will not recursively look in subdirectories for
  -- header files!
  include-dirs:
    lib/tcm-memo/ffi/memoized-tcm

  build-depends:
    exportable,
    base                     >= 4.11      && < 5.0,
    deepseq                  >= 1.4       && < 2.0,
    QuickCheck               >= 2.12      && < 3.0,
    semigroups               >= 0.18      && < 1.0,

  exposed-modules:
    Data.TCM.Memoized
    Data.TCM.Memoized.Types

  other-modules:
    Data.TCM.Memoized.FFI


-- Collection of utility functions and data structures
                    
-- Defines custom data structures for special use cases, more abstract functions
-- that base provides, and re-exported correcting to deficient libraries.

library utility

  import:
    ghc-flags,
    language-specs

  visibility: private

  hs-source-dirs:
    lib/utility/src

  build-depends:
    base                     >= 4.11      && < 5.0,
    binary                   >= 0.6       && < 1.0,
    bv-little                >= 1.0.1     && < 2.0,
    bytestring               >= 0.10.8    && < 0.11,
    -- >=0.5.8 Required for Data.Map.restrictKeys
    containers               >= 0.5.8     && < 1.0,
    deepseq                  >= 1.4       && < 2.0,
    directory                >= 1.3       && < 2.0,
    foldl                    >= 1.3.2     && < 2.0,
    hashable                 >= 1.2       && < 2.0,
    integer-gmp              >= 1.0       && < 2.0,
    keys                     >= 3.0       && < 4.0,
    lens                     >= 4.18      && < 5.0,
    matrix                   >= 0.3.6     && < 0.4,
    mono-traversable         >= 1.0       && < 2.0,
--    mono-traversable-keys    >= 0.1       && < 1.0,
    parallel                 >= 3.2       && < 4.0,
    pipes                    >= 4.0       && < 5.0,            
    pointed                  >= 5.0       && < 6.0,
    QuickCheck               >= 2.12      && < 3.0,
    -- required for Data.Semigroup.Foldable.toNonEmpty
    semigroupoids            >= 5.2.1     && < 5.4,
    semigroups               >= 0.18      && < 1.0,
    tasty-hunit              >= 0.10      && < 1.0,
    text                     >= 1.2       && < 2.0,
    text-short               >= 0.1.3     && < 1.0,
    text-show                >= 3.8.1     && < 4.0,
    text-show-instances      >= 3.0       && < 4.0,
    transformers             >= 0.5.6     && < 1.0,
    validation               >= 1.1       && < 2.0,
    -- >=0.12.0.2 required for compatibility with "compact regions"
    vector                   >= 0.12.0.2  && < 0.13,
    -- >=3.4 required for corrected definition of (!) & index
    vector-instances         >= 3.4       && < 3.5,

  exposed-modules:
    Control.Parallel.Custom
    Data.BitMatrix
    Data.Binary.Utility
    Data.Either.Custom
    Data.Foldable.Custom
    Data.List.Utility
    Data.Matrix.NotStupid
    Data.MutualExclusionSet
    Data.Pair.Strict
    Data.Range
    Data.ShortText.Custom
    Data.TextShow.Custom
    Data.UnionSet
    Data.Vector.Custom
    Data.Vector.Memo
    Data.Vector.NonEmpty
    Numeric.Cost
    Numeric.Extended
    Numeric.Extended.Natural
    Numeric.Extended.Real
    Numeric.NonNegativeAverage
    Test.HUnit.Custom
    Test.QuickCheck.Arbitrary.Instances

  other-modules:
    Data.BitMatrix.Internal
    Data.MutualExclusionSet.Internal
    Numeric.Extended.Internal


-- Monad transformer for collecting failures through the applicative instance.

-- This monad transformer provides a data-type for collection failures through
-- the applicative instance. The monad, and monad transformer instances will
-- "short-circuit" with all collected errors at the first monadic bind.

library validation-transformer

  import:
    ghc-flags,
    language-specs

  visibility: public

  hs-source-dirs:
    lib/validation-transformer/src

  build-depends:    
    base                     >= 4.11      && < 5.0,
    deepseq                  >= 1.4       && < 2.0,
    mtl                      >= 2.0       && < 3.0,
    QuickCheck               >= 2.12      && < 3.0,
    -- required for Data.Semigroup.Foldable.toNonEmpty
    semigroupoids            >= 5.2.1     && < 5.4,
    semigroups               >= 0.18      && < 1.0,
    transformers             >= 0.5.6     && < 1.0,
    validation               >= 1.1       && < 2.0,

  exposed-modules:
    Control.Monad.Trans.Validation


executable pcg

  import:
    ghc-flags,
    language-specs

  main-is:
    Main.hs

  ghc-options:
    -threaded -rtsopts

  hs-source-dirs:
    app/pcg

  build-depends:
    alphabet,
    evaluation,
    core,
    data-normalization,
    data-unification,
    file-parsers,
    file-source,
    language,
    serialize,
    utility,
    validation-transformer,
    ansi-wl-pprint           >= 0.6.8     && < 0.7,
    base                     >= 4.11      && < 5.0,
    bimap                    >= 0.3       && < 2.0,
    bytestring               >= 0.10.8    && < 0.11,
    compact                  >= 0.1       && < 2.0,
    -- >=0.5.8 Required for Data.Map.restrictKeys
    containers               >= 0.5.8     && < 1.0,
    deepseq                  >= 1.4       && < 2.0,
    filepath                 >= 1.4       && < 2.0,
    foldl                    >= 1.3.2     && < 2.0,
    gitrev                   >= 1.3       && < 2.0,
    -- >=2999.20 Required for forgiving construction of DOT object
    graphviz                 >= 2999.20   && < 3000,
    integer-gmp              >= 1.0       && < 2.0,
    keys                     >= 3.0       && < 4.0,
    lens                     >= 4.17      && < 5.0,
    megaparsec               >= 8.0       && < 9.0,
    mmark                    >= 0.0.7.2   && < 1.0,
    modern-uri               >= 0.3       && < 1.0,
    mono-traversable         >= 1.0       && < 2.0,
    mtl                      >= 2.0       && < 3.0,
    optparse-applicative     >= 0.15      && < 2.0,
    parallel                 >= 3.2       && < 4.0,
    perfect-vector-shuffle   ^>= 0.1             ,
    random-shuffle           >= 0.0.4     && < 0.1,
    -- required for Data.Semigroup.Foldable.toNonEmpty
    semigroupoids            >= 5.2.1     && < 5.4,
    semigroups               >= 0.18      && < 1.0,
    template-haskell         >= 2.13      && < 3.0,
    text                     >= 1.2       && < 2.0,
    text-short               >= 0.1       && < 1.0,
    text-show                >= 3.8.1     && < 4.0,
    th-lift-instances        >= 0.1       && < 1.0,            
    transformers             >= 0.5.5     && < 1.0,
    validation               >= 1.1       && < 2.0,
    vector                   >= 0.12.0.2  && < 0.13,
    xml                      >= 1.3.14    && < 1.4,

  -- Apparently this is needed to compile with profiling, which is really stupid.
  -- It should only be in the modules which use TemplateHaskell, not all modules.
  -- I consider this a temporary hack to get things to compile with profiling.
  -- TODO: remove this in the future when cabal gets it's act together.
  other-extensions: TemplateHaskell
  
  other-modules:
    Paths_phylogenetic_component_graph
    PCG.Command.Build.Evaluate
    PCG.Command.Echo.Evaluate
    PCG.Command.Load.Evaluate
    PCG.Command.Read.DecorationInitialization
    PCG.Command.Read.Evaluate
    PCG.Command.Read.InputStreams
    PCG.Command.Read.ParseStreams
    PCG.Command.Read.ReadCommandError
    PCG.Command.Report.Evaluate
    PCG.Command.Report.GraphViz
    PCG.Command.Report.Metadata
    PCG.Command.Save.Evaluate
    PCG.CommandLineOptions
    PCG.CommandLineOptions.Display
    PCG.CommandLineOptions.Types
    PCG.Computation.Internal
    PCG.Software.Credits
    PCG.Software.Metadata            


executable 2d-do-comparison

  import:
    ghc-flags,
    language-specs

  main-is:
    2d-do-comparison.hs

  hs-source-dirs:
    app

  build-depends:
    alphabet,
    core,
    tcm-memo,
    base                     >= 4.11      && < 5.0,
    bimap                    >= 0.3       && < 2.0,
    QuickCheck               >= 2.12      && < 3.0,


executable 3d-do-comparison

  import:
    ghc-flags,
    language-specs

  main-is:
    3d-do-comparison.hs

  hs-source-dirs:
    app

  build-depends:
    alphabet,
    core,
    tcm-memo,
    base                     >= 4.11      && < 5.0,
    bimap                    >= 0.3       && < 2.0,
    deepseq                  >= 1.4       && < 2.0,
    QuickCheck               >= 2.12      && < 3.0,


executable affine-safety

  import:
    ghc-flags,
    language-specs

  main-is:
    affine-safety.hs

  hs-source-dirs:
    app

  build-depends:
    alphabet,
    core,
    base                     >= 4.11      && < 5.0,
    bimap                    >= 0.3       && < 2.0,
    QuickCheck               >= 2.12      && < 3.0,


executable fasta-differ

  import:
    ghc-flags,
    language-specs

  main-is:
    fasta-differ.hs

  hs-source-dirs:
    app

  build-depends:
    file-parsers,
    base                     >= 4.11      && < 5.0,
    -- >=0.5.8 Required for Data.Map.restrictKeys
    containers               >= 0.5.8     && < 1.0,
    keys                     >= 3.0       && < 4.0,
    megaparsec               >= 8.0       && < 9.0,
    text-short               >= 0.1       && < 1.0,
    -- >=0.12.0.2 required for compatibility with "compact regions"
    vector                   >= 0.12.0.2  && < 0.13,


executable file-tests

  import:
    ghc-flags,
    language-specs

  main-is:
    FileTests.hs

  ghc-options:
    -threaded

  hs-source-dirs:
    lib/file-parsers/test
  
  build-depends:
    file-parsers,
    base                     >= 4.11      && < 5.0,
    containers               >= 0.5.8     && < 1.0,
    directory                >= 1.3       && < 2.0,
    megaparsec               >= 8.0       && < 9.0,
    semigroups               >= 0.18      && < 1.0,
    tasty                    >= 1.2       && < 2.0,
    tasty-hunit              >= 0.10      && < 1.0,

  other-modules:
    Test.Custom.Parse
    TestSuite.GeneratedTests
    TestSuite.GeneratedTests.Fasta
    TestSuite.GeneratedTests.Fastc
    TestSuite.GeneratedTests.Internal
    TestSuite.GeneratedTests.Nexus
    TestSuite.GeneratedTests.TNT


executable generate-data-set

  import:
    ghc-flags,
    language-specs

  main-is:
    generate-data-set.hs

  hs-source-dirs:
    app

  build-depends:             
    alphabet,
    ansi-wl-pprint           >= 0.6.8     && < 0.7,
    base                     >= 4.11      && < 5.0,
    containers               >= 0.5.8     && < 1.0,
    deepseq                  >= 1.4       && < 2.0,
    keys                     >= 3.0       && < 4.0,
    optparse-applicative     >= 0.15      && < 2.0,
    mtl                      >= 2.0       && < 3.0,
    mwc-random               >= 0.14      && < 1.0,                         
    random-shuffle           >= 0.0.4     && < 0.1,
    scientific               >= 0.3.6     && < 0.4,
    text                     >= 1.2       && < 2.0,
    text-show                >= 3.8.1     && < 4.0,
    validation               >= 1.1       && < 2.0,
<<<<<<< HEAD
    vector                   >= 0.12.0.2  && < 0.13,


executable generate-random-sequence

  import:
    ghc-flags,
    language-specs

  main-is:
    generate-random-sequence.hs

  hs-source-dirs:
    app

  build-depends:             
    alphabet,
    ansi-wl-pprint           >= 0.6.8     && < 0.7,
    base                     >= 4.11      && < 5.0,
    bimap                    >= 0.3       && < 1.0,
    bv-little                >= 1.1.1     && < 2.0,
    containers               >= 0.5.8     && < 1.0,
    deepseq                  >= 1.4       && < 2.0,
    keys                     >= 3.0       && < 4.0,
    optparse-applicative     >= 0.15      && < 2.0,
    mtl                      >= 2.0       && < 3.0,
    random                   >= 1.0       && < 2.0,
    scientific               >= 0.3.6     && < 0.4,
    text                     >= 1.2       && < 2.0,
    text-show                >= 3.8.1     && < 4.0,
    validation               >= 1.1       && < 2.0,
=======
    -- >=0.12.0.2 required for compatibility with "compact regions"
>>>>>>> 915d4311
    vector                   >= 0.12.0.2  && < 0.13,


executable generate-tcm

  import:
    ghc-flags,
    language-specs

  main-is:
    generate-tcm.hs

  hs-source-dirs:
    app

  build-depends:
    utility,
    ansi-wl-pprint           >= 0.6.8     && < 0.7,
    base                     >= 4.11      && < 5.0,
    -- >=0.5.8 Required for Data.Map.restrictKeys
    containers               >= 0.5.8     && < 1.0,
    keys                     >= 3.0       && < 4.0,
    matrix                   >= 0.3.6     && < 0.4,
    optparse-applicative     >= 0.15      && < 2.0,
    -- >=0.12.0.2 required for compatibility with "compact regions"
    vector                   >= 0.12.0.2  && < 0.13,


executable graphviz-examples

  import:
    ghc-flags,
    language-specs

  main-is:
    graphviz-examples.hs

  hs-source-dirs:
    app/graphviz-examples

  other-modules:
    DisplayTree
    NetworkEdges
    ProjectOverview

  build-depends:
    base                     >= 4.11      && < 5.0,
    directory                >= 1.3.3     && < 1.4,
    filepath                 >= 1.4.2     && < 1.5,
    graphviz                 >= 2999.20   && < 3000,
    text                     >= 1.2.3     && < 1.3,
    algebraic-graphs         >= 0.3       && < 1.0


executable newick-resolver

  import:
    ghc-flags,
    language-specs

  main-is:
    newick-resolver.hs

  hs-source-dirs:
    app

  build-depends:
    file-parsers,
    base                     >= 4.11      && < 5.0,
    megaparsec               >= 8.0       && < 9.0,
    -- required for Data.Semigroup.Foldable.toNonEmpty
    semigroupoids            >= 5.2.1     && < 5.4,
    text                     >= 1.2       && < 2.0,
    text-short               >= 0.1       && < 1.0,


executable reduce-fastc

  import:
    ghc-flags,
    language-specs

  main-is:
    reduce-fastc.hs

  hs-source-dirs:
    app

  build-depends:             
    alphabet,
    file-parsers,
    utility,                         
    ansi-wl-pprint           >= 0.6.8     && < 0.7,
    base                     >= 4.11      && < 5.0,
    bimap                    >= 0.3       && < 1.0,
    bv-little                >= 1.1.1     && < 2.0,
    containers               >= 0.5.8     && < 1.0,
    deepseq                  >= 1.4       && < 2.0,
    keys                     >= 3.0       && < 4.0,
    optparse-applicative     >= 0.15      && < 2.0,
    megaparsec               >= 8.0       && < 9.0,
    mtl                      >= 2.0       && < 3.0,
    random                   >= 1.0       && < 2.0,
    scientific               >= 0.3.6     && < 0.4,
    semigroupoids            >= 5.2.1     && < 5.4,
    text                     >= 1.2       && < 2.0,
    text-short               >= 0.1.3     && < 1.0,
    text-show                >= 3.8.1     && < 4.0,
    validation               >= 1.1       && < 2.0,
    vector                   >= 0.12.0.2  && < 0.13,


executable ukkonen-do-comparison

  import:
    ghc-flags,
    language-specs

  main-is:
    ukkonen-do-comparison.hs

  hs-source-dirs:
    app

  build-depends:
    alphabet,
    core,
    tcm-memo,
    base                     >= 4.11      && < 5.0,
    bimap                    >= 0.3       && < 2.0,
    QuickCheck               >= 2.12      && < 3.0,


executable use-the-memoized-ffi

  import:
    ghc-flags,
    language-specs,

  main-is:
    Main.hs

  hs-source-dirs:
    lib/tcm-memo

  build-depends:
    exportable,
    tcm-memo,
    base                     >= 4.11      && < 5.0,
    safe                     >= 0.3.17    && < 0.4,
    semigroups               >= 0.18      && < 1.0,


test-suite integration-tests

  import:
    ghc-flags,
    language-specs

  main-is:
    IntegrationTests.hs

  type:
    exitcode-stdio-1.0

  ghc-options:
    -threaded -with-rtsopts=-N

  hs-source-dirs:
    test

  build-depends:
    core,
    evaluation,
    utility,
    base                     >= 4.11      && < 5.0,
    bimap                    >= 0.3       && < 2.0,
    binary                   >= 0.6       && < 1.0,
    bytestring               >= 0.10.8    && < 0.11,
    -- >=0.5.8 Required for Data.Map.restrictKeys
    containers               >= 0.5.8     && < 1.0,
    deepseq                  >= 1.4       && < 2.0,
    directory                >= 1.3       && < 2.0,
    filepath                 >= 1.4       && < 2.0,
    keys                     >= 3.0       && < 4.0,
    lens                     >= 4.17      && < 5.0,
    mtl                      >= 2.0       && < 3.0,
    process                  >= 1.6       && < 2.0,
    -- required for Data.Semigroup.Foldable.toNonEmpty
    semigroupoids            >= 5.2.1     && < 5.4,
    semigroups               >= 0.18      && < 1.0,
    tasty                    >= 1.2       && < 2.0,
    tasty-golden             >= 2.3       && < 3.0,
    tasty-hunit              >= 0.10      && < 1.0,
    tasty-rerun              >= 1.1.14    && < 2.0,
    transformers             >= 0.5.5     && < 1.0,

  other-modules:
    TestSuite.GoldenTests
    TestSuite.ScriptTests
    TestSuite.SubProcess


test-suite test-suite-alphabet

  main-is:
    TestSuite.hs

  type:
    exitcode-stdio-1.0

  hs-source-dirs:
    lib/alphabet/test

  ghc-options:
    -threaded

  build-depends:
    alphabet,
    base                     >= 4.11      && < 5.0,
    QuickCheck               >= 2.12      && < 3.0,
    semigroups               >= 0.18      && < 1.0,
    tasty                    >= 1.2       && < 2.0,
    tasty-hunit              >= 0.10      && < 1.0,
    tasty-quickcheck         >= 0.9       && < 1.0,
    tasty-rerun              >= 1.1.14    && < 2.0,

  other-modules:
    Data.Alphabet.Test


test-suite test-suite-analysis

  import:
    ghc-flags,
    language-specs

  main-is:
    TestSuite.hs

  type:
    exitcode-stdio-1.0

  hs-source-dirs:
    lib/core/analysis/test

  build-depends:
    alphabet,
    analysis,
    data-structures,
    tcm,
    tcm-memo,
    utility,
    base                     >= 4.11      && < 5.0,
    clustering               >= 0.4       && < 0.5,
    mono-traversable         >= 1.0       && < 2.0,
    QuickCheck               >= 2.12      && < 3.0,
    semigroups               >= 0.18      && < 1.0,
    smallcheck               >= 1.1.5     && < 2.0,
    tasty                    >= 1.2       && < 2.0,
    tasty-quickcheck         >= 0.9       && < 1.0,
    tasty-rerun              >= 1.1.14    && < 2.0,
    tasty-smallcheck         >= 0.8       && < 1.0,
    vector                   >= 0.12.0.2  && < 0.13,

  other-modules:
    Analysis.Parsimony.Dynamic.DirectOptimization.Pairwise.Test
    Analysis.Clustering.Test


test-suite test-suite-data-structures

  import:
    ghc-flags,
    language-specs

  main-is:
    TestSuite.hs

  type:
    exitcode-stdio-1.0

  ghc-options:
    -threaded
--    -with-rtsopts=-N4

  hs-source-dirs:
    lib/core/data-structures/test

  build-depends:
    alphabet,
    data-structures,
    base                     >= 4.11      && < 5.0,
    containers               >= 0.5.8     && < 1.0,
    deepseq                  >= 1.4       && < 2.0,
    keys                     >= 3.0       && < 4.0,
    lens                     >= 4.18      && < 5.0,
    mono-traversable         >= 1.0       && < 2.0,
    QuickCheck               >= 2.12      && < 3.0,
    semigroups               >= 0.18      && < 1.0,
    tasty                    >= 1.2       && < 2.0,
    tasty-hunit              >= 0.10      && < 1.0,
    tasty-quickcheck         >= 0.9       && < 1.0,
    tasty-rerun              >= 1.1.14    && < 2.0,
    vector                   >= 0.12.0.2  && < 0.13,

  other-modules:
    Bio.Character.Encodable.Dynamic.Test
    Bio.Character.Encodable.Static.Test
    Bio.Graph.ReferenceDAG.Test
    Bio.Graph.ReferenceDAG.Test.NetworkPropertyTests
    Bio.Graph.ReferenceDAG.Test.NetworkUnitTests


test-suite test-suite-evaluation

  import:
    ghc-flags,
    language-specs

  main-is:
    TestSuite.hs

  type:
    exitcode-stdio-1.0

  hs-source-dirs:
    lib/evaluation/test

  ghc-options:
    -threaded

  build-depends:
    evaluation,
    base                     >= 4.11      && < 5.0,
    deepseq                  >= 1.4       && < 2.0,
    dlist,            
    mtl                      >= 2.0       && < 3.0,
    QuickCheck               >= 2.12      && < 3.0,
    -- required for Data.Semigroup.Foldable.toNonEmpty
    semigroupoids            >= 5.2.1     && < 5.4,
    semigroups               >= 0.18      && < 1.0,
    transformers             >= 0.5.6     && < 1.0,
    tasty                    >= 1.2       && < 2.0,
    tasty-quickcheck         >= 0.9       && < 1.0,
    tasty-rerun              >= 1.1.14    && < 2.0,

  other-modules:
    Control.Evaluation.Test
    System.ErrorPhase.Test


test-suite test-suite-file-parsers

  import:
    ghc-flags,
    language-specs

  main-is:          
    TestSuite.hs

  type:             
    exitcode-stdio-1.0

  hs-source-dirs:   
    lib/file-parsers/src,
    lib/file-parsers/test

  ghc-options:      
    -threaded

  build-depends:
    alphabet,
    utility,
    base                     >= 4.11      && < 5.0,
    bimap                    >= 0.3       && < 1.0,
    case-insensitive         >= 1.2.0     && < 1.3,
    containers               >= 0.5.8     && < 1.0,
    deepseq                  >= 1.4       && < 2.0,
    dlist                    >= 0.8       && < 1.0,
    integer-gmp              >= 1.0       && < 2.0,
    keys                     >= 3.0       && < 4.0,
    matrix                   >= 0.3.6     && < 0.4,
    megaparsec               >= 8.0       && < 9.0,
    parser-combinators       >= 1.0       && < 2.0,
    QuickCheck               >= 2.12      && < 3.0,
    safe                     >= 0.3.17    && < 0.4,
    scientific               >= 0.3.6     && < 0.4,
    semigroupoids            >= 5.2.1     && < 5.4,
    semigroups               >= 0.18      && < 1.0,
    smallcheck               >= 1.1.5     && < 2.0,
    tasty                    >= 1.2       && < 2.0,
    tasty-hunit              >= 0.10      && < 1.0,
    tasty-quickcheck         >= 0.9       && < 1.0,
    tasty-rerun              >= 1.1.14    && < 2.0,
    text                     >= 1.2       && < 2.0,
    text-short               >= 0.1.3     && < 1.0,
    vector                   >= 0.12.0.2  && < 0.13,
    vector-builder           >= 0.3       && < 1.0,             

  other-modules:
    File.Format.Fasta.Internal
    File.Format.Fasta.Parser
    File.Format.Fasta.Test
    File.Format.Fastc.Parser
    File.Format.Fastc.Test
    File.Format.Newick.Internal
    File.Format.Newick.Parser
    File.Format.Newick.Test
    File.Format.TNT.Command.CCode
    File.Format.TNT.Command.CNames
    File.Format.TNT.Command.Procedure
    File.Format.TNT.Command.TRead
    File.Format.TNT.Command.XRead
    File.Format.TNT.Internal
    File.Format.TNT.Test
    File.Format.TransitionCostMatrix.Parser
    File.Format.TransitionCostMatrix.Test
    File.Format.VertexEdgeRoot.Parser
    File.Format.VertexEdgeRoot.Test
    Test.Custom.Parse
    Text.Megaparsec.Custom
    Text.Megaparsec.Custom.Test


test-suite test-suite-graph

  import:
    ghc-flags,
    language-specs

  main-is:
    TestSuite.hs

  type:
    exitcode-stdio-1.0

  hs-source-dirs:
    lib/graph/test

  build-depends:
    graph,
    utility,
    base                     >= 4.11      && < 5.0,
    QuickCheck               >= 2.12      && < 3.0,
    tasty                    >= 1.2       && < 2.0,
    tasty-hunit              >= 0.10      && < 1.0,
    tasty-quickcheck         >= 0.9       && < 1.0,
    tasty-rerun              >= 1.1.14    && < 2.0,
    vector                   >= 0.12.0.2  && < 0.13,
                    
  other-modules:
    Data.Graph.Test


-- Library for exporting dynamic characters across the FFI

-- Exports a type-cless for exporting dynamic characters across the FFI in
-- multiple formats.


test-suite test-suite-tcm

  import:
    ghc-flags,
    language-specs

  main-is:
    TestSuite.hs

  type:
    exitcode-stdio-1.0

  hs-source-dirs:
    lib/core/tcm/test

  ghc-options:
    -threaded

  build-depends:
    tcm,
    tcm-memo,
    utility,
    base                     >= 4.11      && < 5.0,
    mono-traversable         >= 1.0       && < 2.0,
    QuickCheck               >= 2.12      && < 3.0,
    semigroups               >= 0.18      && < 1.0,
    tasty                    >= 1.2       && < 2.0,
    tasty-hunit              >= 0.10      && < 1.0,
    tasty-quickcheck         >= 0.9       && < 1.0,
    tasty-rerun              >= 1.1.14    && < 2.0,

  other-modules:
    Data.TCM.Test


test-suite test-suite-utility

  import:
    ghc-flags,
    language-specs

  main-is:          
    TestSuite.hs

  type:             
    exitcode-stdio-1.0

  hs-source-dirs:
    lib/utility/test

  build-depends:
    utility,
    base                     >= 4.11      && < 5.0,
    bv-little                >= 1.0.1     && < 2.0,
    deepseq                  >= 1.4       && < 2.0,
    integer-gmp              >= 1.0       && < 2.0,
    mono-traversable         >= 1.0       && < 2.0,
    parallel                 >= 3.2       && < 4.0,
    QuickCheck               >= 2.12      && < 3.0,
    semigroups               >= 0.18      && < 1.0,
    tasty                    >= 1.2       && < 2.0,
    tasty-hunit              >= 0.10      && < 1.0,
    tasty-quickcheck         >= 0.9       && < 1.0,
    tasty-rerun              >= 1.1.14    && < 2.0,
                    
  other-modules:
    Control.Parallel.Test
    Data.BitMatrix.Test
    Data.MutualExclusionSet.Test
    Numeric.Cost.Test            
    Numeric.Extended.Natural.Test
    Numeric.Extended.Real.Test
    Numeric.NonNegativeAverage.Test
    Data.List.Test


test-suite test-suite-validation-transformer

  import:
    ghc-flags,
    language-specs

  main-is:
    TestSuite.hs

  type:
    exitcode-stdio-1.0

  hs-source-dirs:
    lib/validation-transformer/test

  ghc-options:
    -threaded

  build-depends:
    validation-transformer,
    base                     >= 4.11      && < 5.0,
    deepseq                  >= 1.4       && < 2.0,
    mtl                      >= 2.0       && < 3.0,
    QuickCheck               >= 2.12      && < 3.0,
    -- required for Data.Semigroup.Foldable.toNonEmpty
    semigroupoids            >= 5.2.1     && < 5.4,
    semigroups               >= 0.18      && < 1.0,
    tasty                    >= 1.2       && < 2.0,
    tasty-quickcheck         >= 0.9       && < 1.0,
    tasty-rerun              >= 1.1.14    && < 2.0,
    transformers             >= 0.5.6     && < 1.0,

  other-modules:
    Control.Monad.Trans.Validation.Test


benchmark bench-file-parsers-space

  import:
    ghc-flags,
    language-specs
         
  main-is:
    Space.hs

  type:
    exitcode-stdio-1.0  
    
  ghc-options:
    -threaded

  hs-source-dirs:
    lib/file-parsers/bench
  
  build-depends:
    file-parsers,
    base                     >= 4.11      && < 5.0,
    case-insensitive         >= 1.2.0     && < 1.3,
    containers               >= 0.5.8     && < 1.0,
    criterion                >= 1.5       && < 2.0,
    deepseq                  >= 1.4       && < 2.0,
    filepath                 >= 1.4       && < 2.0,
    megaparsec               >= 8.0       && < 9.0,
    semigroups               >= 0.18      && < 1.0,
    text                     >= 1.2       && < 2.0,
    weigh                    >= 0.0.14    && < 1.0,

  other-modules:
    Benchmark.FASTA.Files
    Benchmark.FASTA.Space
    Benchmark.FASTC.Files
    Benchmark.FASTC.Space
    Benchmark.Internal
    Benchmark.Newick.Files            
    Benchmark.Newick.Space
    Benchmark.TCM.Files            
    Benchmark.TCM.Space
    Benchmark.VER.Files            
    Benchmark.VER.Space


benchmark bench-file-parsers-time

  import:
    ghc-flags,
    language-specs
         
  main-is:
    Time.hs

  type:
    exitcode-stdio-1.0  
    
  ghc-options:
    -threaded

  hs-source-dirs:
    lib/file-parsers/bench
  
  build-depends:
    file-parsers,
    base                     >= 4.11      && < 5.0,
    case-insensitive         >= 1.2.0     && < 1.3,
    containers               >= 0.5.8     && < 1.0,
    criterion                >= 1.5       && < 2.0,
    deepseq                  >= 1.4       && < 2.0,
    filepath                 >= 1.4       && < 2.0,
    megaparsec               >= 8.0       && < 9.0,
    semigroups               >= 0.18      && < 1.0,
    text                     >= 1.2       && < 2.0,
    weigh                    >= 0.0.14    && < 1.0,

  other-modules:
    Benchmark.FASTA.Files
    Benchmark.FASTA.Time
    Benchmark.FASTC.Files
    Benchmark.FASTC.Time
    Benchmark.Internal
    Benchmark.Newick.Files
    Benchmark.Newick.Time
    Benchmark.TCM.Files            
    Benchmark.TCM.Time
    Benchmark.VER.Files
    Benchmark.VER.Time


benchmark bench-graph

  import:
    ghc-flags,
    language-specs

  main-is:          
    Benchmarks.hs

  type:             
    exitcode-stdio-1.0

  hs-source-dirs: 
    lib/graph/bench

  build-depends:
    utility,
    base                     >= 4.11      && < 5.0,
    criterion                >= 1.5       && < 2.0,

  ghc-options:
    -fdicts-cheap
    -fmax-simplifier-iterations=10
    -fspec-constr-count=6
    -threaded
                    
  other-modules:
    Data.Graph.Bench


benchmark bench-string-alignment

  import:
    ghc-flags,
    language-specs

  type:
    exitcode-stdio-1.0

  main-is:
    bench-string-alignment.hs

  ghc-options:
    -threaded
    -rtsopts
    -with-rtsopts=-N

  build-depends:
    alphabet,
    core,
    data-normalization,
    data-unification,
    evaluation,
    file-parsers,
    file-source,
    language,
    utility,
    validation-transformer,
    base                     >= 4.11      && < 5.0,
    containers               >= 0.5.8     && < 1.0,
    criterion,
    deepseq                  >= 1.4       && < 2.0,
    directory                >= 1.3       && < 1.4,
    filepath                 >= 1.4       && < 2.0,
    keys                     >= 3.0       && < 4.0,
    lens                     >= 4.17      && < 5.0,
    megaparsec               >= 8.0       && < 9.0,
    mono-traversable         >= 1.0       && < 2.0,
    parallel                 >= 3.2       && < 4.0,
    semigroupoids            >= 5.2.1     && < 5.4,
    text                     >= 1.2       && < 2.0,
    text-short               >= 0.1       && < 1.0,
    text-show                >= 3.8.1     && < 4.0,
    validation               >= 1.1       && < 2.0,
    vector                   >= 0.12.0.2  && < 0.13,

  hs-source-dirs:
    app/pcg
    bench

  other-modules:
    Benchmark.StringAlignment
    PCG.Command.Read.InputStreams
    PCG.Command.Read.ParseStreams
    PCG.Command.Read.ReadCommandError
            

benchmark bench-string-alignment-small

  import:
    ghc-flags,
    language-specs

  type:
    exitcode-stdio-1.0

  main-is:
    bench-string-alignment-small.hs

  ghc-options:
    -threaded
    -rtsopts
    -with-rtsopts=-N

  build-depends:
    alphabet,
    core,
    data-normalization,
    data-unification,
    evaluation,
    file-parsers,
    file-source,
    language,
    utility,
    validation-transformer,
    base                     >= 4.11      && < 5.0,
    containers               >= 0.5.8     && < 1.0,
    criterion,
    deepseq                  >= 1.4       && < 2.0,
    directory                >= 1.3       && < 1.4,
    filepath                 >= 1.4       && < 2.0,
    keys                     >= 3.0       && < 4.0,
    lens                     >= 4.17      && < 5.0,
    megaparsec               >= 8.0       && < 9.0,
    mono-traversable         >= 1.0       && < 2.0,
    parallel                 >= 3.2       && < 4.0,
    semigroupoids            >= 5.2.1     && < 5.4,
    text                     >= 1.2       && < 2.0,
    text-short               >= 0.1       && < 1.0,
    text-show                >= 3.8.1     && < 4.0,
    validation               >= 1.1       && < 2.0,
    vector                   >= 0.12.0.2  && < 0.13,

  hs-source-dirs:
    app/pcg
    bench

  other-modules:
    Benchmark.StringAlignment
    PCG.Command.Read.InputStreams
    PCG.Command.Read.ParseStreams
    PCG.Command.Read.ReadCommandError
            

benchmark bench-utility

  import:
    ghc-flags,
    language-specs

  main-is:          
    Benchmarks.hs

  type:             
    exitcode-stdio-1.0

  hs-source-dirs:
    lib/utility/bench

  build-depends:
    utility,
    base                     >= 4.11      && < 5.0,
    criterion                >= 1.5       && < 2.0,
    deepseq                  >= 1.4       && < 2.0,
    semigroups               >= 0.18      && < 1.0,

  ghc-options:
    -fdicts-cheap
    -fmax-simplifier-iterations=10
    -fspec-constr-count=6
    -threaded
                    
  other-modules:
    Data.MutualExclusionSet.Bench
    Numeric.Extended.Natural.Bench

<|MERGE_RESOLUTION|>--- conflicted
+++ resolved
@@ -1353,7 +1353,6 @@
     text                     >= 1.2       && < 2.0,
     text-show                >= 3.8.1     && < 4.0,
     validation               >= 1.1       && < 2.0,
-<<<<<<< HEAD
     vector                   >= 0.12.0.2  && < 0.13,
 
 
@@ -1385,9 +1384,6 @@
     text                     >= 1.2       && < 2.0,
     text-show                >= 3.8.1     && < 4.0,
     validation               >= 1.1       && < 2.0,
-=======
-    -- >=0.12.0.2 required for compatibility with "compact regions"
->>>>>>> 915d4311
     vector                   >= 0.12.0.2  && < 0.13,
 
 
