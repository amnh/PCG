cabal-version:      3.0
Category:           Biology
build-type:         Simple
name:               phylogenetic-component-graph
version:            0.2.0

author:             Ward Wheeler
maintainer:         wheeler@amnh.org
license:            BSD-3-Clause
license-file:       LICENSE

synopsis:           Program and library for general phylogenetic graph search

description:        Phylogenetic Componet Graph provides a library for
                    interacting with phylogenetic graphs. It defines a
                    decalartive scripting language for defining phylogenetic
                    searches. Said scripts can be evaluated by the provided pcg
                    program to perform a phylogenetic search on an input dataset.

extra-source-files:
    AUTHORS.md
    CHANGELOG.md
    FUNDING.md
    README.md
    
        
-- Group of buildinfo specifications to correctly build and link to the C & C++:
-- FFI code.
common ffi-buildinfo

  cc-options:
    --std=c11

  hs-source-dirs:
    lib/core/ffi

  c-sources:
    lib/core/ffi/external-direct-optimization/alignCharacters.c
    lib/core/ffi/external-direct-optimization/alignmentMatrices.c
    lib/core/ffi/external-direct-optimization/c_alignment_interface.c
    lib/core/ffi/external-direct-optimization/c_code_alloc_setup.c
    lib/core/ffi/external-direct-optimization/costMatrix.c
    lib/core/ffi/external-direct-optimization/dyn_character.c
    lib/core/ffi/external-direct-optimization/ukkCheckPoint.c
    lib/core/ffi/external-direct-optimization/ukkCommon.c

  -- Here we list all directories that contain C & C++ header files that the FFI
  -- tools will need to locate when preprocessing the C files. Without listing
  -- the directories containing the C header files here, the FFI preprocessor
  -- (hsc2hs, c2hs, etc.) will fail to locate the requisite files. Note also,
  -- that the parent directory of the nessicary C & C++ header files must be
  -- specified. The preprocessor will not recursively look in subdirectories for
  -- header files!
  include-dirs:
    lib/core/ffi/external-direct-optimization


-- A litany of GHC warnings designed to alert us during the build of any common
-- pitfalls, future compatibility issues, or coding conventions.
common ghc-flags

  ghc-options:
    -- Optimization flags
    -O2
    -fexcess-precision
    -fexpose-all-unfoldings
    -flate-specialise
    -foptimal-applicative-do
    -fspecialize-aggressively
    -fstatic-argument-transformation
    -- Usability flags
    -fdiagnostics-color=always
    -fhide-source-paths
    -j
    -- Sanity check warnings
    -Wall
    -Wcompat
    -Wdodgy-foreign-imports
    -Wduplicate-exports
    -Wempty-enumerations
    -Widentities
    -Wincomplete-patterns
    -Wincomplete-record-updates
    -Wincomplete-uni-patterns
    -Wmissing-deriving-strategies          
    -Wmissing-fields
    -Wmissing-home-modules
    -Wmissing-monadfail-instances
    -Wmissing-signatures
    -Wnoncanonical-monad-instances
    -Wnoncanonical-monoid-instances
    -Woverflowed-literals
    -Woverlapping-patterns
    -Wredundant-constraints
    -Wsemigroup
    -Wtabs
    -Wunrecognised-warning-flags
    -Wunused-binds
    -Wunused-do-bind
    -Wunused-foralls
    -Wunused-imports
    -Wunused-matches
    -Wwrong-do-bind

-- Global deviations from Haskell98
common language-specs

  default-language: Haskell2010

  -- Always use MonadFail(fail), not Monad(fail)
  other-extensions:
    MonadFailDesugaring
    DerivingStrategies


library alphabet

  import:
    ghc-flags,
    language-specs

  visibility: public

  hs-source-dirs:
    lib/alphabet/src

  build-depends:
    serialize,
    utility,
    base                     >= 4.11      && < 5.0,
    bimap                    >= 0.3       && < 1.0,
    -- >=0.5.8 Required for Data.Map.restrictKeys
    containers               >= 0.5.8     && < 1.0,
    deepseq                  >= 1.4       && < 2.0,
    keys                     >= 3.0       && < 4.0,
    mtl                      >= 2.0       && < 3.0,
    QuickCheck               >= 2.12      && < 3.0,
    semigroupoids            >= 5.2.1     && < 5.4,
    semigroups               >= 0.18      && < 1.0,
    text-show                >= 3.8.1     && < 4.0,
    transformers             >= 0.5.6     && < 1.0,

<<<<<<< HEAD
  -- Apparently this is needed to compile with profiling, which is really stupid.
  -- It should only be in the modules which use TemplateHaskell, not all modules.
  -- I consider this a temporary hack to get things to compile with profiling.
  -- TODO: remove this in the future when cabal gets it's act together.
  other-extensions: TemplateHaskell
  
=======
  exposed-modules:
    Data.Alphabet
    Data.Alphabet.IUPAC
    Data.Alphabet.Special
 
>>>>>>> 16a7f0b5
  other-modules:
    Data.Alphabet.Internal


-- Library for performing parsimony analysis.

-- Provides various metrics for scoring static characters and
-- performing string alignment on dynamic characters.

library analysis

  import:
    ghc-flags,
    language-specs

  visibility: private

  hs-source-dirs:
    lib/core/analysis/src

  build-depends:
    data-structures,
    exportable,
    tcm,
    tcm-memo,
    utility,
    base                     >= 4.11      && < 5.0,
    clustering               >= 0.4       && < 0.5,
    -- >=0.5.8 Required for Data.Map.restrictKeys
    containers               >= 0.5.8     && < 1.0,
    data-default             >= 0.5.2     && < 0.8,
    deepseq                  >= 1.4       && < 2.0,
    dlist                    >= 0.8       && < 1.0,
    foldl                    >= 1.3.2     && < 2.0,
    keys                     >= 3.0       && < 4.0,
    lens                     >= 4.18      && < 5.0,
    mono-traversable         >= 1.0       && < 2.0,
    mtl                      >= 2.0       && < 3.0,
    -- required for Data.Semigroup.Foldable.toNonEmpty
    semigroupoids            >= 5.2.1     && < 5.4,
    text-show                >= 3.8.1     && < 4.0,
    -- >=0.12.0.2 required for compatability with "compact regions"
    vector                   >= 0.12.0.2  && < 0.13,
    vector-builder           >= 0.3.7     && < 0.4,
    -- >=3.4 required for corrected definition of (!) & index
    vector-instances         >= 3.4       && < 3.5,

  exposed-modules:
    Analysis.Clustering
    Analysis.Clustering.Hierarchical
    Analysis.Parsimony.Additive
    Analysis.Parsimony.Dynamic.DirectOptimization
    Analysis.Parsimony.Dynamic.DirectOptimization.Pairwise
    Analysis.Parsimony.Fitch
    Analysis.Parsimony.Sankoff
    Analysis.Scoring
    Analysis.TotalEdgeCost

  other-modules:
    Analysis.Clustering.Metric
    Analysis.Parsimony.Additive.Internal
    Analysis.Parsimony.Dynamic.DirectOptimization.Internal
    Analysis.Parsimony.Dynamic.DirectOptimization.Pairwise.Internal
    Analysis.Parsimony.Dynamic.DirectOptimization.Pairwise.Ukkonen.Internal
    Analysis.Parsimony.Fitch.Internal
    Analysis.Parsimony.Sankoff.Internal
    Analysis.Parsimony.Dynamic.DirectOptimization.Pairwise.FFI
    Analysis.Parsimony.Dynamic.DirectOptimization.Pairwise.NeedlemanWunsch
    Analysis.Parsimony.Dynamic.DirectOptimization.Pairwise.Ukkonen
    Analysis.Parsimony.Dynamic.DirectOptimization.Pairwise.Ukkonen.Ribbon


-- Data-types for defining and interacting with phylogenetic components.
   
-- Exposes core data-types for constructing, mutating, and scoring phylogenetic
-- components. Phylogenetic forests, the primitive component type, are defined
-- here along with the interface for interacting with phylogenetic forests.
-- Character sequences and matricies, character and graph metadata, and scoring
-- methods are defined as well.

library core

  import:
    language-specs

  visibility: public

  build-depends:
    analysis,
    data-structures,
    tcm

  reexported-modules:
    Analysis.Clustering,
    Analysis.Parsimony.Additive,
    Analysis.Parsimony.Dynamic.DirectOptimization,
    Analysis.Parsimony.Dynamic.DirectOptimization.Pairwise,
    Analysis.Parsimony.Fitch,
    Analysis.Parsimony.Sankoff,
    Analysis.Scoring,
    Analysis.TotalEdgeCost,
    Bio.Character,
    Bio.Character.Decoration.Additive,
    Bio.Character.Decoration.Continuous,
    Bio.Character.Decoration.Discrete,
    Bio.Character.Decoration.Discrete.Class,
    Bio.Character.Decoration.Dynamic,
    Bio.Character.Decoration.Fitch,
    Bio.Character.Decoration.Metric,
    Bio.Character.Decoration.NonMetric,
    Bio.Character.Encodable,
    Bio.Character.Encodable.Continuous,
    Bio.Metadata,
    Bio.Metadata.CharacterName,
    Bio.Metadata.Continuous,
    Bio.Metadata.Discrete,
    Bio.Metadata.DiscreteWithTCM,
    Bio.Metadata.Dynamic,
    Bio.Metadata.Metric,
    Bio.Sequence,
    Bio.Sequence.Block,
    Bio.Sequence.Character,
    Bio.Sequence.Metadata,
    Bio.Graph,
    Bio.Graph.Component,
    Bio.Graph.Constructions,
    Bio.Graph.LeafSet,
    Bio.Graph.Node,
    Bio.Graph.Node.Context,
    Bio.Graph.PhylogeneticDAG,
    Bio.Graph.PhylogeneticDAG.Substitute,
    Bio.Graph.ReferenceDAG,
    Bio.Graph.ReferenceDAG.Internal,
    Bio.Graph.ReferenceDAG.Network,
    Bio.Graph.ReferenceDAG.Traversal,
    Bio.Graph.ReferenceDAG.Utility,
    Bio.Graph.Solution,
    Bio.Graph.ZipperDAG,
    Data.EdgeLength,
    Data.MetricRepresentation,
    Data.NodeLabel,
    Data.TCM,
    Data.TCM.Dense,
    Data.TopologyRepresentation,
    Test.Custom.NucleotideSequence,


-- Normalizing disparate input sources

-- Library for taking data from disperate input sources and converting the data
-- to a normalized form. Normalization does *not* check that the disparate data
-- sources are consistent. That check is performed by the data-unification
-- library.

library data-normalization

  import:             
    ghc-flags,
    language-specs

  visibility: public
        
  hs-source-dirs:
    lib/data-normalization/src

  build-depends:
    alphabet,
    core,
    file-parsers,
    utility,
    base                     >= 4.11      && < 5.0,
    -- >=0.5.8 Required for Data.Map.restrictKeys
    containers               >= 0.5.8     && < 1.0,
    deepseq                  >= 1.4       && < 2.0,
    -- >=2999.20 Required for forgiving construction of DOT object
    graphviz                 >= 2999.20   && < 3000,
    hashable                 >= 1.2       && < 2.0,
    keys                     >= 3.0       && < 4.0,
    -- required for Data.Semigroup.Foldable.toNonEmpty
    semigroupoids            >= 5.2.1     && < 5.4,
    semigroups               >= 0.18      && < 1.0,
    text-short               >= 0.1.3     && < 1.0,
    -- >=0.12.0.2 required for compatability with "compact regions"
    vector                   >= 0.12.0.2  && < 0.13,
    -- >=3.4 required for corrected definition of (!) & index
    vector-instances         >= 3.4       && < 3.5,

  exposed-modules:
    Data.Normalization.Character
    Data.Normalization.Metadata
    Data.Normalization.Topology
  
  other-modules:
    Data.Normalization.Character.Class
    Data.Normalization.Character.Internal
    Data.Normalization.Metadata.Class
    Data.Normalization.Metadata.Internal


library data-structures

  import:
    ghc-flags,
    language-specs

  visibility: private

  hs-source-dirs:
    lib/core/data-structures/src

  build-depends:
    alphabet,
    evaluation,
    exportable,
    file-source,
    serialize,
    tcm,
    tcm-memo,
    utility,
    base                     >= 4.11      && < 5.0,
    bimap                    >= 0.3       && < 1.0,
    binary                   >= 0.6       && < 1.0,
    bv-little                >= 1.0.1     && < 2.0,
    compact                  >= 0.1       && < 2.0,
    -- >=0.5.8 Required for Data.Map.restrictKeys
    containers               >= 0.5.8     && < 1.0,
    data-default             >= 0.5.2     && < 0.8,
    deepseq                  >= 1.4       && < 2.0,
    dlist                    >= 0.8       && < 1.0,
    foldl                    >= 1.3.2     && < 2.0,
    -- >=2999.20 Required for forgiving construction of DOT object
    graphviz                 >= 2999.20   && < 3000,
    hashable                 >= 1.2       && < 2.0,
    keys                     >= 3.0       && < 4.0,
    lens                     >= 4.18      && < 5.0,
    monad-loops              >= 0.4       && < 1.0,
    mono-traversable         >= 1.0       && < 2.0,
    mtl                      >= 2.0       && < 3.0,
    parallel                 >= 3.2       && < 4.0,
    pretty-tree              >= 0.1       && < 0.2,
    QuickCheck               >= 2.12      && < 3.0,
    -- required for Data.Semigroup.Foldable.toNonEmpty
    semigroupoids            >= 5.2.1     && < 5.4,
    smallcheck               >= 1.1.5     && < 2.0,
    text                     >= 1.2       && < 2.0,
    text-short               >= 0.1.3     && < 1.0,
    text-show                >= 3.8.1     && < 4.0,
    text-show-instances      >= 3.0       && < 4.0,
    unordered-containers     >= 0.2.9     && < 1.0,
    -- >=0.12.0.2 required for compatability with "compact regions"
    vector                   >= 0.12.0.2  && < 0.13,
    vector-builder           >= 0.3.7     && < 0.4,
    vector-binary-instances  >= 0.2.1.1   && < 0.3,
    -- >=3.4 required for corrected definition of (!) & index
    vector-instances         >= 3.4       && < 3.5,
    xml                      >= 1.3.14    && < 1.4,

  exposed-modules:
    Bio.Character
    Bio.Character.Decoration.Additive
    Bio.Character.Decoration.Continuous
    Bio.Character.Decoration.Discrete
    Bio.Character.Decoration.Discrete.Class
    Bio.Character.Decoration.Dynamic
    Bio.Character.Decoration.Fitch
    Bio.Character.Decoration.Metric
    Bio.Character.Decoration.NonMetric
    Bio.Character.Encodable
    Bio.Character.Encodable.Continuous
    Bio.Metadata
    Bio.Metadata.CharacterName
    Bio.Metadata.Continuous
    Bio.Metadata.Discrete
    Bio.Metadata.DiscreteWithTCM
    Bio.Metadata.Dynamic
    Bio.Metadata.Metric
    Bio.Sequence
    Bio.Sequence.Block
    Bio.Sequence.Character
    Bio.Sequence.Metadata
    Bio.Graph
    Bio.Graph.Component
    Bio.Graph.Constructions
    Bio.Graph.LeafSet
    Bio.Graph.Node
    Bio.Graph.Node.Context
    Bio.Graph.PhylogeneticDAG
    Bio.Graph.PhylogeneticDAG.Substitute
    Bio.Graph.ReferenceDAG
    Bio.Graph.ReferenceDAG.Internal
    Bio.Graph.ReferenceDAG.Network
    Bio.Graph.ReferenceDAG.Traversal
    Bio.Graph.ReferenceDAG.Utility
    Bio.Graph.Solution
    Bio.Graph.ZipperDAG
    Data.EdgeLength
    Data.NodeLabel
    Data.TopologyRepresentation
    Test.Custom.NucleotideSequence

  other-modules:
    Bio.Character.Decoration.Additive.Class
    Bio.Character.Decoration.Additive.Internal
    Bio.Character.Decoration.Continuous.Class
    Bio.Character.Decoration.Continuous.Internal
    Bio.Character.Decoration.Dynamic.Class
    Bio.Character.Decoration.Dynamic.Internal
    Bio.Character.Decoration.Fitch.Class
    Bio.Character.Decoration.Fitch.Internal
    Bio.Character.Decoration.Metric.Class
    Bio.Character.Decoration.Metric.Internal
    Bio.Character.Decoration.NonMetric.Class
    Bio.Character.Decoration.NonMetric.Internal
    Bio.Character.Decoration.Shared
    Bio.Character.Encodable.Continuous.Class
    Bio.Character.Encodable.Continuous.Internal
    Bio.Character.Encodable.Dynamic
    Bio.Character.Encodable.Dynamic.Class
    Bio.Character.Encodable.Dynamic.Internal
    Bio.Character.Encodable.Internal
    Bio.Character.Encodable.Static
    Bio.Character.Encodable.Static.Class
    Bio.Character.Encodable.Static.Internal
    Bio.Character.Encodable.Stream
    Bio.Metadata.General
    Bio.Metadata.General.Class
    Bio.Metadata.General.Internal
    Bio.Metadata.Discrete.Class
    Bio.Metadata.Discrete.Internal
    Bio.Metadata.DiscreteWithTCM.Class
    Bio.Metadata.DiscreteWithTCM.Internal
    Bio.Metadata.Dynamic.Class
    Bio.Metadata.Dynamic.Internal
    Bio.Metadata.Metric.Class
    Bio.Metadata.Metric.Internal
    Bio.Graph.BinaryRenderingTree
    Bio.Graph.Forest
    Bio.Graph.Node.Internal
    Bio.Graph.PhylogeneticDAG.Class
    Bio.Graph.PhylogeneticDAG.Internal
    Bio.Graph.PhylogeneticDAG.NetworkEdgeQuantification
    Bio.Graph.PhylogeneticDAG.DynamicCharacterRerooting
    Bio.Graph.PhylogeneticDAG.Postorder
    Bio.Graph.PhylogeneticDAG.Preorder
    Bio.Graph.PhylogeneticDAG.Reification
    Bio.Graph.ZipperDAG.Internal
    Bio.Sequence.Block.Builder
    Bio.Sequence.Block.Character
    Bio.Sequence.Block.Internal
    Bio.Sequence.Block.Metadata
    Bio.Sequence.Internal
    Data.EdgeSet


-- Checking consistentcy and unifiying data from disprate input sources.

-- Library for taking data from disperate input sources and unified the data into
-- a consistent form.

library data-unification

  import:             
    ghc-flags,
    language-specs

  visibility: public
  
  hs-source-dirs:
    lib/data-unification/src

  build-depends:
    core,
    data-normalization,
    file-source,
    serialize,
    utility,
    base                     >= 4.11      && < 5.0,
    -- >=0.5.8 Required for Data.Map.restrictKeys
    containers               >= 0.5.8     && < 1.0,
    data-default             >= 0.5.2     && < 0.8,
    deepseq                  >= 1.4       && < 2.0,
    dlist-nonempty           >= 0.1.1     && < 1.0,
    keys                     >= 3.0       && < 4.0,
    lens                     >= 4.18      && < 5.0,
    mtl                      >= 2.0       && < 3.0,
    parallel                 >= 3.2       && < 4.0,
    -- required for Data.Semigroup.Foldable.toNonEmpty
    semigroupoids            >= 5.2.1     && < 5.4,
    semigroups               >= 0.18      && < 1.0,
    text                     >= 1.2       && < 2.0,
    text-short               >= 0.1.3     && < 1.0,
    text-show                >= 3.8.1     && < 4.0,
    transformers             >= 0.5.6     && < 1.0,
    validation               >= 1.1       && < 2.0,
    vector                   >= 0.12.0.2  && < 0.13,

  exposed-modules:
    Data.Unification

  other-modules:
    Data.Unification.Error
    Data.Unification.InputData


-- Monad transformer for managing the stateful evaluation of PCG scripts.

-- This monad transformer provides a concrete, efficient implementation for many
-- useful monad typeclasses required to manage the effects of the evaluating PCG
-- scripts. PCG script evaluation is inherently stateful, requiring management of
-- random seeds, logs, IO, global state variables, and error short-ciruiting.

library evaluation

  import:
    ghc-flags,
    language-specs

  visibility: public

  hs-source-dirs:
    lib/evaluation/src

  build-depends:
    base                     >= 4.11      && < 5.0,
    bimap                    >= 0.3       && < 1.0,
    containers               >= 0.5.8     && < 1.0,
    deepseq                  >= 1.4       && < 2.0,
    dlist,            
    mtl                      >= 2.0       && < 3.0,
    QuickCheck               >= 2.12      && < 3.0,
    quickcheck-instances     >= 0.3.17    && < 1.0,
    semigroupoids            >= 5.2.1     && < 5.4,
    semigroups               >= 0.18      && < 1.0,
    text                     >= 1.2       && < 2.0,
    text-show                >= 3.8.1     && < 4.0,            
    transformers             >= 0.5.6     && < 1.0,
                
  exposed-modules:
    Control.Evaluation
    Control.Monad.Logger
    System.ErrorPhase              

  other-modules:
    Control.Evaluation.Notification
    Control.Evaluation.Result
    Control.Evaluation.Trans


library exportable

  import:
    ghc-flags,
    language-specs,

  visibility: private

  hs-source-dirs:
    lib/exportable/src

  build-depends:
    base                     >= 4.11      && < 5.0,
    lens                     >= 4.18      && < 5.0,
    semigroups               >= 0.18      && < 1.0,

  exposed-modules:
    Bio.Character.Exportable

  other-modules:
    Bio.Character.Exportable.Class


-- Parsers for the input file types accepted by PCG

-- Defines file parsers for Fasta files with sequence spliting, Newick files with
-- support for extended newick format, Nexus files (though many block types are
-- skipped), DOT files as graph input, TNT files (though many commands are
-- skipped), and custom file formats for parsing transition cost matrices with an
-- alphabet, and the depricated vertex/edge/root set format.

library file-parsers

  import:
    ghc-flags,
    language-specs

  visibility: public

  hs-source-dirs:
    lib/file-parsers/src

  build-depends:
    alphabet,
    utility,
    base                     >= 4.11      && < 5.0,
    bimap                    >= 0.3       && < 1.0,
    case-insensitive         >= 1.2.0     && < 1.3,
    containers               >= 0.5.8     && < 1.0,
    deepseq                  >= 1.4       && < 2.0,
    dlist                    >= 0.8       && < 1.0,
    -- >=2999.20 Required for forgiving construction of DOT object
    graphviz                 >= 2999.20   && < 3000,
    integer-gmp              >= 1.0       && < 2.0,
    keys                     >= 3.0       && < 4.0,
    matrix                   >= 0.3.6     && < 0.4,
    megaparsec               >= 8.0       && < 9.0,
    mtl                      >= 2.0       && < 3.0,
    parser-combinators       >= 1.0       && < 2.0,
    safe                     >= 0.3.17    && < 0.4,
    scientific               >= 0.3.6     && < 0.4,
    -- required for Data.Semigroup.Foldable.toNonEmpty
    semigroupoids            >= 5.2.1     && < 5.4,
    semigroups               >= 0.18      && < 1.0,
    text                     >= 1.2       && < 2.0,
    text-short               >= 0.1.3     && < 1.0,
    transformers             >= 0.5.6     && < 1.0,
    -- >=0.12.0.2 required for compatability with "compact regions"
    vector                   >= 0.12.0.2  && < 0.13,
    vector-builder           >= 0.3       && < 1.0,             

  exposed-modules:
    File.Format.Dot
    File.Format.Fasta
    File.Format.Fastc
    File.Format.Newick
    File.Format.Nexus
    File.Format.TNT
    File.Format.TransitionCostMatrix
    File.Format.VertexEdgeRoot

  other-modules:
    File.Format.Fasta.Converter
    File.Format.Fasta.Internal
    File.Format.Fasta.Parser
    File.Format.Fastc.Parser
    File.Format.Newick.Internal
    File.Format.Newick.Parser
    File.Format.Nexus.Data
    File.Format.Nexus.Parser
    File.Format.Nexus.Partition
    File.Format.Nexus.Validate
    File.Format.TNT.Command.CCode
    File.Format.TNT.Command.CNames
    File.Format.TNT.Command.Cost
    File.Format.TNT.Command.NStates
    File.Format.TNT.Command.Procedure
    File.Format.TNT.Command.TRead
    File.Format.TNT.Command.XRead
    File.Format.TNT.Parser
    File.Format.TNT.Partitioning
    File.Format.TNT.Internal
    File.Format.TransitionCostMatrix.Parser
    File.Format.VertexEdgeRoot.Parser
    Text.Megaparsec.Custom


-- Library for interacting with file paths in a type-safe manner.
                    
-- Exposes a well-typed file path type and functionality for interacting with the
-- file system through with this type.
        
library file-source

  import:
    ghc-flags,
    language-specs

  visibility: public

  hs-source-dirs:
    lib/file-source/src

  build-depends:
    serialize,
    validation-transformer,
    base                     >= 4.11      && < 5.0,
    binary                   >= 0.6       && < 1.0,
    bytestring               >= 0.10.8    && < 0.11,
    -- >=0.5.8 Required for Data.Map.restrictKeys
    compact                  >= 0.1       && < 2.0,
    deepseq                  >= 1.4       && < 2.0,
    directory                >= 1.3       && < 2.0,
    filepath                 >= 1.4       && < 2.0,
    Glob                     >= 0.9       && < 2.0,
    hashable                 >= 1.2       && < 2.0,
    keys                     >= 3.0       && < 4.0,
    megaparsec               >= 8.0       && < 9.0,                        
    mono-traversable         >= 1.0       && < 2.0,
    mono-traversable-keys    >= 0.1       && < 1.0,
    pipes                    >= 4.0       && < 5.0,            
    QuickCheck               >= 2.12      && < 3.0,
    -- required for Data.Semigroup.Foldable.toNonEmpty
    semigroupoids            >= 5.2.1     && < 5.4,
    semigroups               >= 0.18      && < 1.0,
    text                     >= 1.2       && < 2.0,
    text-short               >= 0.1.3     && < 1.0,
    text-show                >= 3.8.1     && < 4.0,
    validation               >= 1.1       && < 2.0,
    -- >=0.12.0.2 required for compatability with "compact regions"
    vector                   >= 0.12.0.2  && < 0.13,
                
  exposed-modules:
    Data.FileSource
    Data.FileSource.IO
    Data.FileSource.InputStreamError
    Data.FileSource.ParseStreamError
    Data.FileSource.OutputStreamError


-- Library for phylogenetic graphs

-- Defines data type for phylogenetic graphs and various helper functions.

library graph

  import:
    ghc-flags,
    language-specs

  visibility: public

  hs-source-dirs:
    lib/graph/src

  build-depends:
    utility,
    base                     >= 4.11      && < 5.0,
    bifunctors               ^>= 5.5.4            ,
    -- >=0.5.8 Required for Data.Map.restrictKeys
    comonad                  ^>= 5.0.5            ,
    containers               >= 0.5.8     && < 0.7,
    deepseq                  >= 1.4       && < 2.0,
    foldl                    >= 1.3.2     && < 2.0,
    hashable                 >= 1.2       && < 2.0,
    keys                     >= 3.0       && < 4.0,
    lens                     >= 4.17      && < 5.0,
    mtl                      ^>= 2.2.2            ,
    parallel                 >= 3.2       && < 4.0,    
    QuickCheck               >= 2.12      && < 3.0,
    text                     >= 1.2       && < 2.0,
    semigroupoids            >= 5.2.1     && < 5.4,
    text-show                >= 3.0       && < 4.0,
    text-show-instances      >= 3.0       && < 4.0,
    -- >=0.12.0.2 required for compatability with "compact regions"
    vector                   >= 0.12.0.2  && < 0.13,
    vector-builder           >= 0.3.7.2   && < 0.4,
    -- >=3.4 required for corrected definition of (!) & index
    vector-instances         >= 3.4       && < 3.5,


  exposed-modules:
    Data.Graph
    Data.Graph.Type
    Data.Graph.Memo
    Data.Graph.Internal
    Data.Graph.Indices
    Data.Graph.NodeContext
    Data.Graph.Moves
    Data.Graph.Hash
    Data.Graph.Intermediate
    Data.Graph.Build
    Data.Graph.Sequence.Class


-- Defines the grammar & specific commands of the PCG langauge

-- In addition to the grammar definition, this library exports a parser for the
-- grammar. Each command available in PCG is defined here and a script parser is
-- exported to parse a sequence of commands which represents the computation to
-- be performed by PCG.

library language

  import:
    ghc-flags,
    language-specs

  visibility: public

  hs-source-dirs:
    lib/language/src

  build-depends:
    file-source,
    base                     >= 4.11      && < 5.0,
    case-insensitive         >= 1.2.0     && < 1.3,
    -- >=0.5.8 Required for Data.Map.restrictKeys
    containers               >= 0.5.8     && < 1.0,
    free                     >= 5.0       && < 6.0,
    keys                     >= 3.0       && < 4.0,
    megaparsec               >= 8.0       && < 9.0,
    parser-combinators       >= 1.0       && < 2.0,
    scientific               >= 0.3.6     && < 0.4,
    semigroups               >= 0.18      && < 1.0,
    text-short               >= 0.1.3     && < 1.0,
    time                     >= 1.8.0     && < 2.0,

  exposed-modules:
    PCG.Syntax
    PCG.Command.Build
    PCG.Command.Echo
    PCG.Command.Read
    PCG.Command.Report
    PCG.Command.Save
    PCG.Command.Load
    PCG.Syntax.Combinators

  other-modules:
    PCG.Syntax.Parser
    PCG.Syntax.Primitive


-- A library for defining custom serialisation and rendering functionality.

-- Defines custom helper functions for serializing to data formats and related
-- to text representations.

library serialize

  import:
    ghc-flags,
    language-specs

  visibility: private

  hs-source-dirs:
    lib/serialize/src

  build-depends:
    base                     >= 4.11      && < 5.0,
    keys                     >= 3.0       && < 4.0,
    semigroups               >= 0.18      && < 1.0,
    text                     >= 1.2       && < 2.0,
    text-short               >= 0.1.3     && < 1.0,
    text-show                >= 3.8.1     && < 4.0,
    xml                      >= 1.3.14    && < 1.4,

  exposed-modules:
    Data.Text.Short.Custom
    TextShow.Custom
    Text.Newick.Class
    Text.XML
    Text.XML.Class
    Text.XML.Custom
 
                    
-- Library for working with TCMs and SCMs in various representations.

-- General purpose library for working with transition cost matrices (TCMs)
-- and symbol change matrices (SCMs). Specialization options are provided
-- for the discrete metric (non-additive) and the L1 norm (additive) TCMs &
-- SCMs. Exposes a memoized binding for sparsely indexed, large TCMs.

library tcm

  import:
    ffi-buildinfo,
    ghc-flags,
    language-specs,

  visibility: private

  hs-source-dirs:
    lib/core/tcm/src

  build-depends:
    exportable,
    serialize,
    tcm-memo,
    utility,
    base                     >= 4.11      && < 5.0,
    containers               >= 0.5.8     && < 1.0,
    deepseq                  >= 1.4       && < 2.0,
    QuickCheck               >= 2.12      && < 3.0,
    mono-traversable         >= 1.0       && < 2.0,
    vector                   >= 0.12.0.2  && < 0.13,

  exposed-modules:
    Data.MetricRepresentation
    Data.TCM
    Data.TCM.Dense

  other-modules:
    Data.TCM.Internal
    Data.TCM.Dense.FFI


-- A binding to a C++ hashtable for thread-safe memoization.

-- This package is designed to provide a thread safe binding to a "pure"
-- memoization of two-way and three-way Sankoff character cost and median
-- computations.

library tcm-memo

  import:
    ghc-flags,
    language-specs,

  visibility: private

  hs-source-dirs:
    lib/tcm-memo/src

  cc-options:       --std=c11

  cxx-options:      --std=c++14

  -- This library is required for linking to the C++ standard template library.
  extra-libraries:  stdc++

  hs-source-dirs:   lib/tcm-memo/ffi

  c-sources:
    lib/tcm-memo/ffi/memoized-tcm/costMatrixWrapper.c
    lib/tcm-memo/ffi/memoized-tcm/dynamicCharacterOperations.c

  cxx-sources:
    lib/tcm-memo/ffi/memoized-tcm/costMatrix_2d.cpp
    lib/tcm-memo/ffi/memoized-tcm/costMatrix_3d.cpp

  -- Here we list all directories that contain C & C++ header files that the FFI
  -- tools will need to locate when preprocessing the C files. Without listing
  -- the directories containing the C header files here, the FFI preprocessor
  -- (hsc2hs, c2hs, etc.) will fail to locate the requisite files. Note also,
  -- that the parent directory of the nessicary C & C++ header files must be
  -- specified. The preprocessor will not recursively look in subdirectories for
  -- header files!
  include-dirs:
    lib/tcm-memo/ffi/memoized-tcm

  build-depends:
    exportable,
    base                     >= 4.11      && < 5.0,
    deepseq                  >= 1.4       && < 2.0,
    QuickCheck               >= 2.12      && < 3.0,
    semigroups               >= 0.18      && < 1.0,

  exposed-modules:
    Data.TCM.Memoized
    Data.TCM.Memoized.Types

  other-modules:
    Data.TCM.Memoized.FFI


-- Collection of utility functions and data structures
                    
-- Defines custom data structures for special use cases, more abstract functions
-- that base provides, and re-exported correcting to deficient libraries.

library utility

  import:
    ghc-flags,
    language-specs

  visibility: private

  hs-source-dirs:
    lib/utility/src

  build-depends:
    base                     >= 4.11      && < 5.0,
    binary                   >= 0.6       && < 1.0,
    bv-little                >= 1.0.1     && < 2.0,
    bytestring               >= 0.10.8    && < 0.11,
    -- >=0.5.8 Required for Data.Map.restrictKeys
    containers               >= 0.5.8     && < 1.0,
    deepseq                  >= 1.4       && < 2.0,
    directory                >= 1.3       && < 2.0,
    foldl                    >= 1.3.2     && < 2.0,
    hashable                 >= 1.2       && < 2.0,
    integer-gmp              >= 1.0       && < 2.0,
    keys                     >= 3.0       && < 4.0,
    lens                     >= 4.18      && < 5.0,
    matrix                   >= 0.3.6     && < 0.4,
    mono-traversable         >= 1.0       && < 2.0,
--    mono-traversable-keys    >= 0.1       && < 1.0,
    parallel                 >= 3.2       && < 4.0,
    pipes                    >= 4.0       && < 5.0,            
    pointed                  >= 5.0       && < 6.0,
    QuickCheck               >= 2.12      && < 3.0,
    -- required for Data.Semigroup.Foldable.toNonEmpty
    semigroupoids            >= 5.2.1     && < 5.4,
    semigroups               >= 0.18      && < 1.0,
    tasty-hunit              >= 0.10      && < 1.0,
    text                     >= 1.2       && < 2.0,
    text-short               >= 0.1.3     && < 1.0,
    text-show                >= 3.8.1     && < 4.0,
    text-show-instances      >= 3.0       && < 4.0,
    transformers             >= 0.5.6     && < 1.0,
    validation               >= 1.1       && < 2.0,
    -- >=0.12.0.2 required for compatability with "compact regions"
    vector                   >= 0.12.0.2  && < 0.13,
    -- >=3.4 required for corrected definition of (!) & index
    vector-instances         >= 3.4       && < 3.5,

  exposed-modules:
    Control.Parallel.Custom
    Data.BitMatrix
    Data.Binary.Utility
    Data.Either.Custom
    Data.Foldable.Custom
    Data.List.Utility
    Data.Matrix.NotStupid
    Data.MutualExclusionSet
    Data.Pair.Strict
    Data.Range
    Data.ShortText.Custom
    Data.TextShow.Custom
    Data.UnionSet
    Data.Vector.Custom
    Data.Vector.Memo
    Data.Vector.NonEmpty
    Numeric.Cost
    Numeric.Extended
    Numeric.Extended.Natural
    Numeric.Extended.Real
    Numeric.NonNegativeAverage
    Test.HUnit.Custom
    Test.QuickCheck.Arbitrary.Instances

  other-modules:
    Data.BitMatrix.Internal
    Data.MutualExclusionSet.Internal
    Numeric.Extended.Internal


-- Monad transformer for collecting failures through the applicative instance.

-- This monad transformer provides a data-type for collection failures through
-- the applicative instance. The monad, and monad transformer instances will
-- "short-circuit" with all collected errors at the first monadic bind.

library validation-transformer

  import:
    ghc-flags,
    language-specs

  visibility: public

  hs-source-dirs:
    lib/validation-transformer/src

  build-depends:    
    base                     >= 4.11      && < 5.0,
    deepseq                  >= 1.4       && < 2.0,
    mtl                      >= 2.0       && < 3.0,
    QuickCheck               >= 2.12      && < 3.0,
    -- required for Data.Semigroup.Foldable.toNonEmpty
    semigroupoids            >= 5.2.1     && < 5.4,
    semigroups               >= 0.18      && < 1.0,
    transformers             >= 0.5.6     && < 1.0,
    validation               >= 1.1       && < 2.0,

  exposed-modules:
    Control.Monad.Trans.Validation


executable pcg

  import:
    ghc-flags,
    language-specs

  main-is:
    Main.hs

  ghc-options:
    -threaded -rtsopts

  hs-source-dirs:
    app/pcg

  build-depends:
    alphabet,
    evaluation,
    core,
    data-normalization,
    data-unification,
    file-parsers,
    file-source,
    language,
    serialize,
    utility,
    validation-transformer,
    ansi-wl-pprint           >= 0.6.8     && < 0.7,
    base                     >= 4.11      && < 5.0,
    bimap                    >= 0.3       && < 2.0,
    bytestring               >= 0.10.8    && < 0.11,
    compact                  >= 0.1       && < 2.0,
    -- >=0.5.8 Required for Data.Map.restrictKeys
    containers               >= 0.5.8     && < 1.0,
    deepseq                  >= 1.4       && < 2.0,
    filepath                 >= 1.4       && < 2.0,
    foldl                    >= 1.3.2     && < 2.0,
    gitrev                   >= 1.3       && < 2.0,
    -- >=2999.20 Required for forgiving construction of DOT object
    graphviz                 >= 2999.20   && < 3000,
    integer-gmp              >= 1.0       && < 2.0,
    keys                     >= 3.0       && < 4.0,
    lens                     >= 4.17      && < 5.0,
    megaparsec               >= 8.0       && < 9.0,
    mmark                    >= 0.0.7.2   && < 1.0,
    modern-uri               >= 0.3       && < 1.0,
    mono-traversable         >= 1.0       && < 2.0,
    mtl                      >= 2.0       && < 3.0,
    optparse-applicative     >= 0.15      && < 2.0,
    parallel                 >= 3.2       && < 4.0,
    perfect-vector-shuffle   ^>= 0.1             ,
    random-shuffle           >= 0.0.4     && < 0.1,
    -- required for Data.Semigroup.Foldable.toNonEmpty
    semigroupoids            >= 5.2.1     && < 5.4,
    semigroups               >= 0.18      && < 1.0,
    template-haskell         >= 2.13      && < 3.0,
    text                     >= 1.2       && < 2.0,
    text-short               >= 0.1       && < 1.0,
    text-show                >= 3.8.1     && < 4.0,
    th-lift-instances        >= 0.1       && < 1.0,            
    transformers             >= 0.5.5     && < 1.0,
    validation               >= 1.1       && < 2.0,
    vector                   >= 0.12.0.2  && < 0.13,
    xml                      >= 1.3.14    && < 1.4,

  -- Apparently this is needed to compile with profiling, which is really stupid.
  -- It should only be in the modules which use TemplateHaskell, not all modules.
  -- I consider this a temporary hack to get things to compile with profiling.
  -- TODO: remove this in the future when cabal gets it's act together.
  other-extensions: TemplateHaskell
  
  other-modules:
    Paths_phylogenetic_component_graph
    PCG.Command.Build.Evaluate
    PCG.Command.Echo.Evaluate
    PCG.Command.Load.Evaluate
    PCG.Command.Read.DecorationInitialization
    PCG.Command.Read.Evaluate
    PCG.Command.Read.InputStreams
    PCG.Command.Read.ParseStreams
    PCG.Command.Read.ReadCommandError
    PCG.Command.Report.Evaluate
    PCG.Command.Report.GraphViz
    PCG.Command.Report.Metadata
    PCG.Command.Save.Evaluate
    PCG.CommandLineOptions
    PCG.CommandLineOptions.Display
    PCG.CommandLineOptions.Types
    PCG.Computation.Internal
    PCG.Software.Credits
    PCG.Software.Metadata            


executable 2d-do-comparison

  import:
    ghc-flags,
    language-specs

  main-is:
    2d-do-comparison.hs

  hs-source-dirs:
    app

  build-depends:
    alphabet,
    core,
    tcm-memo,
    base                     >= 4.11      && < 5.0,
    bimap                    >= 0.3       && < 2.0,
    QuickCheck               >= 2.12      && < 3.0,


executable 3d-do-comparison

  import:
    ghc-flags,
    language-specs

  main-is:
    3d-do-comparison.hs

  hs-source-dirs:
    app

  build-depends:
    alphabet,
    core,
    tcm-memo,
    base                     >= 4.11      && < 5.0,
    bimap                    >= 0.3       && < 2.0,
    deepseq                  >= 1.4       && < 2.0,
    QuickCheck               >= 2.12      && < 3.0,


executable affine-safety

  import:
    ghc-flags,
    language-specs

  main-is:
    affine-safety.hs

  hs-source-dirs:
    app

  build-depends:
    alphabet,
    core,
    base                     >= 4.11      && < 5.0,
    bimap                    >= 0.3       && < 2.0,
    QuickCheck               >= 2.12      && < 3.0,


executable fasta-differ

  import:
    ghc-flags,
    language-specs

  main-is:
    fasta-differ.hs

  hs-source-dirs:
    app

  build-depends:
    file-parsers,
    base                     >= 4.11      && < 5.0,
    -- >=0.5.8 Required for Data.Map.restrictKeys
    containers               >= 0.5.8     && < 1.0,
    keys                     >= 3.0       && < 4.0,
    megaparsec               >= 8.0       && < 9.0,
    text-short               >= 0.1       && < 1.0,
    -- >=0.12.0.2 required for compatability with "compact regions"
    vector                   >= 0.12.0.2  && < 0.13,


executable file-tests

  import:
    ghc-flags,
    language-specs

  main-is:
    FileTests.hs

  ghc-options:
    -threaded

  hs-source-dirs:
    lib/file-parsers/test
  
  build-depends:
    file-parsers,
    base                     >= 4.11      && < 5.0,
    containers               >= 0.5.8     && < 1.0,
    directory                >= 1.3       && < 2.0,
    megaparsec               >= 8.0       && < 9.0,
    semigroups               >= 0.18      && < 1.0,
    tasty                    >= 1.2       && < 2.0,
    tasty-hunit              >= 0.10      && < 1.0,

  other-modules:
    Test.Custom.Parse
    TestSuite.GeneratedTests
    TestSuite.GeneratedTests.Fasta
    TestSuite.GeneratedTests.Fastc
    TestSuite.GeneratedTests.Internal
    TestSuite.GeneratedTests.Nexus
    TestSuite.GeneratedTests.TNT


executable generate-data-set

  import:
    ghc-flags,
    language-specs

  main-is:
    generate-data-set.hs

  hs-source-dirs:
    app

  build-depends:             
    alphabet,
    ansi-wl-pprint           >= 0.6.8     && < 0.7,
    base                     >= 4.11      && < 5.0,
    -- >=0.5.8 Required for Data.Map.restrictKeys
    containers               >= 0.5.8     && < 1.0,
    deepseq                  >= 1.4       && < 2.0,
    keys                     >= 3.0       && < 4.0,
    optparse-applicative     >= 0.15      && < 2.0,
    mtl                      >= 2.0       && < 3.0,
    mwc-random               >= 0.14      && < 1.0,                         
    random-shuffle           >= 0.0.4     && < 0.1,
    scientific               >= 0.3.6     && < 0.4,
    text                     >= 1.2       && < 2.0,
    text-show                >= 3.8.1     && < 4.0,
    validation               >= 1.1       && < 2.0,
    -- >=0.12.0.2 required for compatability with "compact regions"
    vector                   >= 0.12.0.2  && < 0.13,


executable generate-tcm

  import:
    ghc-flags,
    language-specs

  main-is:
    generate-tcm.hs

  hs-source-dirs:
    app

  build-depends:
    utility,
    ansi-wl-pprint           >= 0.6.8     && < 0.7,
    base                     >= 4.11      && < 5.0,
    -- >=0.5.8 Required for Data.Map.restrictKeys
    containers               >= 0.5.8     && < 1.0,
    keys                     >= 3.0       && < 4.0,
    matrix                   >= 0.3.6     && < 0.4,
    optparse-applicative     >= 0.15      && < 2.0,
    -- >=0.12.0.2 required for compatability with "compact regions"
    vector                   >= 0.12.0.2  && < 0.13,


executable graphviz-examples

  import:
    ghc-flags,
    language-specs

  main-is:
    graphviz-examples.hs

  hs-source-dirs:
    app/graphviz-examples

  other-modules:
    DisplayTree
    NetworkEdges
    ProjectOverview

  build-depends:
    base                     >= 4.11      && < 5.0,
    directory                >= 1.3.3     && < 1.4,
    filepath                 >= 1.4.2     && < 1.5,
    graphviz                 >= 2999.20   && < 3000,
    text                     >= 1.2.3     && < 1.3,
    algebraic-graphs         >= 0.3       && < 1.0


executable newick-resolver

  import:
    ghc-flags,
    language-specs

  main-is:
    newick-resolver.hs

  hs-source-dirs:
    app

  build-depends:
    file-parsers,
    base                     >= 4.11      && < 5.0,
    megaparsec               >= 8.0       && < 9.0,
    -- required for Data.Semigroup.Foldable.toNonEmpty
    semigroupoids            >= 5.2.1     && < 5.4,
    text                     >= 1.2       && < 2.0,
    text-short               >= 0.1       && < 1.0,


executable ukkonen-do-comparison

  import:
    ghc-flags,
    language-specs

  main-is:
    ukkonen-do-comparison.hs

  hs-source-dirs:
    app

  build-depends:
    alphabet,
    core,
    tcm-memo,
    base                     >= 4.11      && < 5.0,
    bimap                    >= 0.3       && < 2.0,
    QuickCheck               >= 2.12      && < 3.0,


executable use-the-memoized-ffi

  import:
    ghc-flags,
    language-specs,

  main-is:
    Main.hs

  hs-source-dirs:
    lib/tcm-memo

  build-depends:
    exportable,
    tcm-memo,
    base                     >= 4.11      && < 5.0,
    safe                     >= 0.3.17    && < 0.4,
    semigroups               >= 0.18      && < 1.0,


test-suite integration-tests

  import:
    ghc-flags,
    language-specs

  main-is:
    IntegrationTests.hs

  type:
    exitcode-stdio-1.0

  ghc-options:
    -threaded -with-rtsopts=-N

  hs-source-dirs:
    test

  build-depends:
    core,
    evaluation,
    utility,
    base                     >= 4.11      && < 5.0,
    bimap                    >= 0.3       && < 2.0,
    binary                   >= 0.6       && < 1.0,
    bytestring               >= 0.10.8    && < 0.11,
    -- >=0.5.8 Required for Data.Map.restrictKeys
    containers               >= 0.5.8     && < 1.0,
    deepseq                  >= 1.4       && < 2.0,
    directory                >= 1.3       && < 2.0,
    filepath                 >= 1.4       && < 2.0,
    keys                     >= 3.0       && < 4.0,
    lens                     >= 4.17      && < 5.0,
    mtl                      >= 2.0       && < 3.0,
    process                  >= 1.6       && < 2.0,
    -- required for Data.Semigroup.Foldable.toNonEmpty
    semigroupoids            >= 5.2.1     && < 5.4,
    semigroups               >= 0.18      && < 1.0,
    tasty                    >= 1.2       && < 2.0,
    tasty-golden             >= 2.3       && < 3.0,
    tasty-hunit              >= 0.10      && < 1.0,
    tasty-rerun              >= 1.1.14    && < 2.0,
    transformers             >= 0.5.5     && < 1.0,

  other-modules:
    TestSuite.GoldenTests
    TestSuite.ScriptTests
    TestSuite.SubProcess


test-suite test-suite-alphabet

  import:
    ghc-flags,
    language-specs

  main-is:
    TestSuite.hs

  type:
    exitcode-stdio-1.0

  hs-source-dirs:
    lib/alphabet/test

  ghc-options:
    -threaded

  build-depends:
    alphabet,
    base                     >= 4.11      && < 5.0,
    QuickCheck               >= 2.12      && < 3.0,
    semigroups               >= 0.18      && < 1.0,
    tasty                    >= 1.2       && < 2.0,
    tasty-hunit              >= 0.10      && < 1.0,
    tasty-quickcheck         >= 0.9       && < 1.0,
    tasty-rerun              >= 1.1.14    && < 2.0,

  other-modules:
    Data.Alphabet.Test


test-suite test-suite-analysis

  import:
    ghc-flags,
    language-specs

  main-is:
    TestSuite.hs

  type:
    exitcode-stdio-1.0

  hs-source-dirs:
    lib/core/analysis/test

  build-depends:
    alphabet,
    analysis,
    data-structures,
    tcm,
    tcm-memo,
    utility,
    base                     >= 4.11      && < 5.0,
    clustering               >= 0.4       && < 0.5,
    mono-traversable         >= 1.0       && < 2.0,
    QuickCheck               >= 2.12      && < 3.0,
    semigroups               >= 0.18      && < 1.0,
    smallcheck               >= 1.1.5     && < 2.0,
    tasty                    >= 1.2       && < 2.0,
    tasty-quickcheck         >= 0.9       && < 1.0,
    tasty-rerun              >= 1.1.14    && < 2.0,
    tasty-smallcheck         >= 0.8       && < 1.0,
    vector                   >= 0.12.0.2  && < 0.13,

  other-modules:
    Analysis.Parsimony.Dynamic.DirectOptimization.Pairwise.Test
    Analysis.Clustering.Test


test-suite test-suite-data-structures

  import:
    ghc-flags,
    language-specs

  main-is:
    TestSuite.hs

  type:
    exitcode-stdio-1.0

  ghc-options:
    -threaded
--    -with-rtsopts=-N4

  hs-source-dirs:
    lib/core/data-structures/test

  build-depends:
    alphabet,
    data-structures,
    base                     >= 4.11      && < 5.0,
    containers               >= 0.5.8     && < 1.0,
    deepseq                  >= 1.4       && < 2.0,
    keys                     >= 3.0       && < 4.0,
    lens                     >= 4.18      && < 5.0,
    mono-traversable         >= 1.0       && < 2.0,
    QuickCheck               >= 2.12      && < 3.0,
    semigroups               >= 0.18      && < 1.0,
    tasty                    >= 1.2       && < 2.0,
    tasty-hunit              >= 0.10      && < 1.0,
    tasty-quickcheck         >= 0.9       && < 1.0,
    tasty-rerun              >= 1.1.14    && < 2.0,
    vector                   >= 0.12.0.2  && < 0.13,

  other-modules:
    Bio.Character.Encodable.Dynamic.Test
    Bio.Character.Encodable.Static.Test
    Bio.Graph.ReferenceDAG.Test
    Bio.Graph.ReferenceDAG.Test.NetworkPropertyTests
    Bio.Graph.ReferenceDAG.Test.NetworkUnitTests


test-suite test-suite-evaluation

  import:
    ghc-flags,
    language-specs

  main-is:
    TestSuite.hs

  type:
    exitcode-stdio-1.0

  hs-source-dirs:
    lib/evaluation/test

  ghc-options:
    -threaded

  build-depends:
    evaluation,
    base                     >= 4.11      && < 5.0,
    deepseq                  >= 1.4       && < 2.0,
    dlist,            
    mtl                      >= 2.0       && < 3.0,
    QuickCheck               >= 2.12      && < 3.0,
    -- required for Data.Semigroup.Foldable.toNonEmpty
    semigroupoids            >= 5.2.1     && < 5.4,
    semigroups               >= 0.18      && < 1.0,
    transformers             >= 0.5.6     && < 1.0,
    tasty                    >= 1.2       && < 2.0,
    tasty-quickcheck         >= 0.9       && < 1.0,
    tasty-rerun              >= 1.1.14    && < 2.0,

  other-modules:
    Control.Evaluation.Test
    System.ErrorPhase.Test


test-suite test-suite-file-parsers

  import:
    ghc-flags,
    language-specs

  main-is:          
    TestSuite.hs

  type:             
    exitcode-stdio-1.0

  hs-source-dirs:   
    lib/file-parsers/src,
    lib/file-parsers/test

  ghc-options:      
    -threaded

  build-depends:
    alphabet,
    utility,
    base                     >= 4.11      && < 5.0,
    bimap                    >= 0.3       && < 1.0,
    case-insensitive         >= 1.2.0     && < 1.3,
    containers               >= 0.5.8     && < 1.0,
    deepseq                  >= 1.4       && < 2.0,
    dlist                    >= 0.8       && < 1.0,
    integer-gmp              >= 1.0       && < 2.0,
    keys                     >= 3.0       && < 4.0,
    matrix                   >= 0.3.6     && < 0.4,
    megaparsec               >= 8.0       && < 9.0,
    parser-combinators       >= 1.0       && < 2.0,
    QuickCheck               >= 2.12      && < 3.0,
    safe                     >= 0.3.17    && < 0.4,
    scientific               >= 0.3.6     && < 0.4,
    semigroupoids            >= 5.2.1     && < 5.4,
    semigroups               >= 0.18      && < 1.0,
    smallcheck               >= 1.1.5     && < 2.0,
    tasty                    >= 1.2       && < 2.0,
    tasty-hunit              >= 0.10      && < 1.0,
    tasty-quickcheck         >= 0.9       && < 1.0,
    tasty-rerun              >= 1.1.14    && < 2.0,
    text                     >= 1.2       && < 2.0,
    text-short               >= 0.1.3     && < 1.0,
    vector                   >= 0.12.0.2  && < 0.13,
    vector-builder           >= 0.3       && < 1.0,             

  other-modules:
    File.Format.Fasta.Internal
    File.Format.Fasta.Parser
    File.Format.Fasta.Test
    File.Format.Fastc.Parser
    File.Format.Fastc.Test
    File.Format.Newick.Internal
    File.Format.Newick.Parser
    File.Format.Newick.Test
    File.Format.TNT.Command.CCode
    File.Format.TNT.Command.CNames
    File.Format.TNT.Command.Procedure
    File.Format.TNT.Command.TRead
    File.Format.TNT.Command.XRead
    File.Format.TNT.Internal
    File.Format.TNT.Test
    File.Format.TransitionCostMatrix.Parser
    File.Format.TransitionCostMatrix.Test
    File.Format.VertexEdgeRoot.Parser
    File.Format.VertexEdgeRoot.Test
    Test.Custom.Parse
    Text.Megaparsec.Custom
    Text.Megaparsec.Custom.Test


test-suite test-suite-graph

  import:
    ghc-flags,
    language-specs

  main-is:
    TestSuite.hs

  type:
    exitcode-stdio-1.0

  hs-source-dirs:
    lib/graph/test

  build-depends:
    graph,
    utility,
    base                     >= 4.11      && < 5.0,
    QuickCheck               >= 2.12      && < 3.0,
    tasty                    >= 1.2       && < 2.0,
    tasty-hunit              >= 0.10      && < 1.0,
    tasty-quickcheck         >= 0.9       && < 1.0,
    tasty-rerun              >= 1.1.14    && < 2.0,
    vector                   >= 0.12.0.2  && < 0.13,
                    
  other-modules:
    Data.Graph.Test


-- Library for exporting dynamic characters across the FFI

-- Exports a type-cless for exporting dynamic characters across the FFI in
-- multiple formats.


test-suite test-suite-tcm

  import:
    ghc-flags,
    language-specs

  main-is:
    TestSuite.hs

  type:
    exitcode-stdio-1.0

  hs-source-dirs:
    lib/core/tcm/test

  ghc-options:
    -threaded

  build-depends:
    tcm,
    tcm-memo,
    utility,
    base                     >= 4.11      && < 5.0,
    mono-traversable         >= 1.0       && < 2.0,
    QuickCheck               >= 2.12      && < 3.0,
    semigroups               >= 0.18      && < 1.0,
    tasty                    >= 1.2       && < 2.0,
    tasty-hunit              >= 0.10      && < 1.0,
    tasty-quickcheck         >= 0.9       && < 1.0,
    tasty-rerun              >= 1.1.14    && < 2.0,

  other-modules:
    Data.TCM.Test


test-suite test-suite-utility

  import:
    ghc-flags,
    language-specs

  main-is:          
    TestSuite.hs

  type:             
    exitcode-stdio-1.0

  hs-source-dirs:
    lib/utility/test

  build-depends:
    utility,
    base                     >= 4.11      && < 5.0,
    bv-little                >= 1.0.1     && < 2.0,
    deepseq                  >= 1.4       && < 2.0,
    integer-gmp              >= 1.0       && < 2.0,
    mono-traversable         >= 1.0       && < 2.0,
    parallel                 >= 3.2       && < 4.0,
    QuickCheck               >= 2.12      && < 3.0,
    semigroups               >= 0.18      && < 1.0,
    tasty                    >= 1.2       && < 2.0,
    tasty-hunit              >= 0.10      && < 1.0,
    tasty-quickcheck         >= 0.9       && < 1.0,
    tasty-rerun              >= 1.1.14    && < 2.0,
                    
  other-modules:
    Control.Parallel.Test
    Data.BitMatrix.Test
    Data.MutualExclusionSet.Test
    Numeric.Cost.Test            
    Numeric.Extended.Natural.Test
    Numeric.Extended.Real.Test
    Numeric.NonNegativeAverage.Test
    Data.List.Test


test-suite test-suite-validation-transformer

  import:
    ghc-flags,
    language-specs

  main-is:
    TestSuite.hs

  type:
    exitcode-stdio-1.0

  hs-source-dirs:
    lib/validation-transformer/test

  ghc-options:
    -threaded

  build-depends:
    validation-transformer,
    base                     >= 4.11      && < 5.0,
    deepseq                  >= 1.4       && < 2.0,
    mtl                      >= 2.0       && < 3.0,
    QuickCheck               >= 2.12      && < 3.0,
    -- required for Data.Semigroup.Foldable.toNonEmpty
    semigroupoids            >= 5.2.1     && < 5.4,
    semigroups               >= 0.18      && < 1.0,
    tasty                    >= 1.2       && < 2.0,
    tasty-quickcheck         >= 0.9       && < 1.0,
    tasty-rerun              >= 1.1.14    && < 2.0,
    transformers             >= 0.5.6     && < 1.0,

  other-modules:
    Control.Monad.Trans.Validation.Test


benchmark bench-file-parsers-space

  import:
    ghc-flags,
    language-specs
         
  main-is:
    Space.hs

  type:
    exitcode-stdio-1.0  
    
  ghc-options:
    -threaded

  hs-source-dirs:
    lib/file-parsers/bench
  
  build-depends:
    file-parsers,
    base                     >= 4.11      && < 5.0,
    case-insensitive         >= 1.2.0     && < 1.3,
    containers               >= 0.5.8     && < 1.0,
    criterion                >= 1.5       && < 2.0,
    deepseq                  >= 1.4       && < 2.0,
    filepath                 >= 1.4       && < 2.0,
    megaparsec               >= 8.0       && < 9.0,
    semigroups               >= 0.18      && < 1.0,
    text                     >= 1.2       && < 2.0,
    weigh                    >= 0.0.14    && < 1.0,

  other-modules:
    Benchmark.FASTA.Files
    Benchmark.FASTA.Space
    Benchmark.FASTC.Files
    Benchmark.FASTC.Space
    Benchmark.Internal
    Benchmark.Newick.Files            
    Benchmark.Newick.Space
    Benchmark.TCM.Files            
    Benchmark.TCM.Space
    Benchmark.VER.Files            
    Benchmark.VER.Space


benchmark bench-file-parsers-time

  import:
    ghc-flags,
    language-specs
         
  main-is:
    Time.hs

  type:
    exitcode-stdio-1.0  
    
  ghc-options:
    -threaded

  hs-source-dirs:
    lib/file-parsers/bench
  
  build-depends:
    file-parsers,
    base                     >= 4.11      && < 5.0,
    case-insensitive         >= 1.2.0     && < 1.3,
    containers               >= 0.5.8     && < 1.0,
    criterion                >= 1.5       && < 2.0,
    deepseq                  >= 1.4       && < 2.0,
    filepath                 >= 1.4       && < 2.0,
    megaparsec               >= 8.0       && < 9.0,
    semigroups               >= 0.18      && < 1.0,
    text                     >= 1.2       && < 2.0,
    weigh                    >= 0.0.14    && < 1.0,

  other-modules:
    Benchmark.FASTA.Files
    Benchmark.FASTA.Time
    Benchmark.FASTC.Files
    Benchmark.FASTC.Time
    Benchmark.Internal
    Benchmark.Newick.Files
    Benchmark.Newick.Time
    Benchmark.TCM.Files            
    Benchmark.TCM.Time
    Benchmark.VER.Files
    Benchmark.VER.Time


benchmark bench-graph

  import:
    ghc-flags,
    language-specs

  main-is:          
    Benchmarks.hs

  type:             
    exitcode-stdio-1.0

  hs-source-dirs: 
    lib/graph/bench

  build-depends:
    utility,
    base                     >= 4.11      && < 5.0,
    criterion                >= 1.5       && < 2.0,

  ghc-options:
    -fdicts-cheap
    -fmax-simplifier-iterations=10
    -fspec-constr-count=6
    -threaded
                    
  other-modules:
    Data.Graph.Bench


benchmark bench-utility

  import:
    ghc-flags,
    language-specs

  main-is:          
    Benchmarks.hs

  type:             
    exitcode-stdio-1.0

  hs-source-dirs:
    lib/utility/bench

  build-depends:
    utility,
    base                     >= 4.11      && < 5.0,
    criterion                >= 1.5       && < 2.0,
    deepseq                  >= 1.4       && < 2.0,
    semigroups               >= 0.18      && < 1.0,

  ghc-options:
    -fdicts-cheap
    -fmax-simplifier-iterations=10
    -fspec-constr-count=6
    -threaded
                    
  other-modules:
    Data.MutualExclusionSet.Bench
    Numeric.Extended.Natural.Bench
<|MERGE_RESOLUTION|>--- conflicted
+++ resolved
@@ -140,20 +140,17 @@
     text-show                >= 3.8.1     && < 4.0,
     transformers             >= 0.5.6     && < 1.0,
 
-<<<<<<< HEAD
   -- Apparently this is needed to compile with profiling, which is really stupid.
   -- It should only be in the modules which use TemplateHaskell, not all modules.
   -- I consider this a temporary hack to get things to compile with profiling.
   -- TODO: remove this in the future when cabal gets it's act together.
   other-extensions: TemplateHaskell
   
-=======
   exposed-modules:
     Data.Alphabet
     Data.Alphabet.IUPAC
     Data.Alphabet.Special
  
->>>>>>> 16a7f0b5
   other-modules:
     Data.Alphabet.Internal
 
